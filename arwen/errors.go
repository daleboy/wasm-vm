--- conflicted
+++ resolved
@@ -62,8 +62,6 @@
 // ErrInitFuncCalledInRun signals that the init func was called directly, which is forbidden
 var ErrInitFuncCalledInRun = fmt.Errorf("%w (calling init() directly is forbidden)", ErrInvalidFunction)
 
-<<<<<<< HEAD
-=======
 // ErrCallBackFuncCalledInRun signals that a callback func was called directly, which is forbidden
 var ErrCallBackFuncCalledInRun = fmt.Errorf("%w (calling callBack() directly is forbidden)", ErrInvalidFunction)
 
@@ -71,7 +69,6 @@
 var ErrCallBackFuncNotExpected = fmt.Errorf("%w (unexpected callback was received)", ErrInvalidFunction)
 
 // ErrFuncNotFound signals that the the function does not exist
->>>>>>> fa3813f7
 var ErrFuncNotFound = fmt.Errorf("%w (not found)", ErrInvalidFunction)
 
 // ErrInvalidFunctionName signals that the function name is invalid
@@ -113,13 +110,6 @@
 // ErrShiftNegative signals that an attempt to apply a bitwise shift operation on negative numbers has been made
 var ErrShiftNegative = errors.New("bitwise shift operations only allowed on positive integers and by a positive amount")
 
-<<<<<<< HEAD
-var ErrInvalidAccount = errors.New("account does not exist")
-
-var ErrAsyncCallsDisallowed = errors.New("async calls disallowed")
-
-var ErrAsyncContextDoesNotExist = errors.New("async context does not exist")
-
 var ErrAsyncCallGroupExistsAlready = errors.New("async call group exists already")
 
 var ErrAsyncCallGroupDoesNotExist = errors.New("async call group does not exist")
@@ -128,20 +118,12 @@
 
 var ErrAsyncCallNotFound = errors.New("async call not found")
 
-var ErrCallBackFuncCalledInRun = errors.New("calling callBack() directly is forbidden")
-
-var ErrCallBackFuncNotExpected = errors.New("unexpected callback was received")
-
 var ErrUnknownCallType = errors.New("unknown call type")
 
 var ErrCannotUseBuiltinAsCallback = errors.New("cannot use built-in function as callback")
-=======
-// ErrAsyncContextDoesNotExist signals that the async context does not exist
-var ErrAsyncContextDoesNotExist = errors.New("async context does not exist")
 
 // ErrInvalidAccount signals that a certain account does not exist
 var ErrInvalidAccount = errors.New("account does not exist")
->>>>>>> fa3813f7
 
 // ErrDeploymentOverExistingAccount signals that an attempt to deploy a new SC over an already existing account has been made
 var ErrDeploymentOverExistingAccount = errors.New("cannot deploy over existing account")
@@ -155,12 +137,9 @@
 // ErrNilCallbackFunction signals that a nil callback function has been provided
 var ErrNilCallbackFunction = errors.New("nil callback function")
 
-<<<<<<< HEAD
 var ErrCannotInterpretCallbackArgs = errors.New("cannot interpret callback args")
 
-=======
 // ErrUpgradeNotAllowed signals that an upgrade is not allowed
->>>>>>> fa3813f7
 var ErrUpgradeNotAllowed = errors.New("upgrade not allowed")
 
 // ErrNilContract signals that the contract is nil
@@ -169,7 +148,7 @@
 // ErrBuiltinCallOnSameContextDisallowed signals that calling a built-in function on the same context is not allowed
 var ErrBuiltinCallOnSameContextDisallowed = errors.New("calling built-in function on the same context is disallowed")
 
-<<<<<<< HEAD
+// ErrSyncExecutionNotInSameShard signals that the sync execution request is not in the same shard
 var ErrSyncExecutionNotInSameShard = errors.New("sync execution request is not in the same shard")
 
 var ErrInvalidAsyncCallGroupID = errors.New("invalid async call group identifier")
@@ -180,8 +159,4 @@
 
 var ErrLegacyAsyncCallInvalid = errors.New("legacy async call invalid")
 
-var ErrNoStoredAsyncContextFound = errors.New("no async context found in storage")
-=======
-// ErrSyncExecutionNotInSameShard signals that the sync execution request is not in the same shard
-var ErrSyncExecutionNotInSameShard = errors.New("sync execution request is not in the same shard")
->>>>>>> fa3813f7
+var ErrNoStoredAsyncContextFound = errors.New("no async context found in storage")