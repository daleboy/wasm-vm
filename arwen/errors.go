--- conflicted
+++ resolved
@@ -162,10 +162,9 @@
 // ErrPointNotOnCurve signals that the point to be used is not on curve
 var ErrPointNotOnCurve = errors.New("point is not on curve")
 
-<<<<<<< HEAD
 // ErrNoManagedBufferUnderThisHandle signals that there is no buffer for the given handle
 var ErrNoManagedBufferUnderThisHandle = errors.New("no managed buffer under the given handle")
-=======
+
 // ErrNilHostParameters signals that nil host parameters was provided
 var ErrNilHostParameters = errors.New("nil host parameters")
 
@@ -176,5 +175,4 @@
 var ErrNilBuiltInFunctionsContainer = errors.New("nil built in functions container")
 
 // ErrNilBlockChainHook signals that nil blockchain hook was provided
-var ErrNilBlockChainHook = errors.New("nil blockchain hook")
->>>>>>> a11809f4
+var ErrNilBlockChainHook = errors.New("nil blockchain hook")