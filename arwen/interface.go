--- conflicted
+++ resolved
@@ -32,6 +32,18 @@
 	InitState()
 	PushState()
 	PopState() error
+}
+
+// ArgumentsParser defines the functionality to parse transaction data into arguments and code for smart contracts
+type ArgumentsParser interface {
+	GetArguments() ([][]byte, error)
+	GetCode() ([]byte, error)
+	GetFunction() (string, error)
+	ParseData(data string) error
+
+	CreateDataFromStorageUpdate(storageUpdates []*vmcommon.StorageUpdate) string
+	GetStorageUpdates(data string) ([]*vmcommon.StorageUpdate, error)
+	IsInterfaceNil() bool
 }
 
 type VMHost interface {
@@ -89,15 +101,10 @@
 	SignalExit(exitCode int)
 	SetRuntimeBreakpointValue(value BreakpointValue)
 	GetRuntimeBreakpointValue() BreakpointValue
-<<<<<<< HEAD
-
 	SetAsyncCallInfo(dest []byte, value []byte, gasLimit uint64, data []byte)
-
-=======
 	PushInstance()
 	PopInstance() error
 	ReadOnly() bool
->>>>>>> 31f14ae5
 	SetReadOnly(readOnly bool)
 	CreateWasmerInstance(contract []byte) error
 	CreateWasmerInstanceWithGasLimit(contract []byte, gasLimit uint64) error
