package arwen

import (
	"math/big"

	"github.com/ElrondNetwork/arwen-wasm-vm/config"
	"github.com/ElrondNetwork/arwen-wasm-vm/crypto"
	"github.com/ElrondNetwork/arwen-wasm-vm/wasmer"
	"github.com/ElrondNetwork/elrond-go/core/vmcommon"
)

// StateStack defines the functionality for working with a state stack
type StateStack interface {
	InitState()
	PushState()
	PopSetActiveState()
	PopDiscard()
	ClearStateStack()
}

// CallArgsParser defines the functionality to parse transaction data for a smart contract call
type CallArgsParser interface {
	ParseData(data string) (string, [][]byte, error)
	IsInterfaceNil() bool
}

// VMHost defines the functionality for working with the VM
type VMHost interface {
	Crypto() crypto.VMCrypto
	Blockchain() BlockchainContext
	Runtime() RuntimeContext
	Async() AsyncContext
	BigInt() BigIntContext
	Output() OutputContext
	Metering() MeteringContext
	Storage() StorageContext
	IsArwenV2Enabled() bool
	IsAheadOfTimeCompileEnabled() bool
	IsDynamicGasLockingEnabled() bool

	CreateNewContract(input *vmcommon.ContractCreateInput) ([]byte, error)
	ExecuteOnSameContext(input *vmcommon.ContractCallInput) error
	ExecuteOnDestContext(input *vmcommon.ContractCallInput) (*vmcommon.VMOutput, error)
	GetAPIMethods() *wasmer.Imports
	GetProtocolBuiltinFunctions() vmcommon.FunctionNames
	IsBuiltinFunctionName(functionName string) bool
	CallArgsParser() CallArgsParser
	AreInSameShard(leftAddress []byte, rightAddress []byte) bool
}

// BlockchainContext defines the functionality needed for interacting with the blockchain context
type BlockchainContext interface {
	NewAddress(creatorAddress []byte) ([]byte, error)
	AccountExists(addr []byte) bool
	GetBalance(addr []byte) []byte
	GetBalanceBigInt(addr []byte) *big.Int
	GetNonce(addr []byte) (uint64, error)
	CurrentEpoch() uint32
	GetStateRootHash() []byte
	LastTimeStamp() uint64
	LastNonce() uint64
	LastRound() uint64
	LastEpoch() uint32
	CurrentRound() uint64
	CurrentNonce() uint64
	CurrentTimeStamp() uint64
	CurrentRandomSeed() []byte
	LastRandomSeed() []byte
	IncreaseNonce(addr []byte)
	GetCodeHash(addr []byte) []byte
	GetCode(addr []byte) ([]byte, error)
	GetCodeSize(addr []byte) (int32, error)
	BlockHash(number uint64) []byte
	GetOwnerAddress() ([]byte, error)
	GetShardOfAddress(addr []byte) uint32
	IsSmartContract(addr []byte) bool
	IsPayable(address []byte) (bool, error)
	SaveCompiledCode(codeHash []byte, code []byte)
	GetCompiledCode(codeHash []byte) (bool, []byte)
}

// RuntimeContext defines the functionality needed for interacting with the runtime context
type RuntimeContext interface {
	StateStack

	InitStateFromInput(input *vmcommon.ContractCallInput)
	SetCustomCallFunction(callFunction string)
	GetVMInput() *vmcommon.VMInput
	SetVMInput(vmInput *vmcommon.VMInput)
	GetSCAddress() []byte
	SetSCAddress(scAddress []byte)
	GetSCCode() ([]byte, error)
	GetSCCodeSize() uint64
	GetVMType() []byte
	Function() string
	Arguments() [][]byte
	HasFunction(functionName string) bool
	GetCurrentTxHash() []byte
	GetOriginalTxHash() []byte
	GetPrevTxHash() []byte
	ExtractCodeUpgradeFromArgs() ([]byte, []byte, error)
	SignalUserError(message string)
	FailExecution(err error)
	MustVerifyNextContractCode()
	ValidateCallbackName(callbackName string) error
	SetRuntimeBreakpointValue(value BreakpointValue)
	GetRuntimeBreakpointValue() BreakpointValue
	RunningInstancesCount() uint64
	IsWarmInstance() bool
	ResetWarmInstance()
	ReadOnly() bool
	SetReadOnly(readOnly bool)
	StartWasmerInstance(contract []byte, gasLimit uint64, newCode bool) error
	CleanWasmerInstance()
	SetMaxInstanceCount(uint64)
	VerifyContractCode() error
	GetInstanceExports() wasmer.ExportsMap
	GetInitFunction() wasmer.ExportedFunctionCallback
	GetFunctionToCall() (wasmer.ExportedFunctionCallback, error)
	GetPointsUsed() uint64
	SetPointsUsed(gasPoints uint64)
	MemStore(offset int32, data []byte) error
	MemLoad(offset int32, length int32) ([]byte, error)
	MemLoadMultiple(offset int32, lengths []int32) ([][]byte, error)
	ElrondAPIErrorShouldFailExecution() bool
	ElrondSyncExecAPIErrorShouldFailExecution() bool
	CryptoAPIErrorShouldFailExecution() bool
	BigIntAPIErrorShouldFailExecution() bool
}

type AsyncContext interface {
	StateStack

	InitStateFromInput(input *vmcommon.ContractCallInput)
	HasPendingCallGroups() bool
	IsComplete() bool
	GetCallGroup(groupID string) (*AsyncCallGroup, bool)
	SetGroupCallback(groupID string, callbackName string, data []byte, gas uint64) error
	GetCallerAddress() []byte
	GetReturnData() []byte
	SetReturnData(data []byte)
	GetGasPrice() uint64

	Execute() error
<<<<<<< HEAD
	PostprocessCrossShardCallback() error
	PrepareLegacyAsyncCall(address []byte, data []byte, value []byte) error
=======
	RegisterAsyncCall(groupID string, call *AsyncCall) error
	RegisterLegacyAsyncCall(address []byte, data []byte, value []byte) error
>>>>>>> cc0762a3
	UpdateCurrentCallStatus() (*AsyncCall, error)

	Load() error
	Save() error
	Delete() error
}

// BigIntContext defines the functionality needed for interacting with the big int context
type BigIntContext interface {
	StateStack

	Put(value int64) int32
	GetOne(id int32) *big.Int
	GetTwo(id1, id2 int32) (*big.Int, *big.Int)
	GetThree(id1, id2, id3 int32) (*big.Int, *big.Int, *big.Int)
}

// OutputContext defines the functionality needed for interacting with the output context
type OutputContext interface {
	StateStack
	PopMergeActiveState()
	CensorVMOutput()
	ResetGas()
	AddToActiveState(rightOutput *vmcommon.VMOutput)

	GetOutputAccount(address []byte) (*vmcommon.OutputAccount, bool)
	DeleteOutputAccount(address []byte)
	WriteLog(address []byte, topics [][]byte, data []byte)
	TransferValueOnly(destination []byte, sender []byte, value *big.Int) error
	Transfer(destination []byte, sender []byte, gasLimit uint64, gasLocked uint64, value *big.Int, input []byte, callType vmcommon.CallType) error
	SelfDestruct(address []byte, beneficiary []byte)
	GetRefund() uint64
	SetRefund(refund uint64)
	ReturnCode() vmcommon.ReturnCode
	SetReturnCode(returnCode vmcommon.ReturnCode)
	ReturnMessage() string
	SetReturnMessage(message string)
	ReturnData() [][]byte
	ClearReturnData()
	Finish(data []byte)
	GetVMOutput() *vmcommon.VMOutput
	AddTxValueToAccount(address []byte, value *big.Int)
	DeployCode(input CodeDeployInput)
	CreateVMOutputInCaseOfError(err error) *vmcommon.VMOutput
}

// MeteringContext defines the functionality needed for interacting with the metering context
type MeteringContext interface {
	SetGasSchedule(gasMap config.GasScheduleMap)
	GasSchedule() *config.GasCost
	UseGas(gas uint64)
	FreeGas(gas uint64)
	RestoreGas(gas uint64)
	GasLeft() uint64
	BoundGasLimit(limit uint64) uint64
	BlockGasLimit() uint64
	DeductInitialGasForExecution(contract []byte) error
	DeductInitialGasForDirectDeployment(input CodeDeployInput) error
	DeductInitialGasForIndirectDeployment(input CodeDeployInput) error
	ComputeGasLockedForAsync() uint64
	UseGasForAsyncStep() error
	UseGasBounded(gasToUse uint64) error
	UnlockGasIfAsyncCallback()
	GetGasLocked() uint64
}

// StorageStatus defines the states the storage can be in
type StorageStatus int

const (
	// StorageUnchanged signals that the storage was not changed
	StorageUnchanged StorageStatus = iota

	// StorageModified signals that the storage has been modified
	StorageModified

	// StorageAdded signals that something was added to storage
	StorageAdded

	// StorageDeleted signals that something was removed from storage
	StorageDeleted
)

// StorageContext defines the functionality needed for interacting with the storage context
type StorageContext interface {
	StateStack

	SetAddress(address []byte)
	GetStorageUpdates(address []byte) map[string]*vmcommon.StorageUpdate
	GetStorageFromAddress(address []byte, key []byte) []byte
	GetStorage(key []byte) []byte
	GetStorageUnmetered(key []byte) []byte
	SetStorage(key []byte, value []byte) (StorageStatus, error)
}

// AsyncCallHandler defines the functionality for working with AsyncCallInfo
type AsyncCallHandler interface {
	GetDestination() []byte
	GetData() []byte
	GetGasLimit() uint64
	GetGasLocked() uint64
	GetValue() []byte
}<|MERGE_RESOLUTION|>--- conflicted
+++ resolved
@@ -142,13 +142,8 @@
 	GetGasPrice() uint64
 
 	Execute() error
-<<<<<<< HEAD
-	PostprocessCrossShardCallback() error
-	PrepareLegacyAsyncCall(address []byte, data []byte, value []byte) error
-=======
 	RegisterAsyncCall(groupID string, call *AsyncCall) error
 	RegisterLegacyAsyncCall(address []byte, data []byte, value []byte) error
->>>>>>> cc0762a3
 	UpdateCurrentCallStatus() (*AsyncCall, error)
 
 	Load() error
