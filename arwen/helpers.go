--- conflicted
+++ resolved
@@ -6,24 +6,17 @@
 	"math/big"
 	"os"
 	"path/filepath"
+	"time"
 	"unsafe"
-<<<<<<< HEAD
-
-	logger "github.com/ElrondNetwork/elrond-go-logger"
+
 	"github.com/ElrondNetwork/elrond-go/core/vmcommon"
 	"github.com/pelletier/go-toml"
-=======
->>>>>>> c67f27ff
 )
 
 // Zero is the big integer 0
 var Zero = big.NewInt(0)
 
-<<<<<<< HEAD
 // CustomStorageKey generates a storage key of a specific type.
-=======
-// CustomStorageKey appends the given key type to the given associated key
->>>>>>> c67f27ff
 func CustomStorageKey(keyType string, associatedKey []byte) []byte {
 	return append(associatedKey, []byte(keyType)...)
 }
@@ -36,13 +29,9 @@
 	return 0
 }
 
-<<<<<<< HEAD
 // GuardedMakeByteSlice2D instantiates a [][]byte slice of the specified
 // length, guarding against negative argument.
 // TODO find usages and see if this function can be removed.
-=======
-// GuardedMakeByteSlice2D creates a new two-dimensional byte slice of the given dimension.
->>>>>>> c67f27ff
 func GuardedMakeByteSlice2D(length int32) ([][]byte, error) {
 	if length < 0 {
 		return nil, fmt.Errorf("GuardedMakeByteSlice2D: negative length (%d)", length)
@@ -52,11 +41,7 @@
 	return result, nil
 }
 
-<<<<<<< HEAD
 // GuardedGetBytesSlice extracts a subslice from a given slice, guarding against overstepping the bounds.
-=======
-// GuardedGetBytesSlice returns a chunk from the given data
->>>>>>> c67f27ff
 func GuardedGetBytesSlice(data []byte, offset int32, length int32) ([]byte, error) {
 	dataLength := uint32(len(data))
 	isOffsetTooSmall := offset < 0
@@ -77,11 +62,7 @@
 	return result, nil
 }
 
-<<<<<<< HEAD
 // PadBytesLeft adds a specified number of zeros to the left of a byte slice.
-=======
-// PadBytesLeft adds a padding of the given size to the left the byte slice
->>>>>>> c67f27ff
 func PadBytesLeft(data []byte, size int) []byte {
 	if data == nil {
 		return nil
@@ -99,11 +80,7 @@
 	return paddedBytes
 }
 
-<<<<<<< HEAD
 // InverseBytes reverses the order of a byte slice.
-=======
-// InverseBytes reverses the bytes of the given byte slice
->>>>>>> c67f27ff
 func InverseBytes(data []byte) []byte {
 	length := len(data)
 	invBytes := make([]byte, length)
@@ -113,12 +90,8 @@
 	return invBytes
 }
 
-<<<<<<< HEAD
 // WithFault handles an error, taking into account whether it should completely
 // fail the execution of a contract or not.
-=======
-// WithFault returns true if the error is not nil, and uses the remaining gas if the execution has failed
->>>>>>> c67f27ff
 func WithFault(err error, context unsafe.Pointer, failExecution bool) bool {
 	if err == nil {
 		return false
@@ -135,11 +108,7 @@
 	return true
 }
 
-<<<<<<< HEAD
-// GetSCCode retrieves the bytecode of a WASM module from a file
-=======
-// GetSCCode returns the SC code from a given file
->>>>>>> c67f27ff
+// GetSCCode retrieves the bytecode of a WASM module from a file.
 func GetSCCode(fileName string) []byte {
 	code, err := ioutil.ReadFile(filepath.Clean(fileName))
 	if err != nil {
@@ -149,8 +118,7 @@
 	return code
 }
 
-<<<<<<< HEAD
-// GetTestSCCode retrieves the bytecode of a WASM testing module
+// GetTestSCCode retrieves the bytecode of a WASM testing module.
 func GetTestSCCode(scName string, prefixToTestSCs string) []byte {
 	pathToSC := prefixToTestSCs + "test/contracts/" + scName + "/output/" + scName + ".wasm"
 	return GetSCCode(pathToSC)
@@ -225,8 +193,6 @@
 	return big.NewInt(0).Mul(bx, by)
 }
 
-=======
->>>>>>> c67f27ff
 // U64ToLEB128 encodes an uint64 using LEB128 (Little Endian Base 128), used in WASM bytecode
 // See https://en.wikipedia.org/wiki/LEB128
 // Copied from https://github.com/filecoin-project/go-leb128/blob/master/leb128.go
