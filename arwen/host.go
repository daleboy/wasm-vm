--- conflicted
+++ resolved
@@ -14,11 +14,8 @@
 const BalanceLen = 32
 const InitFunctionName = "init"
 const InitFunctionNameEth = "solidity.ctor"
-<<<<<<< HEAD
 const CallBackFunctionName = "callBack"
-=======
 const UpgradeFunctionName = "upgradeContract"
->>>>>>> 3ff07316
 
 var (
 	vmContextCounter uint8
