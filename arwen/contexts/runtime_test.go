--- conflicted
+++ resolved
@@ -22,25 +22,10 @@
 const counterWasmCode = "./../../test/contracts/counter/output/counter.wasm"
 
 func MakeAPIImports() *wasmer.Imports {
-<<<<<<< HEAD
-	imports, err := elrondapi.ElrondEIImports()
-	log.LogIfError(err)
-
-	imports, err = elrondapi.BigIntImports(imports)
-	log.LogIfError(err)
-
-	imports, err = elrondapi.SmallIntImports(imports)
-	log.LogIfError(err)
-
-	imports, err = cryptoapi.CryptoImports(imports)
-	log.LogIfError(err)
-
-=======
 	imports, _ := elrondapi.ElrondEIImports()
 	imports, _ = elrondapi.BigIntImports(imports)
 	imports, _ = elrondapi.SmallIntImports(imports)
 	imports, _ = cryptoapi.CryptoImports(imports)
->>>>>>> fa3813f7
 	return imports
 }
 
