package contexts

import (
	"math/big"

	"github.com/ElrondNetwork/arwen-wasm-vm/v1_3/arwen"
	"github.com/ElrondNetwork/arwen-wasm-vm/v1_3/math"
	vmcommon "github.com/ElrondNetwork/elrond-vm-common"
)

func (context *asyncContext) executeAsyncLocalCalls() error {
	for _, group := range context.asyncCallGroups {
		for _, call := range group.AsyncCalls {
			if call.ExecutionMode == arwen.ESDTTransferOnCallBack {
				context.host.Output().PrependFinish(call.Data)
				context.host.Metering().RestoreGas(call.GasLocked)
				continue
			}

			remoteExecution := (call.ExecutionMode != arwen.SyncExecution) && (call.ExecutionMode != arwen.AsyncBuiltinFuncIntraShard)
			if remoteExecution {
				continue
			}

			err := context.executeAsyncLocalCall(call)
			if err != nil {
				return err
			}
		}

		group.DeleteCompletedAsyncCalls()

		// If all the AsyncCalls in the AsyncCallGroup were executed synchronously,
		// then the AsyncCallGroup can have its callback executed.
		if group.IsComplete() {
			context.executeCallGroupCallback(group)
		}
	}

	context.DeleteCompletedGroups()

	if !context.HasPendingCallGroups() {
		context.executeContextCallback()
	}

	return nil
}

<<<<<<< HEAD
func (context *asyncContext) executeSyncCall(asyncCall *arwen.AsyncCall) error {
	destinationCallInput, err := context.createContractCallInput(asyncCall)
	if err != nil {
		return err
	}

=======
func (context *asyncContext) executeAsyncLocalCall(asyncCall *arwen.AsyncCall) error {
>>>>>>> cc8949a0
	// Briefly restore the AsyncCall GasLimit, after it was consumed in its
	// entirety by addAsyncCall(); this is required, because ExecuteOnDestContext()
	// must also consume the GasLimit in its entirety, before starting execution,
	// but will restore any GasRemaining to the current instance.
	metering := context.host.Metering()
	metering.RestoreGas(asyncCall.GetGasLimit())

	vmOutput, err := context.host.ExecuteOnDestContext(destinationCallInput)

	// The vmOutput instance returned by host.ExecuteOnDestContext() is never nil,
	// by design. Using it without checking for err is safe here.
	asyncCall.UpdateStatus(vmOutput.ReturnCode)

	if asyncCall.HasCallback() {
		callbackVMOutput, callbackErr := context.executeSyncCallback(asyncCall, vmOutput, err)
		context.finishAsyncLocalExecution(callbackVMOutput, callbackErr)
	}

	// TODO accumulate remaining gas from the callback into the AsyncContext,
	// after fixing the bug caught by TestExecution_ExecuteOnDestContext_GasRemaining().

	return nil
}

func (context *asyncContext) executeSyncCallback(
	asyncCall *arwen.AsyncCall,
	destinationVMOutput *vmcommon.VMOutput,
	destinationErr error,
) (*vmcommon.VMOutput, error) {
	metering := context.host.Metering()

	callbackInput, err := context.createCallbackInput(asyncCall, destinationVMOutput, destinationErr)
	if err != nil {
		return nil, err
	}

	// Restore gas locked while still on the caller instance; otherwise, the
	// locked gas will appear to have been used twice by the caller instance.
	metering.RestoreGas(asyncCall.GetGasLocked())
	callbackVMOutput, callBackErr := context.host.ExecuteOnDestContext(callbackInput)

	return callbackVMOutput, callBackErr
}

// executeCallGroupCallback synchronously executes the designated callback of
// the AsyncCallGroup, as it was set with SetGroupCallback().
//
// Gas for the execution has been already paid for when SetGroupCallback() was
// set. The remaining gas is refunded to context.callerAddr, which initiated
// the call and paid for the gas in the first place.
func (context *asyncContext) executeCallGroupCallback(group *arwen.AsyncCallGroup) {
	if !group.HasCallback() {
		return
	}

	input := context.createGroupCallbackInput(group)
	vmOutput, err := context.host.ExecuteOnDestContext(input)
	context.finishAsyncLocalExecution(vmOutput, err)
}

// executeSyncHalfOfBuiltinFunction will synchronously call the requested
// built-in function. This is required for all cross-shard calls to built-in
// functions, because they will handle cross-shard calls themselves, by
// generating entries in vmOutput.OutputAccounts, and they need to be executed
// synchronously to do that. As a consequence, it is not necessary to call
// sendAsyncCallCrossShard(). The vmOutput produced by the built-in function,
// containing the cross-shard call, has ALREADY been merged into the main
// output by the inner call to host.ExecuteOnDestContext(). Moreover, the
// status of the AsyncCall is not updated here - it will be updated by
// PostprocessCrossShardCallback(), when the cross-shard call returns.
func (context *asyncContext) executeSyncHalfOfBuiltinFunction(asyncCall *arwen.AsyncCall) error {
	destinationCallInput, err := context.createContractCallInput(asyncCall)
	if err != nil {
		return err
	}

	// Briefly restore the AsyncCall GasLimit, after it was consumed in its
	// entirety by addAsyncCall(); this is required, because ExecuteOnDestContext()
	// must also consume the GasLimit in its entirety, before starting execution,
	// but will restore any GasRemaining to the current instance.
	metering := context.host.Metering()
	metering.RestoreGas(asyncCall.GetGasLimit())

	vmOutput, err := context.host.ExecuteOnDestContext(destinationCallInput)
	if err != nil {
		return err
	}

	// If the in-shard half of the built-in function call has failed, go no
	// further and execute the error callback of this AsyncCall.
	if vmOutput.ReturnCode != vmcommon.Ok {
		asyncCall.Reject()
		callbackVMOutput, callbackErr := context.executeSyncCallback(asyncCall, vmOutput, err)
		context.finishAsyncLocalExecution(callbackVMOutput, callbackErr)
	}

	// The gas that remains after executing the in-shard half of the built-in
	// function is provided to the cross-shard half.
	asyncCall.GasLimit = vmOutput.GasRemaining

	return nil
}

// executeSyncContextCallback will execute the callback of the original caller
// synchronously, already assuming the original caller is in the same shard
func (context *asyncContext) executeSyncContextCallback() {
	callbackCallInput := context.createContextCallbackInput()
	callbackVMOutput, callBackErr := context.host.ExecuteOnDestContext(callbackCallInput)
	context.finishAsyncLocalExecution(callbackVMOutput, callBackErr)
}

// TODO return values are never used by code that calls finishAsyncLocalExecution
func (context *asyncContext) finishAsyncLocalExecution(vmOutput *vmcommon.VMOutput, err error) {
	if err == nil {
		return
	}

	runtime := context.host.Runtime()
	output := context.host.Output()

	runtime.GetVMInput().GasProvided = 0

	if vmOutput == nil {
		vmOutput = output.CreateVMOutputInCaseOfError(err)
	}

	// TODO Discuss consistency between in-shard and cross-shard results
	// TODO of the callback, and how they're accessible to the caller / user.
	// TODO Currently, a failed callback in-shard leaves the ReturnCode to
	// TODO vmcommon.Ok, unless the following line is uncommented.
	// output.SetReturnCode(vmOutput.ReturnCode)

	output.SetReturnMessage(vmOutput.ReturnMessage)
	output.Finish([]byte(vmOutput.ReturnCode.String()))
	output.Finish(runtime.GetCurrentTxHash())
}

func (context *asyncContext) createContractCallInput(asyncCall *arwen.AsyncCall) (*vmcommon.ContractCallInput, error) {
	host := context.host
	runtime := host.Runtime()
	sender := runtime.GetSCAddress()

	function, arguments, err := host.CallArgsParser().ParseData(string(asyncCall.GetData()))
	if err != nil {
		return nil, err
	}

	gasLimit := asyncCall.GetGasLimit()
	gasToUse := host.Metering().GasSchedule().ElrondAPICost.AsyncCallStep
	if gasLimit <= gasToUse {
		return nil, arwen.ErrNotEnoughGas
	}
	gasLimit -= gasToUse

	contractCallInput := &vmcommon.ContractCallInput{
		VMInput: vmcommon.VMInput{
			CallerAddr:     sender,
			Arguments:      arguments,
			CallValue:      big.NewInt(0).SetBytes(asyncCall.GetValue()),
			CallType:       vmcommon.AsynchronousCall,
			GasPrice:       runtime.GetVMInput().GasPrice,
			GasProvided:    gasLimit,
			GasLocked:      asyncCall.GetGasLocked(),
			CurrentTxHash:  runtime.GetCurrentTxHash(),
			OriginalTxHash: runtime.GetOriginalTxHash(),
			PrevTxHash:     runtime.GetPrevTxHash(),
		},
		RecipientAddr: asyncCall.GetDestination(),
		Function:      function,
	}

	return contractCallInput, nil
}

// TODO function too large; refactor needed
func (context *asyncContext) createCallbackInput(
	asyncCall *arwen.AsyncCall,
	vmOutput *vmcommon.VMOutput,
	destinationErr error,
) (*vmcommon.ContractCallInput, error) {
	metering := context.host.Metering()
	runtime := context.host.Runtime()

	// always provide return code as the first argument to callback function
	arguments := [][]byte{
		big.NewInt(int64(vmOutput.ReturnCode)).Bytes(),
	}

	esdtFunction := ""
	isESDTOnCallBack := false
	esdtArgs := make([][]byte, 0)
	returnWithError := false
	if destinationErr == nil && vmOutput.ReturnCode == vmcommon.Ok {
		// when execution went Ok, callBack arguments are:
		// [0, result1, result2, ....]
		isESDTOnCallBack, esdtFunction, esdtArgs = context.isESDTTransferOnReturnDataWithNoAdditionalData(vmOutput.ReturnData)
		arguments = append(arguments, vmOutput.ReturnData...)
	} else {
		// when execution returned error, callBack arguments are:
		// [error code, error message]
		arguments = append(arguments, []byte(vmOutput.ReturnMessage))
		returnWithError = true
	}

	callbackFunction := asyncCall.GetCallbackName()

	gasLimit := math.AddUint64(vmOutput.GasRemaining, asyncCall.GetGasLocked())
	dataLength := computeDataLengthFromArguments(callbackFunction, arguments)

	gasToUse := metering.GasSchedule().ElrondAPICost.AsyncCallStep
	copyPerByte := metering.GasSchedule().BaseOperationCost.DataCopyPerByte
	gas := math.MulUint64(copyPerByte, uint64(dataLength))
	gasToUse = math.AddUint64(gasToUse, gas)
	if gasLimit <= gasToUse {
		return nil, arwen.ErrNotEnoughGas
	}
	gasLimit -= gasToUse

	// Return to the sender SC, calling its specified callback method.
	contractCallInput := &vmcommon.ContractCallInput{
		VMInput: vmcommon.VMInput{
			CallerAddr:           asyncCall.Destination,
			Arguments:            arguments,
			CallValue:            context.computeCallValueFromVMOutput(vmOutput),
			CallType:             vmcommon.AsynchronousCallBack,
			GasPrice:             runtime.GetVMInput().GasPrice,
			GasProvided:          gasLimit,
			GasLocked:            0,
			CurrentTxHash:        runtime.GetCurrentTxHash(),
			OriginalTxHash:       runtime.GetOriginalTxHash(),
			PrevTxHash:           runtime.GetPrevTxHash(),
			ReturnCallAfterError: returnWithError,
		},
		RecipientAddr: runtime.GetSCAddress(),
		Function:      callbackFunction,
	}

	if isESDTOnCallBack {
		contractCallInput.Function = esdtFunction
		contractCallInput.Arguments = make([][]byte, 0, len(arguments))
		contractCallInput.Arguments = append(contractCallInput.Arguments, esdtArgs[0], esdtArgs[1])
		if esdtFunction == vmcommon.BuiltInFunctionESDTNFTTransfer {
			contractCallInput.Arguments = append(contractCallInput.Arguments, esdtArgs[2], esdtArgs[3])
		}
		contractCallInput.Arguments = append(contractCallInput.Arguments, []byte(callbackFunction))
		contractCallInput.Arguments = append(contractCallInput.Arguments, big.NewInt(int64(vmOutput.ReturnCode)).Bytes())
		if len(vmOutput.ReturnData) > 1 {
			contractCallInput.Arguments = append(contractCallInput.Arguments, vmOutput.ReturnData[1:]...)
		}
	}

	return contractCallInput, nil
}

func (context *asyncContext) createGroupCallbackInput(group *arwen.AsyncCallGroup) *vmcommon.ContractCallInput {
	runtime := context.host.Runtime()
	input := &vmcommon.ContractCallInput{
		VMInput: vmcommon.VMInput{
			CallType:       vmcommon.AsynchronousCallBack,
			CallerAddr:     context.callerAddr,
			Arguments:      [][]byte{group.CallbackData},
			CallValue:      big.NewInt(0),
			GasPrice:       context.gasPrice,
			GasProvided:    group.GasLocked,
			CurrentTxHash:  runtime.GetCurrentTxHash(),
			OriginalTxHash: runtime.GetOriginalTxHash(),
			PrevTxHash:     runtime.GetPrevTxHash(),
		},
		RecipientAddr: runtime.GetSCAddress(),
		Function:      group.Callback,
	}

	return input
}

func (context *asyncContext) createContextCallbackInput() *vmcommon.ContractCallInput {
	host := context.host
	runtime := host.Runtime()

	_, arguments, err := host.CallArgsParser().ParseData(string(context.returnData))
	if err != nil {
		arguments = [][]byte{context.returnData}
	}

	// TODO ensure a new value for VMInput.CurrentTxHash
	input := &vmcommon.ContractCallInput{
		VMInput: vmcommon.VMInput{
			CallerAddr:     context.callerAddr,
			Arguments:      arguments,
			CallValue:      runtime.GetVMInput().CallValue,
			CallType:       vmcommon.AsynchronousCallBack,
			GasPrice:       runtime.GetVMInput().GasPrice,
			GasProvided:    context.gasRemaining,
			CurrentTxHash:  runtime.GetCurrentTxHash(),
			OriginalTxHash: runtime.GetOriginalTxHash(),
			PrevTxHash:     runtime.GetPrevTxHash(),
		},
		RecipientAddr: runtime.GetSCAddress(),
		Function:      context.callback,
	}
	return input
}

func (context *asyncContext) isESDTTransferOnReturnDataWithNoAdditionalData(data [][]byte) (bool, string, [][]byte) {
	if len(data) == 0 {
		return false, "", nil
	}

	argParser := context.host.CallArgsParser()
	functionName, args, err := argParser.ParseData(string(data[0]))
	if err != nil {
		return false, "", nil
	}

	return isESDTTransferOnReturnDataFromFunctionAndArgs(functionName, args)
}

func isESDTTransferOnReturnDataFromFunctionAndArgs(functionName string, args [][]byte) (bool, string, [][]byte) {
	if functionName == vmcommon.BuiltInFunctionESDTTransfer && len(args) == 2 {
		return true, functionName, args
	}

	if functionName == vmcommon.BuiltInFunctionESDTNFTTransfer && len(args) == 4 {
		return true, functionName, args
	}

	return false, functionName, args
}

func (context *asyncContext) computeCallValueFromVMOutput(destinationVMOutput *vmcommon.VMOutput) *big.Int {
	if len(destinationVMOutput.ReturnData) > 0 {
		return big.NewInt(0)
	}

	returnTransfer := big.NewInt(0)
	callBackReceiver := context.host.Runtime().GetSCAddress()
	outAcc, ok := destinationVMOutput.OutputAccounts[string(callBackReceiver)]
	if !ok {
		return returnTransfer
	}

	if len(outAcc.OutputTransfers) == 0 {
		return returnTransfer
	}

	lastOutTransfer := outAcc.OutputTransfers[len(outAcc.OutputTransfers)-1]
	if len(lastOutTransfer.Data) == 0 {
		returnTransfer.Set(lastOutTransfer.Value)
	}

	return returnTransfer
}<|MERGE_RESOLUTION|>--- conflicted
+++ resolved
@@ -46,16 +46,12 @@
 	return nil
 }
 
-<<<<<<< HEAD
-func (context *asyncContext) executeSyncCall(asyncCall *arwen.AsyncCall) error {
+func (context *asyncContext) executeAsyncLocalCall(asyncCall *arwen.AsyncCall) error {
 	destinationCallInput, err := context.createContractCallInput(asyncCall)
 	if err != nil {
 		return err
 	}
 
-=======
-func (context *asyncContext) executeAsyncLocalCall(asyncCall *arwen.AsyncCall) error {
->>>>>>> cc8949a0
 	// Briefly restore the AsyncCall GasLimit, after it was consumed in its
 	// entirety by addAsyncCall(); this is required, because ExecuteOnDestContext()
 	// must also consume the GasLimit in its entirety, before starting execution,
