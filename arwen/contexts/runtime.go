--- conflicted
+++ resolved
@@ -198,7 +198,6 @@
 	return nil
 }
 
-<<<<<<< HEAD
 func (context *runtimeContext) GetSCCode() ([]byte, error) {
 	blockchain := context.host.Blockchain()
 	code, err := blockchain.GetCode(context.scAddress)
@@ -212,7 +211,8 @@
 
 func (context *runtimeContext) GetSCCodeSize() uint64 {
 	return context.codeSize
-=======
+}
+
 func (context *runtimeContext) saveCompiledCode(codeHash []byte) {
 	compiledCode, err := context.instance.Cache()
 	if err != nil {
@@ -221,7 +221,6 @@
 
 	blockchain := context.host.Blockchain()
 	blockchain.SaveCompiledCode(codeHash, compiledCode)
->>>>>>> a15fd75a
 }
 
 func (context *runtimeContext) IsWarmInstance() bool {
