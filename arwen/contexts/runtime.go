--- conflicted
+++ resolved
@@ -272,12 +272,8 @@
 	context.callFunction = callFunction
 }
 
-<<<<<<< HEAD
-// PushState pushes the current state of the runtime context onto its state stack.
-=======
 // PushState appends the current runtime state to the state stack; this
 // includes the currently running Wasmer instance.
->>>>>>> fa3813f7
 func (context *runtimeContext) PushState() {
 	newState := &runtimeContext{
 		vmInput:      context.vmInput,
@@ -309,12 +305,8 @@
 	context.scAddress = prevState.scAddress
 	context.callFunction = prevState.callFunction
 	context.readOnly = prevState.readOnly
-<<<<<<< HEAD
-=======
-	context.asyncCallInfo = prevState.asyncCallInfo
-	context.asyncContextInfo = prevState.asyncContextInfo
+
 	context.popInstance()
->>>>>>> fa3813f7
 }
 
 // PopDiscard pops the state at the top of the state stack and discards it.
@@ -333,24 +325,13 @@
 	context.stateStack = make([]*runtimeContext, 0)
 }
 
-<<<<<<< HEAD
-// PushInstance pushes the current Wasmer instance on the instance stack (separate from the state stack).
-func (context *runtimeContext) PushInstance() {
-	context.instanceStack = append(context.instanceStack, context.instance)
-}
-
-// PopInstance pops the Wasmer instance off the top of the instance stack, and sets it as the current Wasmer instance.
-func (context *runtimeContext) PopInstance() {
-=======
-// pushInstance appends the current wasmer instance to the instance stack.
+// pushInstance pushes the current Wasmer instance on the instance stack (separate from the state stack).
 func (context *runtimeContext) pushInstance() {
 	context.instanceStack = append(context.instanceStack, context.instance)
 }
 
-// popInstance removes the latest entry from the wasmer instance stack and sets it
-// as the current wasmer instance
+// popInstance pops the Wasmer instance off the top of the instance stack, and sets it as the current Wasmer instance.
 func (context *runtimeContext) popInstance() {
->>>>>>> fa3813f7
 	instanceStackLen := len(context.instanceStack)
 	if instanceStackLen == 0 {
 		return
@@ -378,19 +359,7 @@
 	return uint64(len(context.instanceStack))
 }
 
-<<<<<<< HEAD
-// ClearInstanceStack closes and removes all Wasmer instances from the instance stack
-func (context *runtimeContext) ClearInstanceStack() {
-	for _, instance := range context.instanceStack {
-		instance.Clean()
-	}
-	context.instanceStack = make([]*wasmer.Instance, 0)
-}
-
-// GetVMType returns the bytes that identify the Arwen VM
-=======
 // GetVMType returns the vm type for the current context.
->>>>>>> fa3813f7
 func (context *runtimeContext) GetVMType() []byte {
 	return context.vmType
 }
@@ -666,12 +635,7 @@
 	return ok
 }
 
-<<<<<<< HEAD
-// MemLoad reads a specified number of bytes from the given offset from the
-// WASM memory of the currently running Wasmer instance.
-=======
 // MemLoad returns the contents from the given offset of the WASM memory.
->>>>>>> fa3813f7
 func (context *runtimeContext) MemLoad(offset int32, length int32) ([]byte, error) {
 	if length == 0 {
 		return []byte{}, nil
@@ -703,10 +667,6 @@
 	return result, nil
 }
 
-<<<<<<< HEAD
-// MemStore writes the specified data bytes at the given offset in the WASM
-// memory of the currently running Wasmer instance.
-=======
 // MemLoadMultiple returns multiple byte slices loaded from the WASM memory, starting at the given offset and having the provided lengths.
 func (context *runtimeContext) MemLoadMultiple(offset int32, lengths []int32) ([][]byte, error) {
 	if len(lengths) == 0 {
@@ -729,7 +689,6 @@
 }
 
 // MemStore stores the given data in the WASM memory at the given offset.
->>>>>>> fa3813f7
 func (context *runtimeContext) MemStore(offset int32, data []byte) error {
 	dataLength := int32(len(data))
 	if dataLength == 0 {
