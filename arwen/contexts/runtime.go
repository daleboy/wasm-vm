package contexts

import (
	"bytes"
	"fmt"
	"math/big"

	"github.com/ElrondNetwork/arwen-wasm-vm/arwen"
	"github.com/ElrondNetwork/arwen-wasm-vm/wasmer"
	logger "github.com/ElrondNetwork/elrond-go-logger"
	"github.com/ElrondNetwork/elrond-go/core/vmcommon"
)

var log = logger.GetOrCreate("arwen/runtime")

var _ arwen.RuntimeContext = (*runtimeContext)(nil)

type runtimeContext struct {
	host         arwen.VMHost
	instance     *wasmer.Instance
	vmInput      *vmcommon.VMInput
	scAddress    []byte
	codeSize     uint64
	callFunction string
	vmType       []byte
	readOnly     bool

	verifyCode bool

	stateStack    []*runtimeContext
	instanceStack []*wasmer.Instance

	maxWasmerInstances uint64

<<<<<<< HEAD
	validator *WASMValidator
=======
	defaultAsyncCall *arwen.AsyncCall
	asyncContext     *arwen.AsyncContext

	validator *wasmValidator
>>>>>>> 9d03bb56

	useWarmInstance     bool
	warmInstanceAddress []byte
	warmInstance        *wasmer.Instance
}

// NewRuntimeContext creates a new runtimeContext.
func NewRuntimeContext(host arwen.VMHost, vmType []byte, useWarmInstance bool) (*runtimeContext, error) {
	scAPINames := host.GetAPIMethods().Names()
	protocolBuiltinFunctions := host.GetProtocolBuiltinFunctions()

	context := &runtimeContext{
		host:                host,
		vmType:              vmType,
		stateStack:          make([]*runtimeContext, 0),
		instanceStack:       make([]*wasmer.Instance, 0),
		validator:           newWASMValidator(scAPINames, protocolBuiltinFunctions),
		useWarmInstance:     useWarmInstance,
		warmInstanceAddress: nil,
		warmInstance:        nil,
	}

	context.InitState()

	return context, nil
}

// InitState initializes all the contexts fields with default data.
func (context *runtimeContext) InitState() {
	context.vmInput = &vmcommon.VMInput{}
	context.scAddress = make([]byte, 0)
	context.callFunction = ""
	context.verifyCode = false
	context.readOnly = false
}

func (context *runtimeContext) setWarmInstanceWhenNeeded(gasLimit uint64) bool {
	scAddress := context.GetSCAddress()
	useWarm := context.useWarmInstance && context.warmInstanceAddress != nil && bytes.Equal(scAddress, context.warmInstanceAddress)
	if scAddress != nil && useWarm {
		log.Trace("Reusing the warm Wasmer instance")

		context.instance = context.warmInstance
		context.SetPointsUsed(0)
		context.instance.SetGasLimit(gasLimit)

		context.SetRuntimeBreakpointValue(arwen.BreakpointNone)
		return true
	}

	return false
}

func (context *runtimeContext) makeInstanceFromCompiledCode(codeHash []byte, gasLimit uint64, newCode bool) bool {
	if !context.host.IsAheadOfTimeCompileEnabled() {
		return false
	}

	if newCode || len(codeHash) == 0 {
		return false
	}

	blockchain := context.host.Blockchain()
	found, compiledCode := blockchain.GetCompiledCode(codeHash)
	if !found {
		log.Debug("compiled code was not found")
		return false
	}

	gasSchedule := context.host.Metering().GasSchedule()
	options := wasmer.CompilationOptions{
		GasLimit:           gasLimit,
		UnmeteredLocals:    uint64(gasSchedule.WASMOpcodeCost.LocalsUnmetered),
		OpcodeTrace:        false,
		Metering:           true,
		RuntimeBreakpoints: true,
	}
	newInstance, err := wasmer.NewInstanceFromCompiledCodeWithOptions(compiledCode, options)
	if err != nil {
		log.Warn("NewInstanceFromCompiledCodeWithOptions", "error", err)
		return false
	}

	context.instance = newInstance

	idContext := arwen.AddHostContext(context.host)
	context.instance.SetContextData(idContext)
	context.verifyCode = false

	return true
}

// StartWasmerInstance initializes a Wasmer instance, either from the provided
// WASM bytecode or from cached precompiled code, if the maxWasmerInstances has
// not been reached.
func (context *runtimeContext) StartWasmerInstance(contract []byte, gasLimit uint64, newCode bool) error {
	if context.RunningInstancesCount() >= context.maxWasmerInstances {
		context.instance = nil
		return arwen.ErrMaxInstancesReached
	}

	warmInstanceUsed := context.setWarmInstanceWhenNeeded(gasLimit)
	if warmInstanceUsed {
		return nil
	}

	blockchain := context.host.Blockchain()
	codeHash := blockchain.GetCodeHash(context.GetSCAddress())
	compiledCodeUsed := context.makeInstanceFromCompiledCode(codeHash, gasLimit, newCode)
	if compiledCodeUsed {
		return nil
	}

	return context.makeInstanceFromContractByteCode(contract, codeHash, gasLimit, newCode)
}

func (context *runtimeContext) makeInstanceFromContractByteCode(contract []byte, codeHash []byte, gasLimit uint64, newCode bool) error {
	log.Trace("Creating a new Wasmer instance")

	gasSchedule := context.host.Metering().GasSchedule()
	options := wasmer.CompilationOptions{
		GasLimit:           gasLimit,
		UnmeteredLocals:    uint64(gasSchedule.WASMOpcodeCost.LocalsUnmetered),
		OpcodeTrace:        false,
		Metering:           true,
		RuntimeBreakpoints: true,
	}
	newInstance, err := wasmer.NewInstanceWithOptions(contract, options)
	if err != nil {
		context.instance = nil
		return err
	}

	context.instance = newInstance

	if newCode || len(codeHash) == 0 {
		codeHash, err = context.host.Crypto().Sha256(contract)
		if err != nil {
			context.CleanWasmerInstance()
			return err
		}
	}

	context.saveCompiledCode(codeHash)

	idContext := arwen.AddHostContext(context.host)
	context.instance.SetContextData(idContext)

	if newCode {
		err = context.VerifyContractCode()
		if err != nil {
			context.CleanWasmerInstance()
			return err
		}
	}

	if context.useWarmInstance {
		context.warmInstanceAddress = context.GetSCAddress()
		context.warmInstance = context.instance
	}

	return nil
}

// GetSCCode returns the WASM bytecode of the current contract, while also caching its size.
func (context *runtimeContext) GetSCCode() ([]byte, error) {
	blockchain := context.host.Blockchain()
	code, err := blockchain.GetCode(context.scAddress)
	if err != nil {
		return nil, err
	}

	context.codeSize = uint64(len(code))
	return code, nil
}

// GetSCCodeSize returns the cached size of the current SC code.
func (context *runtimeContext) GetSCCodeSize() uint64 {
	return context.codeSize
}

func (context *runtimeContext) saveCompiledCode(codeHash []byte) {
	compiledCode, err := context.instance.Cache()
	if err != nil {
		log.Error("getCompiledCode from instance", "error", err)
	}

	blockchain := context.host.Blockchain()
	blockchain.SaveCompiledCode(codeHash, compiledCode)
}

// IsWarmInstance verifies whether the currently running Wasmer instance is the 'warm' instance or not.
func (context *runtimeContext) IsWarmInstance() bool {
	if context.instance != nil && context.instance == context.warmInstance {
		return true
	}

	return false
}

// ResetWarmInstance cleans the current 'warm' instance and closes it, also clearing its related context fields.
func (context *runtimeContext) ResetWarmInstance() {
	if context.instance == nil {
		return
	}

	arwen.RemoveHostContext(*context.instance.Data)
	context.instance.Clean()

	context.instance = nil
	context.warmInstanceAddress = nil
	context.warmInstance = nil
}

// MustVerifyNextContractCode will cause the validation of the WASM bytecode before the next Wasmer instance is started.
func (context *runtimeContext) MustVerifyNextContractCode() {
	context.verifyCode = true
}

// SetMaxInstanceCount sets the maximum number of allowed Wasmer instances on
// the instance stack, for recursivity.
func (context *runtimeContext) SetMaxInstanceCount(maxInstances uint64) {
	context.maxWasmerInstances = maxInstances
}

// InitStateFromContractCallInput initializes the state of the runtime context from the provided ContractCallInput.
func (context *runtimeContext) InitStateFromContractCallInput(input *vmcommon.ContractCallInput) {
	context.SetVMInput(&input.VMInput)
	context.scAddress = input.RecipientAddr
	context.callFunction = input.Function

}

// SetCustomCallFunction sets a custom function to be called next, instead of
// the one specified by the current ContractCallInput.
func (context *runtimeContext) SetCustomCallFunction(callFunction string) {
	context.callFunction = callFunction
}

// PushState pushes the current state of the runtime context onto its state stack.
func (context *runtimeContext) PushState() {
	newState := &runtimeContext{
		vmInput:      context.vmInput,
		scAddress:    context.scAddress,
		callFunction: context.callFunction,
		readOnly:     context.readOnly,
	}

	context.stateStack = append(context.stateStack, newState)
}

// PopSetActiveState pops the state at the top of the state stack and sets it as the current state.
func (context *runtimeContext) PopSetActiveState() {
	stateStackLen := len(context.stateStack)
	if stateStackLen == 0 {
		return
	}

	prevState := context.stateStack[stateStackLen-1]
	context.stateStack = context.stateStack[:stateStackLen-1]

	context.vmInput = prevState.vmInput
	context.scAddress = prevState.scAddress
	context.callFunction = prevState.callFunction
	context.readOnly = prevState.readOnly
}

// PopDiscard pops the state at the top of the state stack and discards it.
func (context *runtimeContext) PopDiscard() {
	stateStackLen := len(context.stateStack)
	if stateStackLen == 0 {
		return
	}

	context.stateStack = context.stateStack[:stateStackLen-1]
}

// ClearStateStack discards the entire state state stack and initializes it anew.
func (context *runtimeContext) ClearStateStack() {
	context.stateStack = make([]*runtimeContext, 0)
}

// PushInstance pushes the current Wasmer instance on the instance stack (separate from the state stack).
func (context *runtimeContext) PushInstance() {
	context.instanceStack = append(context.instanceStack, context.instance)
}

// PopInstance pops the Wasmer instance off the top of the instance stack, and sets it as the current Wasmer instance.
func (context *runtimeContext) PopInstance() {
	instanceStackLen := len(context.instanceStack)
	if instanceStackLen == 0 {
		return
	}

	prevInstance := context.instanceStack[instanceStackLen-1]
	context.instanceStack = context.instanceStack[:instanceStackLen-1]

	context.CleanWasmerInstance()
	context.instance = prevInstance
}

// RunningInstanceCount returns the number of the currently running Wasmer instances.
func (context *runtimeContext) RunningInstancesCount() uint64 {
	return uint64(len(context.instanceStack))
}

// ClearInstanceStack closes and removes all Wasmer instances from the instance stack
func (context *runtimeContext) ClearInstanceStack() {
	for _, instance := range context.instanceStack {
		instance.Clean()
	}
	context.instanceStack = make([]*wasmer.Instance, 0)
}

// GetVMType returns the bytes that identify the Arwen VM
func (context *runtimeContext) GetVMType() []byte {
	return context.vmType
}

// GetVMInput returns the current VMInput
func (context *runtimeContext) GetVMInput() *vmcommon.VMInput {
	return context.vmInput
}

// SetVMInput sets the current VMInput to the one provided (cloned)
func (context *runtimeContext) SetVMInput(vmInput *vmcommon.VMInput) {
	if !context.host.IsArwenV2Enabled() || vmInput == nil {
		context.vmInput = vmInput
		return
	}

	context.vmInput = &vmcommon.VMInput{
		CallType:      vmInput.CallType,
		GasPrice:      vmInput.GasPrice,
		GasProvided:   vmInput.GasProvided,
		GasLocked:     vmInput.GasLocked,
		CallValue:     big.NewInt(0),
		ESDTValue:     big.NewInt(0),
		ESDTTokenName: nil,
	}

	if vmInput.CallValue != nil {
		context.vmInput.CallValue.Set(vmInput.CallValue)
	}

	if len(vmInput.CallerAddr) > 0 {
		context.vmInput.CallerAddr = make([]byte, len(vmInput.CallerAddr))
		copy(context.vmInput.CallerAddr, vmInput.CallerAddr)
	}

	if vmInput.ESDTValue != nil {
		context.vmInput.ESDTValue.Set(vmInput.ESDTValue)
	}

	if len(vmInput.ESDTTokenName) > 0 {
		context.vmInput.ESDTTokenName = make([]byte, len(vmInput.ESDTTokenName))
		copy(context.vmInput.ESDTTokenName, vmInput.ESDTTokenName)
	}

	if len(vmInput.OriginalTxHash) > 0 {
		context.vmInput.OriginalTxHash = make([]byte, len(vmInput.OriginalTxHash))
		copy(context.vmInput.OriginalTxHash, vmInput.OriginalTxHash)
	}

	if len(vmInput.CurrentTxHash) > 0 {
		context.vmInput.CurrentTxHash = make([]byte, len(vmInput.CurrentTxHash))
		copy(context.vmInput.CurrentTxHash, vmInput.CurrentTxHash)
	}

	if len(vmInput.PrevTxHash) > 0 {
		context.vmInput.PrevTxHash = make([]byte, len(vmInput.PrevTxHash))
		copy(context.vmInput.PrevTxHash, vmInput.PrevTxHash)
	}

	if len(vmInput.Arguments) > 0 {
		context.vmInput.Arguments = make([][]byte, len(vmInput.Arguments))
		for i, arg := range vmInput.Arguments {
			context.vmInput.Arguments[i] = make([]byte, len(arg))
			copy(context.vmInput.Arguments[i], arg)
		}
	}
}

// GetSCAddress returns the address of the contract currently executed
func (context *runtimeContext) GetSCAddress() []byte {
	return context.scAddress
}

// SetSCAddress sets the address of the contract currently executed
func (context *runtimeContext) SetSCAddress(scAddress []byte) {
	context.scAddress = scAddress
}

// GetCurrentTxHash returns the hash of the current transaction, as specified by the current VMInput.
func (context *runtimeContext) GetCurrentTxHash() []byte {
	return context.vmInput.CurrentTxHash
}

// GetCurrentTxHash returns the hash of the original transaction, in the case of async calls, as specified by the current VMInput.
func (context *runtimeContext) GetOriginalTxHash() []byte {
	return context.vmInput.OriginalTxHash
}

// GetPrevTxHash returns the hash of the previous transaction, in the case of async calls, as specified by the current VMInput.
func (context *runtimeContext) GetPrevTxHash() []byte {
	return context.vmInput.PrevTxHash
}

// Function returns the name of the contract function to be called next
func (context *runtimeContext) Function() string {
	return context.callFunction
}

// Arguments returns the binary arguments that will be passed to the contract to be executed, as specified by the current VMInput.
func (context *runtimeContext) Arguments() [][]byte {
	return context.vmInput.Arguments
}

// ExtractCodeUpgradeFromArgs extracts the code and code metadata from the
// current VMInput.Arguments, assuming a contract code upgrade has been requested.
func (context *runtimeContext) ExtractCodeUpgradeFromArgs() ([]byte, []byte, error) {
	const numMinUpgradeArguments = 2

	arguments := context.vmInput.Arguments
	if len(arguments) < numMinUpgradeArguments {
		return nil, nil, arwen.ErrInvalidUpgradeArguments
	}

	code := arguments[0]
	codeMetadata := arguments[1]
	context.vmInput.Arguments = context.vmInput.Arguments[numMinUpgradeArguments:]
	return code, codeMetadata, nil
}

// FailExecution informs Wasmer to immediately stop the execution of the contract
// with BreakpointExecutionFailed and sets the corresponding VMOutput fields accordingly
func (context *runtimeContext) FailExecution(err error) {
	context.host.Output().SetReturnCode(vmcommon.ExecutionFailed)

	var message string
	if err != nil {
		message = err.Error()
	} else {
		message = "execution failed"
	}

	context.host.Output().SetReturnMessage(message)
	context.SetRuntimeBreakpointValue(arwen.BreakpointExecutionFailed)
}

// SignalUserError informs Wasmer to immediately stop the execution of the contract
// with BreakpointSignalError and sets the corresponding VMOutput fields accordingly
func (context *runtimeContext) SignalUserError(message string) {
	context.host.Output().SetReturnCode(vmcommon.UserError)
	context.host.Output().SetReturnMessage(message)
	context.SetRuntimeBreakpointValue(arwen.BreakpointSignalError)
}

// SetRuntimeBreakpointValue sets the specified runtime breakpoint in Wasmer,
// immediately stopping the contract execution.
func (context *runtimeContext) SetRuntimeBreakpointValue(value arwen.BreakpointValue) {
	context.instance.SetBreakpointValue(uint64(value))
}

// GetRuntimeBreakpointValue retrieves the value of the breakpoint that has
// stopped the execution of the contract.
func (context *runtimeContext) GetRuntimeBreakpointValue() arwen.BreakpointValue {
	return arwen.BreakpointValue(context.instance.GetBreakpointValue())
}

// VerifyContractCode performs validation on the WASM bytecode (declaration of memory and legal functions).
func (context *runtimeContext) VerifyContractCode() error {
	if !context.verifyCode {
		return nil
	}

	context.verifyCode = false

	err := context.validator.verifyMemoryDeclaration(context.instance)
	if err != nil {
		return err
	}

	err = context.validator.verifyFunctions(context.instance)
	if err != nil {
		return err
	}

	return nil
}

// ELrondAPIErrorShouldFailExecution specifies whether an error in the EEI should abort contract execution.
func (context *runtimeContext) ElrondAPIErrorShouldFailExecution() bool {
	return true
}

// ElrondSyncExecAPIErrorShouldFailExecution specifies whether an error in the
// EEI functions for synchronous execution should abort contract execution.
func (context *runtimeContext) ElrondSyncExecAPIErrorShouldFailExecution() bool {
	return true
}

// BigIntAPIErrorShouldFailExecution specifies whether an error in the EEI
// functions for BigInt operations should abort contract execution.
func (context *runtimeContext) BigIntAPIErrorShouldFailExecution() bool {
	return true
}

// CryptoAPIErrorShouldFailExecution specifies whether an error in the EEI
// functions for crypto operations should abort contract execution.
func (context *runtimeContext) CryptoAPIErrorShouldFailExecution() bool {
	return true
}

// GetPointsUsed returns the gas amount spent by the currently running Wasmer instance.
func (context *runtimeContext) GetPointsUsed() uint64 {
	return context.instance.GetPointsUsed()
}

// SetPointsUsed directly sets the gas amount already spent by the currently running Wasmer instance.
func (context *runtimeContext) SetPointsUsed(gasPoints uint64) {
	context.instance.SetPointsUsed(gasPoints)
}

// ReadOnly verifies whether the read-only execution flag is set.
func (context *runtimeContext) ReadOnly() bool {
	return context.readOnly
}

// SetReadOnly sets the read-only execution flag.
func (context *runtimeContext) SetReadOnly(readOnly bool) {
	context.readOnly = readOnly
}

// GetInstanceExports returns the objects exported by the WASM bytecode after
// the current Wasmer instance was started.
func (context *runtimeContext) GetInstanceExports() wasmer.ExportsMap {
	return context.instance.Exports
}

// CleanWasmerInstance cleans the current Wasmer instance.
func (context *runtimeContext) CleanWasmerInstance() {
	if context.instance == nil || context.IsWarmInstance() {
		return
	}

	arwen.RemoveHostContext(*context.instance.Data)
	context.instance.Clean()
	context.instance = nil
}

// GetFunctionToCall returns the callable contract method to be executed, as exported by the Wasmer instance.
func (context *runtimeContext) GetFunctionToCall() (wasmer.ExportedFunctionCallback, error) {
	exports := context.instance.Exports
	if function, ok := exports[context.callFunction]; ok {
		return function, nil
	}

	if context.callFunction == arwen.CallbackFunctionName {
		return nil, arwen.ErrNilCallbackFunction
	}

	return nil, arwen.ErrFuncNotFound
}

// GetInitFunction returns the callable contract method which initializes the
// contract immediately after deployment.
func (context *runtimeContext) GetInitFunction() wasmer.ExportedFunctionCallback {
	exports := context.instance.Exports
	if init, ok := exports[arwen.InitFunctionName]; ok {
		return init
	}

	return nil
}

<<<<<<< HEAD
=======
// SetDefaultAsyncCall sets the default async call information, in case of BreakpointAsyncCall.
func (context *runtimeContext) SetDefaultAsyncCall(asyncCall *arwen.AsyncCall) {
	context.defaultAsyncCall = asyncCall
}

// GetDefaultAsyncCall returns the currently set default async call information.
func (context *runtimeContext) GetDefaultAsyncCall() *arwen.AsyncCall {
	return context.defaultAsyncCall
}

// PrepareLegacyAsyncCall builds an AsyncCall struct from its arguments, sets it as
// the default async call and informs Wasmer to stop contract execution with BreakpointAsyncCall.
func (context *runtimeContext) PrepareLegacyAsyncCall(address []byte, data []byte, value []byte) error {
	legacyGroupID := []byte(arwen.LegacyAsyncCallGroupID)
	legacyCallback := []byte(arwen.CallbackFunctionName)

	_, err := context.GetAsyncCallGroup(legacyGroupID)
	if !errors.Is(err, arwen.ErrAsyncCallGroupDoesNotExist) {
		return arwen.ErrOnlyOneLegacyAsyncCallAllowed
	}

	err = context.CreateAndAddAsyncCall(legacyGroupID,
		address,
		data,
		value,
		legacyCallback,
		legacyCallback,
		math.MaxUint64,
	)
	if err != nil {
		return err
	}

	context.SetRuntimeBreakpointValue(arwen.BreakpointAsyncCall)

	return nil
}

// CreateAndAddAsyncCall creates a new AsyncCall from its arguments and adds it
// to the specified group.
func (context *runtimeContext) CreateAndAddAsyncCall(
	groupID []byte,
	address []byte,
	data []byte,
	value []byte,
	successCallback []byte,
	errorCallback []byte,
	gas uint64,
) error {

	gasToLock, err := context.prepareGasForAsyncCall()
	if err != nil {
		return err
	}

	if gas == math.MaxUint64 {
		metering := context.host.Metering()
		gas = metering.GasLeft()
	}

	return context.AddAsyncCall(groupID, &arwen.AsyncCall{
		Status:          arwen.AsyncCallPending,
		Destination:     address,
		Data:            data,
		ValueBytes:      value,
		SuccessCallback: string(successCallback),
		ErrorCallback:   string(errorCallback),
		ProvidedGas:     gas,
		GasLocked:       gasToLock,
	})
}

func (context *runtimeContext) prepareGasForAsyncCall() (uint64, error) {
	metering := context.host.Metering()
	err := metering.UseGasForAsyncStep()
	if err != nil {
		return 0, err
	}

	var shouldLockGas bool

	if !context.host.IsDynamicGasLockingEnabled() {
		// Legacy mode: static gas locking, always enabled
		shouldLockGas = true
	} else {
		// Dynamic mode: lock only if callBack() exists
		shouldLockGas = context.HasCallbackMethod()
	}

	gasToLock := uint64(0)
	if shouldLockGas {
		gasToLock = metering.ComputeGasLockedForAsync()
		err = metering.UseGasBounded(gasToLock)
		if err != nil {
			return 0, err
		}
	}

	return gasToLock, nil
}

// AddAsyncCall adds an AsyncCall to the specified group
func (context *runtimeContext) AddAsyncCall(groupIDBytes []byte, asyncCall *arwen.AsyncCall) error {
	if context.host.IsBuiltinFunctionName(asyncCall.SuccessCallback) {
		return arwen.ErrCannotUseBuiltinAsCallback
	}
	if context.host.IsBuiltinFunctionName(asyncCall.ErrorCallback) {
		return arwen.ErrCannotUseBuiltinAsCallback
	}

	groupID := string(groupIDBytes)
	asyncCallGroup, ok := context.asyncContext.GetAsyncCallGroup(groupID)
	if !ok {
		asyncCallGroup = arwen.NewAsyncCallGroup(groupID)
		context.asyncContext.AddAsyncGroup(asyncCallGroup)
	}

	asyncCallGroup.AddAsyncCall(asyncCall)

	return nil
}

// GetAsyncContext returns the current AsyncContext.
func (context *runtimeContext) GetAsyncContext() *arwen.AsyncContext {
	return context.asyncContext
}

// GetAsyncCallGroup returns the AsyncCallGroup with the specified identifier from within the current AsyncContext.
func (context *runtimeContext) GetAsyncCallGroup(groupID []byte) (*arwen.AsyncCallGroup, error) {
	asyncCallGroup, ok := context.asyncContext.GetAsyncCallGroup(string(groupID))
	if !ok {
		return nil, arwen.ErrAsyncCallGroupDoesNotExist
	}

	return asyncCallGroup, nil
}

// HasCallbackMethod returns true if the current wasmer instance exports has a callback method.
>>>>>>> 9d03bb56
func (context *runtimeContext) HasCallbackMethod() bool {
	_, ok := context.instance.Exports[arwen.CallbackFunctionName]
	return ok
}

// MemLoad reads a specified number of bytes from the given offset from the
// WASM memory of the currently running Wasmer instance.
func (context *runtimeContext) MemLoad(offset int32, length int32) ([]byte, error) {
	if length == 0 {
		return []byte{}, nil
	}

	memory := context.instance.InstanceCtx.Memory()
	memoryView := memory.Data()
	memoryLength := memory.Length()
	requestedEnd := uint32(offset + length)
	isOffsetTooSmall := offset < 0
	isOffsetTooLarge := uint32(offset) > memoryLength
	isRequestedEndTooLarge := requestedEnd > memoryLength
	isLengthNegative := length < 0

	if isOffsetTooSmall || isOffsetTooLarge {
		return nil, fmt.Errorf("mem load: %w", arwen.ErrBadBounds)
	}
	if isLengthNegative {
		return nil, fmt.Errorf("mem load: %w", arwen.ErrNegativeLength)
	}

	result := make([]byte, length)
	if isRequestedEndTooLarge {
		copy(result, memoryView[offset:])
	} else {
		copy(result, memoryView[offset:requestedEnd])
	}

	return result, nil
}

// MemStore writes the specified data bytes at the given offset in the WASM
// memory of the currently running Wasmer instance.
func (context *runtimeContext) MemStore(offset int32, data []byte) error {
	dataLength := int32(len(data))
	if dataLength == 0 {
		return nil
	}

	memory := context.instance.InstanceCtx.Memory()
	memoryView := memory.Data()
	memoryLength := memory.Length()
	requestedEnd := uint32(offset + dataLength)
	isOffsetTooSmall := offset < 0
	isNewPageNecessary := requestedEnd > memoryLength

	if isOffsetTooSmall {
		return arwen.ErrBadLowerBounds
	}
	if isNewPageNecessary {
		err := memory.Grow(1)
		if err != nil {
			return err
		}

		memoryView = memory.Data()
		memoryLength = memory.Length()
	}

	isRequestedEndTooLarge := requestedEnd > memoryLength
	if isRequestedEndTooLarge {
		return arwen.ErrBadUpperBounds
	}

	copy(memoryView[offset:requestedEnd], data)
	return nil
}<|MERGE_RESOLUTION|>--- conflicted
+++ resolved
@@ -32,14 +32,7 @@
 
 	maxWasmerInstances uint64
 
-<<<<<<< HEAD
-	validator *WASMValidator
-=======
-	defaultAsyncCall *arwen.AsyncCall
-	asyncContext     *arwen.AsyncContext
-
 	validator *wasmValidator
->>>>>>> 9d03bb56
 
 	useWarmInstance     bool
 	warmInstanceAddress []byte
@@ -616,147 +609,6 @@
 	return nil
 }
 
-<<<<<<< HEAD
-=======
-// SetDefaultAsyncCall sets the default async call information, in case of BreakpointAsyncCall.
-func (context *runtimeContext) SetDefaultAsyncCall(asyncCall *arwen.AsyncCall) {
-	context.defaultAsyncCall = asyncCall
-}
-
-// GetDefaultAsyncCall returns the currently set default async call information.
-func (context *runtimeContext) GetDefaultAsyncCall() *arwen.AsyncCall {
-	return context.defaultAsyncCall
-}
-
-// PrepareLegacyAsyncCall builds an AsyncCall struct from its arguments, sets it as
-// the default async call and informs Wasmer to stop contract execution with BreakpointAsyncCall.
-func (context *runtimeContext) PrepareLegacyAsyncCall(address []byte, data []byte, value []byte) error {
-	legacyGroupID := []byte(arwen.LegacyAsyncCallGroupID)
-	legacyCallback := []byte(arwen.CallbackFunctionName)
-
-	_, err := context.GetAsyncCallGroup(legacyGroupID)
-	if !errors.Is(err, arwen.ErrAsyncCallGroupDoesNotExist) {
-		return arwen.ErrOnlyOneLegacyAsyncCallAllowed
-	}
-
-	err = context.CreateAndAddAsyncCall(legacyGroupID,
-		address,
-		data,
-		value,
-		legacyCallback,
-		legacyCallback,
-		math.MaxUint64,
-	)
-	if err != nil {
-		return err
-	}
-
-	context.SetRuntimeBreakpointValue(arwen.BreakpointAsyncCall)
-
-	return nil
-}
-
-// CreateAndAddAsyncCall creates a new AsyncCall from its arguments and adds it
-// to the specified group.
-func (context *runtimeContext) CreateAndAddAsyncCall(
-	groupID []byte,
-	address []byte,
-	data []byte,
-	value []byte,
-	successCallback []byte,
-	errorCallback []byte,
-	gas uint64,
-) error {
-
-	gasToLock, err := context.prepareGasForAsyncCall()
-	if err != nil {
-		return err
-	}
-
-	if gas == math.MaxUint64 {
-		metering := context.host.Metering()
-		gas = metering.GasLeft()
-	}
-
-	return context.AddAsyncCall(groupID, &arwen.AsyncCall{
-		Status:          arwen.AsyncCallPending,
-		Destination:     address,
-		Data:            data,
-		ValueBytes:      value,
-		SuccessCallback: string(successCallback),
-		ErrorCallback:   string(errorCallback),
-		ProvidedGas:     gas,
-		GasLocked:       gasToLock,
-	})
-}
-
-func (context *runtimeContext) prepareGasForAsyncCall() (uint64, error) {
-	metering := context.host.Metering()
-	err := metering.UseGasForAsyncStep()
-	if err != nil {
-		return 0, err
-	}
-
-	var shouldLockGas bool
-
-	if !context.host.IsDynamicGasLockingEnabled() {
-		// Legacy mode: static gas locking, always enabled
-		shouldLockGas = true
-	} else {
-		// Dynamic mode: lock only if callBack() exists
-		shouldLockGas = context.HasCallbackMethod()
-	}
-
-	gasToLock := uint64(0)
-	if shouldLockGas {
-		gasToLock = metering.ComputeGasLockedForAsync()
-		err = metering.UseGasBounded(gasToLock)
-		if err != nil {
-			return 0, err
-		}
-	}
-
-	return gasToLock, nil
-}
-
-// AddAsyncCall adds an AsyncCall to the specified group
-func (context *runtimeContext) AddAsyncCall(groupIDBytes []byte, asyncCall *arwen.AsyncCall) error {
-	if context.host.IsBuiltinFunctionName(asyncCall.SuccessCallback) {
-		return arwen.ErrCannotUseBuiltinAsCallback
-	}
-	if context.host.IsBuiltinFunctionName(asyncCall.ErrorCallback) {
-		return arwen.ErrCannotUseBuiltinAsCallback
-	}
-
-	groupID := string(groupIDBytes)
-	asyncCallGroup, ok := context.asyncContext.GetAsyncCallGroup(groupID)
-	if !ok {
-		asyncCallGroup = arwen.NewAsyncCallGroup(groupID)
-		context.asyncContext.AddAsyncGroup(asyncCallGroup)
-	}
-
-	asyncCallGroup.AddAsyncCall(asyncCall)
-
-	return nil
-}
-
-// GetAsyncContext returns the current AsyncContext.
-func (context *runtimeContext) GetAsyncContext() *arwen.AsyncContext {
-	return context.asyncContext
-}
-
-// GetAsyncCallGroup returns the AsyncCallGroup with the specified identifier from within the current AsyncContext.
-func (context *runtimeContext) GetAsyncCallGroup(groupID []byte) (*arwen.AsyncCallGroup, error) {
-	asyncCallGroup, ok := context.asyncContext.GetAsyncCallGroup(string(groupID))
-	if !ok {
-		return nil, arwen.ErrAsyncCallGroupDoesNotExist
-	}
-
-	return asyncCallGroup, nil
-}
-
-// HasCallbackMethod returns true if the current wasmer instance exports has a callback method.
->>>>>>> 9d03bb56
 func (context *runtimeContext) HasCallbackMethod() bool {
 	_, ok := context.instance.Exports[arwen.CallbackFunctionName]
 	return ok
