--- conflicted
+++ resolved
@@ -357,6 +357,7 @@
 func TestBlockchainContext_BlockHash(t *testing.T) {
 	t.Parallel()
 
+	// TODO rewrite this test to use absolute block nonces
 	host := &contextmock.VMHostMock{}
 	mockWorld := worldmock.NewMockWorld()
 	blockchainContext, _ := NewBlockchainContext(host, mockWorld)
@@ -366,15 +367,11 @@
 	require.Nil(t, hash)
 	mockWorld.Err = nil
 
-<<<<<<< HEAD
-	blockchainHook.BlockHash = []byte("1234fb")
-=======
 	mockWorld.SetCurrentBlockHash([]byte("1234fa"))
-	hash = blockchainContext.BlockHash(-5)
+	hash = blockchainContext.BlockHash(3)
 	require.Nil(t, hash)
 
 	mockWorld.SetCurrentBlockHash([]byte("1234fb"))
->>>>>>> fa3813f7
 	hash = blockchainContext.BlockHash(0)
 	require.Equal(t, []byte("1234fb"), hash)
 
