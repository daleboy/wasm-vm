--- conflicted
+++ resolved
@@ -44,23 +44,8 @@
 // information provided by a ContractCallInput.
 func (context *asyncContext) InitStateFromInput(input *vmcommon.ContractCallInput) {
 	context.InitState()
-<<<<<<< HEAD
 	context.callerAddr = input.CallerAddr
 	context.gasPrice = input.GasPrice
-=======
-	context.SetCaller(input.CallerAddr)
-	context.SetGasPrice(input.GasPrice)
-}
-
-// SetCaller sets the address of the original caller.
-func (context *asyncContext) SetCaller(caller []byte) {
-	context.CallerAddr = caller
-}
-
-// SetGasPrice sets the gas price.
-func (context *asyncContext) SetGasPrice(gasPrice uint64) {
-	context.GasPrice = gasPrice
->>>>>>> 628d3fc0
 }
 
 // PushState creates a deep clone of the internal state and pushes it onto the
@@ -144,10 +129,7 @@
 	return nil, false
 }
 
-<<<<<<< HEAD
-=======
 // addCallGroup adds the provided AsyncCallGroup to the AsyncContext, if it does not exist already.
->>>>>>> 628d3fc0
 func (context *asyncContext) addCallGroup(group *arwen.AsyncCallGroup) error {
 	_, exists := context.findGroupByID(group.Identifier)
 	if exists {
@@ -188,19 +170,7 @@
 	return nil
 }
 
-<<<<<<< HEAD
-func (context *asyncContext) HasPendingCallGroups() bool {
-	return len(context.asyncCallGroups) > 0
-}
-
-func (context *asyncContext) IsComplete() bool {
-	return len(context.asyncCallGroups) == 0
-}
-
-func (context *asyncContext) DeleteCallGroupByID(groupID string) {
-=======
 func (context *asyncContext) deleteCallGroupByID(groupID string) {
->>>>>>> 628d3fc0
 	index, ok := context.findGroupByID(groupID)
 	if !ok {
 		return
@@ -209,13 +179,8 @@
 	context.deleteCallGroup(index)
 }
 
-<<<<<<< HEAD
-func (context *asyncContext) DeleteCallGroup(index int) {
+func (context *asyncContext) deleteCallGroup(index int) {
 	groups := context.asyncCallGroups
-=======
-func (context *asyncContext) deleteCallGroup(index int) {
-	groups := context.AsyncCallGroups
->>>>>>> 628d3fc0
 	if len(groups) == 0 {
 		return
 	}
@@ -242,14 +207,10 @@
 	group, ok := context.GetCallGroup(groupID)
 	if !ok {
 		group = arwen.NewAsyncCallGroup(groupID)
-<<<<<<< HEAD
-		context.addCallGroup(group)
-=======
 		err := context.addCallGroup(group)
 		if err != nil {
 			return err
 		}
->>>>>>> 628d3fc0
 	}
 
 	// TODO lock gas for callback
@@ -282,13 +243,8 @@
 	return true
 }
 
-<<<<<<< HEAD
-func (context *asyncContext) FindCall(destination []byte) (string, int, error) {
+func (context *asyncContext) findCall(destination []byte) (string, int, error) {
 	for _, group := range context.asyncCallGroups {
-=======
-func (context *asyncContext) findCall(destination []byte) (string, int, error) {
-	for _, group := range context.AsyncCallGroups {
->>>>>>> 628d3fc0
 		callIndex, ok := group.FindByDestination(destination)
 		if ok {
 			return group.Identifier, callIndex, nil
@@ -517,20 +473,17 @@
 	return context.executeContextCallback()
 }
 
-<<<<<<< HEAD
-=======
 // HasPendingCallGroups returns true if the AsyncContext still contains AsyncCallGroup.
 func (context *asyncContext) HasPendingCallGroups() bool {
-	return len(context.AsyncCallGroups) > 0
+	return len(context.asyncCallGroups) > 0
 }
 
 // IsComplete returns true if there are no more AsyncCallGroups contained in the AsyncContext.
 func (context *asyncContext) IsComplete() bool {
-	return len(context.AsyncCallGroups) == 0
+	return len(context.asyncCallGroups) == 0
 }
 
 // Save serializes and saves the AsyncContext to the storage of the contract, under a protected key.
->>>>>>> 628d3fc0
 func (context *asyncContext) Save() error {
 	if len(context.asyncCallGroups) == 0 {
 		return nil
