package contexts

import (
	"github.com/ElrondNetwork/arwen-wasm-vm/arwen"
	"github.com/ElrondNetwork/arwen-wasm-vm/config"
	"github.com/ElrondNetwork/elrond-go/core/vmcommon"
)

type meteringContext struct {
	gasSchedule   *config.GasCost
	blockGasLimit uint64
	host          arwen.VMHost
}

// NewMeteringContext creates a new meteringContext
func NewMeteringContext(
	host arwen.VMHost,
	gasMap config.GasScheduleMap,
	blockGasLimit uint64,
) (*meteringContext, error) {

	gasSchedule, err := config.CreateGasConfig(gasMap)
	if err != nil {
		return nil, err
	}

	context := &meteringContext{
		gasSchedule:   gasSchedule,
		blockGasLimit: blockGasLimit,
		host:          host,
	}

	return context, nil
}

<<<<<<< HEAD
// GasSchedule returns the entire gas schedule
=======
// GasSchedule returns the current gas schedule
>>>>>>> 72e0df1f
func (context *meteringContext) GasSchedule() *config.GasCost {
	return context.gasSchedule
}

// SetGasSchedule sets the gas schedule to the given gas map
func (context *meteringContext) SetGasSchedule(gasMap config.GasScheduleMap) {
	gasSchedule, err := config.CreateGasConfig(gasMap)
	if err != nil {
		log.Error("SetGasSchedule createGasConfig", "error", err)
		return
	}
	context.gasSchedule = gasSchedule
}

<<<<<<< HEAD
// UseGas consumes the specified amount of gas on the currently running Wasmer instance
=======
// UseGas sets in the runtime context the given gas as gas used
>>>>>>> 72e0df1f
func (context *meteringContext) UseGas(gas uint64) {
	gasUsed := context.host.Runtime().GetPointsUsed() + gas
	context.host.Runtime().SetPointsUsed(gasUsed)
}

<<<<<<< HEAD
// RestoreGas deducts the specified amount of gas from the gas currently spent on the running Wasmer instance
=======
// RestoreGas subtracts the given gas from the gas used that is set in the runtime context.
>>>>>>> 72e0df1f
func (context *meteringContext) RestoreGas(gas uint64) {
	gasUsed := context.host.Runtime().GetPointsUsed()
	if gas <= gasUsed {
		gasUsed -= gas
		context.host.Runtime().SetPointsUsed(gasUsed)
	}
}

<<<<<<< HEAD
// FreeGas refunds the specified amount of gas to the caller
=======
// FreeGas adds the given gas to the refunded gas.
>>>>>>> 72e0df1f
func (context *meteringContext) FreeGas(gas uint64) {
	refund := context.host.Output().GetRefund() + gas
	context.host.Output().SetRefund(refund)
}

<<<<<<< HEAD
// GasLeft computes the amount of gas left on the currently running Wasmer instance
=======
// GasLeft returns how much gas is left.
>>>>>>> 72e0df1f
func (context *meteringContext) GasLeft() uint64 {
	gasProvided := context.host.Runtime().GetVMInput().GasProvided
	gasUsed := context.host.Runtime().GetPointsUsed()

	if gasProvided < gasUsed {
		return 0
	}

	return gasProvided - gasUsed
}

<<<<<<< HEAD
// BoundGasLimit returns the maximum between the provided amount and the gas
// left on the currently running Wasmer instance
func (context *meteringContext) BoundGasLimit(limit uint64) uint64 {
=======
// BoundGasLimit returns the gas left if it is less than the given limit, or the given value otherwise.
func (context *meteringContext) BoundGasLimit(value int64) uint64 {
>>>>>>> 72e0df1f
	gasLeft := context.GasLeft()

	if gasLeft < limit {
		return gasLeft
	}
	return limit
}

// UseGasForAsyncStep consumes the AsyncCallStep gas cost on the currently
// running Wasmer instance
func (context *meteringContext) UseGasForAsyncStep() error {
	gasSchedule := context.GasSchedule().ElrondAPICost
	gasToDeduct := gasSchedule.AsyncCallStep
	return context.UseGasBounded(gasToDeduct)
}

<<<<<<< HEAD
// UseGasBounded consumes the specified amount of gas on the currently running
// Wasmer instance, but returns an error if there is not enough gas left
=======
// UseGasBounded returns an error if the given gasToUse is less than the available gas,
// otherwise it uses the given gas
>>>>>>> 72e0df1f
func (context *meteringContext) UseGasBounded(gasToUse uint64) error {
	if context.GasLeft() <= gasToUse {
		return arwen.ErrNotEnoughGas
	}
	context.UseGas(gasToUse)
	return nil
}

// ComputeGasLockedForAsync calculates the minimum amount of gas to lock for async callbacks
func (context *meteringContext) ComputeGasLockedForAsync() uint64 {
	baseGasSchedule := context.GasSchedule().BaseOperationCost
	apiGasSchedule := context.GasSchedule().ElrondAPICost
	codeSize := context.host.Runtime().GetSCCodeSize()

	costPerByte := baseGasSchedule.CompilePerByte
	if context.host.IsAheadOfTimeCompileEnabled() {
		costPerByte = baseGasSchedule.AoTPreparePerByte
	}

	// Exact amount of gas required to compile this SC again, to execute the callback
	compilationGasLock := uint64(0)
	if context.host.IsDynamicGasLockingEnabled() {
		compilationGasLock = codeSize * costPerByte
	}

	// Minimum amount required to execute the callback
	executionGasLock := apiGasSchedule.AsyncCallStep + apiGasSchedule.AsyncCallbackGasLock

	return compilationGasLock + executionGasLock
}

<<<<<<< HEAD
// UnlockGasIfAsyncCallback adds the locked gas to the gas provided for
// execution, before execution starts
=======
// UnlockGasIfAsyncCallback unlocks the locked gas if the call type is async callback
>>>>>>> 72e0df1f
func (context *meteringContext) UnlockGasIfAsyncCallback() {
	input := context.host.Runtime().GetVMInput()
	if input.CallType != vmcommon.AsynchronousCallBack {
		return
	}

	input.GasProvided += input.GasLocked
	input.GasLocked = 0
}

<<<<<<< HEAD
// GetGasLocked returns the amount of gas locked during the current execution
=======
// GetGasLocked returns the locked gas
>>>>>>> 72e0df1f
func (context *meteringContext) GetGasLocked() uint64 {
	input := context.host.Runtime().GetVMInput()
	return input.GasLocked
}

<<<<<<< HEAD
// BlockGasLimit returns the maximum amount of gas allowed to be consumed in a block
=======
// BlockGasLimit returns the gas limit for the current block
>>>>>>> 72e0df1f
func (context *meteringContext) BlockGasLimit() uint64 {
	return context.blockGasLimit
}

// DeductInitialGasForExecution deducts gas for compilation and locks gas if the execution is an asynchronous call
func (context *meteringContext) DeductInitialGasForExecution(contract []byte) error {
	costPerByte := context.gasSchedule.BaseOperationCost.CompilePerByte
	if context.host.IsAheadOfTimeCompileEnabled() {
		costPerByte = context.gasSchedule.BaseOperationCost.AoTPreparePerByte
	}
	err := context.deductInitialGas(contract, 0, costPerByte)
	if err != nil {
		return err
	}

	return nil
}

// DeductInitialGasForDirectDeployment deducts gas for the deployment of a contract initiated by a Transaction
func (context *meteringContext) DeductInitialGasForDirectDeployment(input arwen.CodeDeployInput) error {
	return context.deductInitialGas(
		input.ContractCode,
		context.gasSchedule.ElrondAPICost.CreateContract,
		context.gasSchedule.BaseOperationCost.CompilePerByte,
	)
}

// DeductInitialGasForIndirectDeployment deducts gas for the deployment of a contract initiated by another SmartContract
func (context *meteringContext) DeductInitialGasForIndirectDeployment(input arwen.CodeDeployInput) error {
	return context.deductInitialGas(
		input.ContractCode,
		0,
		context.gasSchedule.BaseOperationCost.CompilePerByte,
	)
}

func (context *meteringContext) deductInitialGas(
	code []byte,
	baseCost uint64,
	costPerByte uint64,
) error {
	input := context.host.Runtime().GetVMInput()
	codeLength := uint64(len(code))
	codeCost := codeLength * costPerByte
	initialCost := baseCost + codeCost

	if initialCost > input.GasProvided {
		return arwen.ErrNotEnoughGas
	}

	input.GasProvided -= initialCost
	return nil
}<|MERGE_RESOLUTION|>--- conflicted
+++ resolved
@@ -33,11 +33,7 @@
 	return context, nil
 }
 
-<<<<<<< HEAD
-// GasSchedule returns the entire gas schedule
-=======
-// GasSchedule returns the current gas schedule
->>>>>>> 72e0df1f
+// GasSchedule returns the entire gas schedule.
 func (context *meteringContext) GasSchedule() *config.GasCost {
 	return context.gasSchedule
 }
@@ -52,21 +48,13 @@
 	context.gasSchedule = gasSchedule
 }
 
-<<<<<<< HEAD
-// UseGas consumes the specified amount of gas on the currently running Wasmer instance
-=======
-// UseGas sets in the runtime context the given gas as gas used
->>>>>>> 72e0df1f
+// UseGas consumes the specified amount of gas on the currently running Wasmer instance.
 func (context *meteringContext) UseGas(gas uint64) {
 	gasUsed := context.host.Runtime().GetPointsUsed() + gas
 	context.host.Runtime().SetPointsUsed(gasUsed)
 }
 
-<<<<<<< HEAD
-// RestoreGas deducts the specified amount of gas from the gas currently spent on the running Wasmer instance
-=======
-// RestoreGas subtracts the given gas from the gas used that is set in the runtime context.
->>>>>>> 72e0df1f
+// RestoreGas deducts the specified amount of gas from the gas currently spent on the running Wasmer instance.
 func (context *meteringContext) RestoreGas(gas uint64) {
 	gasUsed := context.host.Runtime().GetPointsUsed()
 	if gas <= gasUsed {
@@ -75,21 +63,13 @@
 	}
 }
 
-<<<<<<< HEAD
-// FreeGas refunds the specified amount of gas to the caller
-=======
-// FreeGas adds the given gas to the refunded gas.
->>>>>>> 72e0df1f
+// FreeGas refunds the specified amount of gas to the caller.
 func (context *meteringContext) FreeGas(gas uint64) {
 	refund := context.host.Output().GetRefund() + gas
 	context.host.Output().SetRefund(refund)
 }
 
-<<<<<<< HEAD
-// GasLeft computes the amount of gas left on the currently running Wasmer instance
-=======
-// GasLeft returns how much gas is left.
->>>>>>> 72e0df1f
+// GasLeft computes the amount of gas left on the currently running Wasmer instance.
 func (context *meteringContext) GasLeft() uint64 {
 	gasProvided := context.host.Runtime().GetVMInput().GasProvided
 	gasUsed := context.host.Runtime().GetPointsUsed()
@@ -101,14 +81,9 @@
 	return gasProvided - gasUsed
 }
 
-<<<<<<< HEAD
 // BoundGasLimit returns the maximum between the provided amount and the gas
-// left on the currently running Wasmer instance
+// left on the currently running Wasmer instance.
 func (context *meteringContext) BoundGasLimit(limit uint64) uint64 {
-=======
-// BoundGasLimit returns the gas left if it is less than the given limit, or the given value otherwise.
-func (context *meteringContext) BoundGasLimit(value int64) uint64 {
->>>>>>> 72e0df1f
 	gasLeft := context.GasLeft()
 
 	if gasLeft < limit {
@@ -125,13 +100,8 @@
 	return context.UseGasBounded(gasToDeduct)
 }
 
-<<<<<<< HEAD
 // UseGasBounded consumes the specified amount of gas on the currently running
-// Wasmer instance, but returns an error if there is not enough gas left
-=======
-// UseGasBounded returns an error if the given gasToUse is less than the available gas,
-// otherwise it uses the given gas
->>>>>>> 72e0df1f
+// Wasmer instance, but returns an error if there is not enough gas left.
 func (context *meteringContext) UseGasBounded(gasToUse uint64) error {
 	if context.GasLeft() <= gasToUse {
 		return arwen.ErrNotEnoughGas
@@ -163,12 +133,7 @@
 	return compilationGasLock + executionGasLock
 }
 
-<<<<<<< HEAD
-// UnlockGasIfAsyncCallback adds the locked gas to the gas provided for
-// execution, before execution starts
-=======
-// UnlockGasIfAsyncCallback unlocks the locked gas if the call type is async callback
->>>>>>> 72e0df1f
+// UnlockGasIfAsyncCallback adds the locked gas to the gas provided for execution, before execution starts.
 func (context *meteringContext) UnlockGasIfAsyncCallback() {
 	input := context.host.Runtime().GetVMInput()
 	if input.CallType != vmcommon.AsynchronousCallBack {
@@ -179,21 +144,13 @@
 	input.GasLocked = 0
 }
 
-<<<<<<< HEAD
-// GetGasLocked returns the amount of gas locked during the current execution
-=======
-// GetGasLocked returns the locked gas
->>>>>>> 72e0df1f
+// GetGasLocked returns the amount of gas locked during the current execution, as specified by the VMInput.
 func (context *meteringContext) GetGasLocked() uint64 {
 	input := context.host.Runtime().GetVMInput()
 	return input.GasLocked
 }
 
-<<<<<<< HEAD
-// BlockGasLimit returns the maximum amount of gas allowed to be consumed in a block
-=======
-// BlockGasLimit returns the gas limit for the current block
->>>>>>> 72e0df1f
+// BlockGasLimit returns the maximum amount of gas allowed to be consumed in a block.
 func (context *meteringContext) BlockGasLimit() uint64 {
 	return context.blockGasLimit
 }
