package contexts

import (
	"fmt"

	"github.com/ElrondNetwork/arwen-wasm-vm/v1_4/arwen"
	"github.com/ElrondNetwork/arwen-wasm-vm/v1_4/config"
	"github.com/ElrondNetwork/arwen-wasm-vm/v1_4/math"
	"github.com/ElrondNetwork/elrond-go-core/core/check"
	"github.com/ElrondNetwork/elrond-go-core/data/vm"
	logger "github.com/ElrondNetwork/elrond-go-logger"
	vmcommon "github.com/ElrondNetwork/elrond-vm-common"
)

var logMetering = logger.GetOrCreate("arwen/metering")

type meteringContext struct {
	host               arwen.VMHost
	stateStack         []*meteringContext
	gasSchedule        *config.GasCost
	blockGasLimit      uint64
	initialGasProvided uint64
	initialCost        uint64
	gasForExecution    uint64
	gasUsedByAccounts  map[string]uint64
<<<<<<< HEAD
	restoreGasEnabled  bool
=======

	gasTracer       arwen.GasTracing
	traceGasEnabled bool
>>>>>>> 41443add
}

// NewMeteringContext creates a new meteringContext
func NewMeteringContext(
	host arwen.VMHost,
	gasMap config.GasScheduleMap,
	blockGasLimit uint64,
) (*meteringContext, error) {
	if check.IfNil(host) {
		return nil, arwen.ErrNilVMHost
	}

	gasSchedule, err := config.CreateGasConfig(gasMap)
	if err != nil {
		return nil, err
	}

	context := &meteringContext{
		host:              host,
		stateStack:        make([]*meteringContext, 0),
		gasSchedule:       gasSchedule,
		blockGasLimit:     blockGasLimit,
		gasUsedByAccounts: make(map[string]uint64),
		restoreGasEnabled: true,
	}

	context.InitState()

	return context, nil
}

// InitState resets the internal state of the MeteringContext
func (context *meteringContext) InitState() {
	context.gasUsedByAccounts = make(map[string]uint64)
	context.initialGasProvided = 0
	context.initialCost = 0
	context.gasForExecution = 0
	context.gasUsedByAccounts = make(map[string]uint64)
<<<<<<< HEAD
	context.restoreGasEnabled = true
=======

	var newGasTracer arwen.GasTracing
	if context.traceGasEnabled {
		newGasTracer = NewEnabledGasTracer()
	} else {
		newGasTracer = NewDisabledGasTracer()
	}
	context.gasTracer = newGasTracer
>>>>>>> 41443add
}

// InitStateFromContractCallInput initializes the internal state of the
// MeteringContext using values taken from the provided ContractCallInput
func (context *meteringContext) InitStateFromContractCallInput(input *vmcommon.VMInput) {
	context.InitState()
	context.unlockGasIfAsyncCallback(input)
	context.initialGasProvided = input.GasProvided
	context.gasForExecution = input.GasProvided
}

// PushState pushes the current state of the MeteringContext on its internal state stack
func (context *meteringContext) PushState() {
	newState := &meteringContext{
		initialGasProvided: context.initialGasProvided,
		initialCost:        context.initialCost,
		gasForExecution:    context.gasForExecution,
		gasUsedByAccounts:  context.cloneGasUsedByAccounts(),
		restoreGasEnabled:  context.restoreGasEnabled,
	}

	context.stateStack = append(context.stateStack, newState)
}

// PopSetActiveState pops the state at the top of the internal state stack, and
// sets it as the current state
func (context *meteringContext) PopSetActiveState() {
	stateStackLen := len(context.stateStack)
	if stateStackLen == 0 {
		return
	}

	prevState := context.stateStack[stateStackLen-1]
	context.stateStack = context.stateStack[:stateStackLen-1]

	context.initialGasProvided = prevState.initialGasProvided
	context.initialCost = prevState.initialCost
	context.gasForExecution = prevState.gasForExecution
	context.gasUsedByAccounts = prevState.gasUsedByAccounts
	context.restoreGasEnabled = prevState.restoreGasEnabled
}

// PopDiscard pops the state at the top of the internal state stack, and discards it
func (context *meteringContext) PopDiscard() {
	stateStackLen := len(context.stateStack)
	if stateStackLen == 0 {
		return
	}

	context.stateStack = context.stateStack[:stateStackLen-1]
}

// PopMergeActiveState pops the state at the top of the internal stack and
// merges it into the active state
func (context *meteringContext) PopMergeActiveState() {
	stateStackLen := len(context.stateStack)
	if stateStackLen == 0 {
		return
	}

	prevState := context.stateStack[stateStackLen-1]
	context.stateStack = context.stateStack[:stateStackLen-1]

	context.initialGasProvided = prevState.initialGasProvided
	context.initialCost = prevState.initialCost
	context.gasForExecution = prevState.gasForExecution
	context.restoreGasEnabled = prevState.restoreGasEnabled

	context.addToGasUsedByAccounts(prevState.gasUsedByAccounts)
}

func (context *meteringContext) cloneGasUsedByAccounts() map[string]uint64 {
	clone := make(map[string]uint64, len(context.gasUsedByAccounts))

	for address, gasUsed := range context.gasUsedByAccounts {
		clone[address] = gasUsed
	}

	return clone
}

func (context *meteringContext) addToGasUsedByAccounts(gasUsed map[string]uint64) {
	for address, gas := range gasUsed {
		context.gasUsedByAccounts[address] += gas
	}
}

// UpdateGasStateOnSuccess performs final gas accounting after a successful execution.
func (context *meteringContext) UpdateGasStateOnSuccess(vmOutput *vmcommon.VMOutput) error {
	logMetering.Trace("UpdateGasStateOnSuccess")
	context.updateSCGasUsed()
	err := context.setGasUsedToOutputAccounts(vmOutput)
	if err != nil {
		return err
	}

	err = context.checkGas(vmOutput)
	if err != nil {
		return err
	}

	return nil
}

// UpdateGasStateOnFailure performs final gas accounting after a failed execution.
func (context *meteringContext) UpdateGasStateOnFailure(_ *vmcommon.VMOutput) {
	logMetering.Trace("UpdateGasStateOnFailure")
	runtime := context.host.Runtime()
	output := context.host.Output()

	account, _ := output.GetOutputAccount(runtime.GetSCAddress())
	account.GasUsed = math.AddUint64(account.GasUsed, context.GetGasProvided())
}

func (context *meteringContext) updateSCGasUsed() {
	runtime := context.host.Runtime()
	output := context.host.Output()

	currentAccountAddress := runtime.GetSCAddress()
	currentContractAccount, _ := output.GetOutputAccount(currentAccountAddress)
	outputAccounts := context.host.Output().GetOutputAccounts()

	gasTransferredByCurrentAccount := context.getGasTransferredByAccount(currentContractAccount)
	gasUsedByOthers := context.getGasUsedByAllOtherAccounts(outputAccounts)

	gasUsed := context.GasSpentByContract()
	gasUsed = math.SubUint64(gasUsed, gasTransferredByCurrentAccount)
	gasUsed = math.SubUint64(gasUsed, gasUsedByOthers)

	context.gasUsedByAccounts[string(currentAccountAddress)] = gasUsed
}

// TrackGasUsedByBuiltinFunction computes the gas used by a builtin function
// execution and consumes it on the current contract instance.
func (context *meteringContext) TrackGasUsedByBuiltinFunction(
	builtinInput *vmcommon.ContractCallInput,
	builtinOutput *vmcommon.VMOutput,
	postBuiltinInput *vmcommon.ContractCallInput,
) {

	gasUsed := math.SubUint64(builtinInput.GasProvided, builtinOutput.GasRemaining)

	// If the builtin function indicated that there's a follow-up SC execution
	// after itself, then it has reserved gas for the SC in postBuiltinInput.
	// This gas must not be tracked as if it was used by the builtin function
	// (i.e. used on the instance of the caller).
	if postBuiltinInput != nil {
		gasUsed = math.SubUint64(gasUsed, postBuiltinInput.GasProvided)
	}

	context.UseGas(gasUsed)
	logMetering.Trace("gas used by builtin function", "gas", gasUsed)
}

func (context *meteringContext) checkGas(vmOutput *vmcommon.VMOutput) error {
	logMetering.Trace("check gas")
	gasUsed := context.getCurrentTotalUsedGas()
	totalGas := math.AddUint64(gasUsed, vmOutput.GasRemaining)
	gasProvided := context.GetGasProvided()

	context.PrintState()
	if totalGas != gasProvided {
		logOutput.Error("gas usage mismatch", "total gas", totalGas, "gas provided", gasProvided)
		return arwen.ErrInputAndOutputGasDoesNotMatch
	}

	return nil
}

func (context *meteringContext) getCurrentTotalUsedGas() uint64 {
	outputAccounts := context.host.Output().GetOutputAccounts()

	gasUsed := uint64(0)
	for _, outputAccount := range outputAccounts {
		gasTransferred := context.getGasTransferredByAccount(outputAccount)
		gasUsed = math.AddUint64(gasUsed, outputAccount.GasUsed)
		gasUsed = math.AddUint64(gasUsed, gasTransferred)
	}

	return gasUsed
}

func (context *meteringContext) getGasUsedByAllOtherAccounts(outputAccounts map[string]*vmcommon.OutputAccount) uint64 {
	gasUsedAndTransferred := uint64(0)
	currentAccountAddress := string(context.host.Runtime().GetSCAddress())
	for address, account := range outputAccounts {
		gasTransferred := context.getGasTransferredByAccount(account)

		gasUsed := uint64(0)
		if address != currentAccountAddress {
			gasUsed = context.gasUsedByAccounts[address]
		}

		gasUsedAndTransferred = math.AddUint64(gasUsedAndTransferred, gasUsed)
		gasUsedAndTransferred = math.AddUint64(gasUsedAndTransferred, gasTransferred)
	}

	return gasUsedAndTransferred
}

func (context *meteringContext) getGasTransferredByAccount(account *vmcommon.OutputAccount) uint64 {
	gasUsed := uint64(0)
	for _, outputTransfer := range account.OutputTransfers {
		gasUsed = math.AddUint64(gasUsed, outputTransfer.GasLimit)
		gasUsed = math.AddUint64(gasUsed, outputTransfer.GasLocked)
	}

	return gasUsed
}

func (context *meteringContext) setGasUsedToOutputAccounts(vmOutput *vmcommon.VMOutput) error {
	for address, account := range vmOutput.OutputAccounts {
		account.GasUsed = context.gasUsedByAccounts[address]
	}

	for address := range context.gasUsedByAccounts {
		_, exists := vmOutput.OutputAccounts[address]
		if !exists {
			return fmt.Errorf("expected OutputAccount has used gas but is missing")
		}
	}

	return nil
}

// ClearStateStack reinitializes the internal state stack to an empty stack
func (context *meteringContext) ClearStateStack() {
	context.stateStack = make([]*meteringContext, 0)
	context.gasTracer = nil
}

// unlockGasIfAsyncCallback unlocks the locked gas if the call type is async callback
func (context *meteringContext) unlockGasIfAsyncCallback(input *vmcommon.VMInput) {
	if input.CallType != vm.AsynchronousCallBack {
		return
	}

	gasProvided := math.AddUint64(input.GasProvided, input.GasLocked)

	context.gasForExecution = gasProvided
	input.GasProvided = gasProvided
	input.GasLocked = 0
}

// GasSchedule returns the current gas schedule
func (context *meteringContext) GasSchedule() *config.GasCost {
	return context.gasSchedule
}

// SetGasSchedule sets the gas schedule to the given gas map
func (context *meteringContext) SetGasSchedule(gasMap config.GasScheduleMap) {
	gasSchedule, err := config.CreateGasConfig(gasMap)
	if err != nil {
		logMetering.Error("SetGasSchedule createGasConfig", "error", err)
		return
	}
	context.gasSchedule = gasSchedule
}

// UseGas consumes the specified amount of gas on the currently running Wasmer instance.
func (context *meteringContext) UseGas(gas uint64) {
	gasUsed := math.AddUint64(context.host.Runtime().GetPointsUsed(), gas)
	context.host.Runtime().SetPointsUsed(gasUsed)
	logMetering.Trace("used gas", "gas", gas)
}

// UseAndTraceGas sets in the runtime context the given gas as gas used and adds to current trace
func (context *meteringContext) UseAndTraceGas(gas uint64) {
	context.UseGas(gas)
	context.traceGas(gas)
}

// UseAndTraceGas sets in the runtime context the given gas as gas used and adds to current trace
func (context *meteringContext) UseGasAndAddTracedGas(functionName string, gas uint64) {
	context.UseGas(gas)
	context.addToGasTrace(functionName, gas)
}

// GetGasTrace returns the gasTrace map
func (context *meteringContext) GetGasTrace() map[string]map[string][]uint64 {
	return context.gasTracer.GetGasTrace()
}

// RestoreGas deducts the specified amount of gas from the gas currently spent on the running Wasmer instance.
func (context *meteringContext) RestoreGas(gas uint64) {
	if !context.restoreGasEnabled {
		return
	}
	gasUsed := context.host.Runtime().GetPointsUsed()
	if gas <= gasUsed {
		gasUsed = math.SubUint64(gasUsed, gas)
		context.host.Runtime().SetPointsUsed(gasUsed)
	}
	logMetering.Trace("restored gas", "gas", gas)
}

// FreeGas refunds the specified amount of gas to the caller.
func (context *meteringContext) FreeGas(gas uint64) {
	refund := math.AddUint64(context.host.Output().GetRefund(), gas)
	context.host.Output().SetRefund(refund)
}

// GasLeft computes the amount of gas left on the currently running Wasmer instance.
func (context *meteringContext) GasLeft() uint64 {
	gasProvided := context.gasForExecution
	gasUsed := context.host.Runtime().GetPointsUsed()

	if gasProvided < gasUsed {
		return 0
	}

	return gasProvided - gasUsed
}

// GasSpentByContract calculates the entire gas consumption of the contract,
// without any gas forwarding.
func (context *meteringContext) GasSpentByContract() uint64 {
	runtime := context.host.Runtime()
	executionGasUsed := runtime.GetPointsUsed()

	gasSpent := math.AddUint64(context.initialCost, executionGasUsed)
	return gasSpent
}

// GasUsedForExecution returns the actual gas used for execution for the contract which needs to be restored
func (context *meteringContext) GasUsedForExecution() uint64 {
	gasUsed := context.GasSpentByContract()
	gasUsed = math.SubUint64(gasUsed, context.initialCost)
	return gasUsed
}

// GetGasForExecution returns the gas left after the deduction of the initial gas from the provided gas
func (context *meteringContext) GetGasForExecution() uint64 {
	return context.gasForExecution
}

// GetGasProvided returns the fully provided gas for the sc execution
func (context *meteringContext) GetGasProvided() uint64 {
	return context.initialGasProvided
}

// GetSCPrepareInitialCost return the initial prepare cost for the sc execution
func (context *meteringContext) GetSCPrepareInitialCost() uint64 {
	return context.initialCost
}

// BoundGasLimit returns the maximum between the provided amount and the gas
// left on the currently running Wasmer instance.
func (context *meteringContext) BoundGasLimit(value int64) uint64 {
	gasLeft := context.GasLeft()
	limit := uint64(value)

	if gasLeft < limit {
		return gasLeft
	}
	return limit
}

// UseGasForAsyncStep consumes the AsyncCallStep gas cost on the currently
// running Wasmer instance
func (context *meteringContext) UseGasForAsyncStep() error {
	gasSchedule := context.GasSchedule().ElrondAPICost
	gasToDeduct := gasSchedule.AsyncCallStep
	return context.UseGasBounded(gasToDeduct)
}

// UseGasBounded consumes the specified amount of gas on the currently running
// Wasmer instance, but returns an error if there is not enough gas left.
func (context *meteringContext) UseGasBounded(gasToUse uint64) error {
	if context.GasLeft() < gasToUse {
		return arwen.ErrNotEnoughGas
	}
	context.UseGas(gasToUse)
	context.traceGas(gasToUse)
	return nil
}

// ComputeGasLockedForAsync calculates the minimum amount of gas to lock for async callbacks
func (context *meteringContext) ComputeGasLockedForAsync() uint64 {
	baseGasSchedule := context.GasSchedule().BaseOperationCost
	apiGasSchedule := context.GasSchedule().ElrondAPICost
	codeSize := context.host.Runtime().GetSCCodeSize()
	costPerByte := baseGasSchedule.AoTPreparePerByte

	// Exact amount of gas required to compile this SC again, to execute the callback
	compilationGasLock := math.MulUint64(codeSize, costPerByte)

	// Minimum amount required to execute the callback
	executionGasLock := math.AddUint64(apiGasSchedule.AsyncCallStep, apiGasSchedule.AsyncCallbackGasLock)
	gasLockedForAsync := math.AddUint64(compilationGasLock, executionGasLock)

	return gasLockedForAsync
}

// GetGasLocked returns the locked gas
func (context *meteringContext) GetGasLocked() uint64 {
	input := context.host.Runtime().GetVMInput()
	return input.GasLocked
}

// BlockGasLimit returns the maximum amount of gas allowed to be consumed in a block.
func (context *meteringContext) BlockGasLimit() uint64 {
	return context.blockGasLimit
}

// DeductInitialGasForExecution deducts gas for compilation and locks gas if the execution is an asynchronous call
func (context *meteringContext) DeductInitialGasForExecution(contract []byte) error {
	costPerByte := context.gasSchedule.BaseOperationCost.AoTPreparePerByte
	baseCost := context.gasSchedule.BaseOperationCost.GetCode
	err := context.deductInitialGas(contract, baseCost, costPerByte)
	if err != nil {
		return err
	}

	return nil
}

// DeductInitialGasForDirectDeployment deducts gas for the deployment of a contract initiated by a Transaction
func (context *meteringContext) DeductInitialGasForDirectDeployment(input arwen.CodeDeployInput) error {
	return context.deductInitialGas(
		input.ContractCode,
		context.gasSchedule.ElrondAPICost.CreateContract,
		context.gasSchedule.BaseOperationCost.CompilePerByte,
	)
}

// DeductInitialGasForIndirectDeployment deducts gas for the deployment of a contract initiated by another SmartContract
func (context *meteringContext) DeductInitialGasForIndirectDeployment(input arwen.CodeDeployInput) error {
	return context.deductInitialGas(
		input.ContractCode,
		0,
		context.gasSchedule.BaseOperationCost.CompilePerByte,
	)
}

func (context *meteringContext) deductInitialGas(
	code []byte,
	baseCost uint64,
	costPerByte uint64,
) error {
	input := context.host.Runtime().GetVMInput()
	codeLength := uint64(len(code))
	codeCost := math.MulUint64(codeLength, costPerByte)
	initialCost := math.AddUint64(baseCost, codeCost)

	if initialCost > input.GasProvided {
		return arwen.ErrNotEnoughGas
	}

	context.initialCost = initialCost
	context.gasForExecution = input.GasProvided - initialCost
	return nil
}

<<<<<<< HEAD
// DisableRestoreGas disables the restore gas mechanism
func (context *meteringContext) DisableRestoreGas() {
	context.restoreGasEnabled = false
}

// DisableRestoreGas enables the restore gas mechanism
func (context *meteringContext) EnableRestoreGas() {
	context.restoreGasEnabled = true
=======
// SetGasTracing enables/disables gas tracing
func (context *meteringContext) SetGasTracing(enableGasTracing bool) {
	context.traceGasEnabled = enableGasTracing
	if context.traceGasEnabled {
		context.gasTracer = NewEnabledGasTracer()
	} else {
		context.gasTracer = NewDisabledGasTracer()
	}
}

// StartGasTracing sets initial trace for the upcoming gas usage.
func (context *meteringContext) StartGasTracing(functionName string) {
	if context.traceGasEnabled {
		scAddress := context.getSCAddress()
		if len(scAddress) != 0 {
			context.gasTracer.BeginTrace(scAddress, functionName)
		}
	}
}

func (context *meteringContext) traceGas(usedGas uint64) {
	context.gasTracer.AddToCurrentTrace(usedGas)
}

func (context *meteringContext) addToGasTrace(functionName string, usedGas uint64) {
	scAddress := context.getSCAddress()
	context.gasTracer.AddTracedGas(scAddress, functionName, usedGas)
}

func (context *meteringContext) getSCAddress() string {
	return string(context.host.Runtime().GetSCAddress())
>>>>>>> 41443add
}

// PrintState dumps the internal state of the meteringContext to the TRACE output
func (context *meteringContext) PrintState() {
	sc := context.host.Runtime().GetSCAddress()
	function := context.host.Runtime().Function()
	scAccount, _ := context.host.Output().GetOutputAccount(sc)
	outputAccounts := context.host.Output().GetOutputAccounts()
	gasSpent := context.GasSpentByContract()
	gasTransferred := context.getGasTransferredByAccount(scAccount)
	gasUsedByOthers := context.getGasUsedByAllOtherAccounts(outputAccounts)
	gasUsed := gasSpent
	gasUsed = math.SubUint64(gasUsed, gasTransferred)
	gasUsed = math.SubUint64(gasUsed, gasUsedByOthers)
	logMetering.Trace("metering state", "┌----------            sc", string(sc))
	logMetering.Trace("              ", "|                function", function)
	logMetering.Trace("              ", "|        initial provided", context.initialGasProvided)
	logMetering.Trace("              ", "|            initial cost", context.initialCost)
	logMetering.Trace("              ", "|            gas for exec", context.gasForExecution)
	logMetering.Trace("              ", "|            instance gas", context.host.Runtime().GetPointsUsed())
	logMetering.Trace("              ", "|                gas left", context.GasLeft())
	logMetering.Trace("              ", "|         gas spent by sc", gasSpent)
	logMetering.Trace("              ", "|         gas transferred", gasTransferred)
	logMetering.Trace("              ", "|      gas used by others", gasUsedByOthers)
	logMetering.Trace("              ", "| adjusted gas used by sc", gasUsed)
	for key, gas := range context.gasUsedByAccounts {
		logMetering.Trace("              ", "| gas per acct", gas, "key", string(key))
	}
	logMetering.Trace("              ", "└ stack size", len(context.stateStack))
}<|MERGE_RESOLUTION|>--- conflicted
+++ resolved
@@ -23,13 +23,10 @@
 	initialCost        uint64
 	gasForExecution    uint64
 	gasUsedByAccounts  map[string]uint64
-<<<<<<< HEAD
 	restoreGasEnabled  bool
-=======
 
 	gasTracer       arwen.GasTracing
 	traceGasEnabled bool
->>>>>>> 41443add
 }
 
 // NewMeteringContext creates a new meteringContext
@@ -68,9 +65,7 @@
 	context.initialCost = 0
 	context.gasForExecution = 0
 	context.gasUsedByAccounts = make(map[string]uint64)
-<<<<<<< HEAD
 	context.restoreGasEnabled = true
-=======
 
 	var newGasTracer arwen.GasTracing
 	if context.traceGasEnabled {
@@ -79,7 +74,6 @@
 		newGasTracer = NewDisabledGasTracer()
 	}
 	context.gasTracer = newGasTracer
->>>>>>> 41443add
 }
 
 // InitStateFromContractCallInput initializes the internal state of the
@@ -534,7 +528,6 @@
 	return nil
 }
 
-<<<<<<< HEAD
 // DisableRestoreGas disables the restore gas mechanism
 func (context *meteringContext) DisableRestoreGas() {
 	context.restoreGasEnabled = false
@@ -543,7 +536,8 @@
 // DisableRestoreGas enables the restore gas mechanism
 func (context *meteringContext) EnableRestoreGas() {
 	context.restoreGasEnabled = true
-=======
+}
+
 // SetGasTracing enables/disables gas tracing
 func (context *meteringContext) SetGasTracing(enableGasTracing bool) {
 	context.traceGasEnabled = enableGasTracing
@@ -575,7 +569,6 @@
 
 func (context *meteringContext) getSCAddress() string {
 	return string(context.host.Runtime().GetSCAddress())
->>>>>>> 41443add
 }
 
 // PrintState dumps the internal state of the meteringContext to the TRACE output
