--- conflicted
+++ resolved
@@ -257,7 +257,6 @@
 	return newHandle
 }
 
-<<<<<<< HEAD
 // BIG FLOAT
 
 func (context *managedTypesContext) GetBigFloatPrecision() uint {
@@ -317,7 +316,8 @@
 	}
 	context.managedTypesValues.bigFloatValues[newHandle] = big.NewFloat(value)
 	return newHandle
-=======
+}
+
 // NewBigInt adds the given value to the current values map and returns the handle
 func (context *managedTypesContext) NewBigInt(value *big.Int) int32 {
 	return context.newBigIntNoCopy(big.NewInt(0).Set(value))
@@ -326,7 +326,6 @@
 // NewBigIntFromInt64 adds the given value to the current values map and returns the handle
 func (context *managedTypesContext) NewBigIntFromInt64(int64Value int64) int32 {
 	return context.newBigIntNoCopy(big.NewInt(int64Value))
->>>>>>> 0da37a9d
 }
 
 // ELLIPTIC CURVES
