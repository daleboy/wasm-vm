package contexts

import (
	"bytes"
	"errors"

	"github.com/ElrondNetwork/arwen-wasm-vm/v1_4/arwen"
	"github.com/ElrondNetwork/arwen-wasm-vm/v1_4/math"
	"github.com/ElrondNetwork/elrond-go-core/core/check"
	logger "github.com/ElrondNetwork/elrond-go-logger"
	vmcommon "github.com/ElrondNetwork/elrond-vm-common"
)

var logStorage = logger.GetOrCreate("arwen/storage")

type storageContext struct {
	host                          arwen.VMHost
	blockChainHook                vmcommon.BlockchainHook
	address                       []byte
	stateStack                    [][]byte
	elrondProtectedKeyPrefix      []byte
	arwenStorageProtectionEnabled bool
}

// NewStorageContext creates a new storageContext
func NewStorageContext(
	host arwen.VMHost,
	blockChainHook vmcommon.BlockchainHook,
	elrondProtectedKeyPrefix []byte,
) (*storageContext, error) {
	if len(elrondProtectedKeyPrefix) == 0 {
		return nil, errors.New("elrondProtectedKeyPrefix cannot be empty")
	}

	if check.IfNil(host) {
		return nil, arwen.ErrNilVMHost
	}

	context := &storageContext{
		host:                          host,
		blockChainHook:                blockChainHook,
		stateStack:                    make([][]byte, 0),
		elrondProtectedKeyPrefix:      elrondProtectedKeyPrefix,
		arwenStorageProtectionEnabled: true,
	}

	return context, nil
}

// InitState does nothing
func (context *storageContext) InitState() {
}

// PushState appends the current address to the state stack.
func (context *storageContext) PushState() {
	context.stateStack = append(context.stateStack, context.address)
}

// PopSetActiveState removes the latest entry from the state stack and sets it as the current address
func (context *storageContext) PopSetActiveState() {
	stateStackLen := len(context.stateStack)
	if stateStackLen == 0 {
		return
	}

	prevAddress := context.stateStack[stateStackLen-1]
	context.stateStack = context.stateStack[:stateStackLen-1]

	context.address = prevAddress
}

// PopDiscard removes the latest entry from the state stack
func (context *storageContext) PopDiscard() {
	stateStackLen := len(context.stateStack)
	if stateStackLen == 0 {
		return
	}

	context.stateStack = context.stateStack[:stateStackLen-1]
}

// ClearStateStack clears the state stack from the current context.
func (context *storageContext) ClearStateStack() {
	context.stateStack = make([][]byte, 0)
}

// SetAddress sets the given address as the address for the current context.
func (context *storageContext) SetAddress(address []byte) {
	context.address = address
	logStorage.Trace("storage under address set", "address", address)
}

// GetAddress gets the given address for the current context.
func (context *storageContext) GetAddress() []byte {
	return context.address
}

// GetStorageUpdates returns the storage updates for the account mapped to the given address.
func (context *storageContext) GetStorageUpdates(address []byte) map[string]*vmcommon.StorageUpdate {
	account, _ := context.host.Output().GetOutputAccount(address)
	return account.StorageUpdates
}

// GetStorage returns the storage data mapped to the given key.
func (context *storageContext) GetStorage(key []byte) []byte {
	metering := context.host.Metering()

	extraBytes := len(key) - arwen.AddressLen
	if extraBytes > 0 {
		gasToUse := math.MulUint64(metering.GasSchedule().BaseOperationCost.DataCopyPerByte, uint64(extraBytes))
		metering.UseGas(gasToUse)
	}

	value := context.GetStorageUnmetered(key)

	gasToUse := math.MulUint64(metering.GasSchedule().BaseOperationCost.DataCopyPerByte, uint64(len(value)))
	metering.UseGas(gasToUse)

	logStorage.Trace("get", "key", key, "value", value)

	return value
}

// GetStorageFromAddress returns the data under the given key from the account mapped to the given address.
func (context *storageContext) GetStorageFromAddress(address []byte, key []byte) []byte {
	if !bytes.Equal(address, context.address) {
		userAcc, err := context.blockChainHook.GetUserAccount(address)
		if err != nil || check.IfNil(userAcc) {
			return nil
		}

		metadata := vmcommon.CodeMetadataFromBytes(userAcc.GetCodeMetadata())
		if !metadata.Readable {
			return nil
		}
	}

	return context.GetStorageFromAddressNoChecks(address, key)
}

// GetStorageFromAddressNoChecks same as GetStorageFromAddress but used internaly by arwen, so no permissions checks are necessary
func (context *storageContext) GetStorageFromAddressNoChecks(address []byte, key []byte) []byte {
	metering := context.host.Metering()

	extraBytes := len(key) - arwen.AddressLen
	if extraBytes > 0 {
		gasToUse := math.MulUint64(metering.GasSchedule().BaseOperationCost.DataCopyPerByte, uint64(extraBytes))
		metering.UseGas(gasToUse)
	}

	// If the requested key is protected by the Elrond node, the stored value
	// could have been changed by a built-in function in the meantime, even if
	// contracts themselves cannot change protected values. Values stored under
	// protected keys must always be retrieved from the node, not from the cached
	// StorageUpdates.
	var value []byte
	if context.isElrondReservedKey(key) {
		value, _ = context.blockChainHook.GetStorageData(address, key)
	} else {
		value = context.getStorageFromAddressUnmetered(address, key)
	}

	costPerByte := metering.GasSchedule().BaseOperationCost.DataCopyPerByte
	gasToUse := math.MulUint64(costPerByte, uint64(len(value)))
	metering.UseGas(gasToUse)

	logStorage.Trace("get from address", "address", address, "key", key, "value", value)
	return value
}

func (context *storageContext) getStorageFromAddressUnmetered(address []byte, key []byte) []byte {
	var value []byte

	storageUpdates := context.GetStorageUpdates(address)
	if storageUpdate, ok := storageUpdates[string(key)]; ok {
		value = storageUpdate.Data
	} else {
		value, _ = context.blockChainHook.GetStorageData(address, key)
		storageUpdates[string(key)] = &vmcommon.StorageUpdate{
			Offset: key,
			Data:   value,
		}
	}

	return value
}

// GetStorageUnmetered returns the data under the given key.
func (context *storageContext) GetStorageUnmetered(key []byte) []byte {
	return context.getStorageFromAddressUnmetered(context.address, key)
}

// enableStorageProtection will prevent writing to protected keys
func (context *storageContext) enableStorageProtection() {
	context.arwenStorageProtectionEnabled = true
}

// disableStorageProtection will prevent writing to protected keys
func (context *storageContext) disableStorageProtection() {
	context.arwenStorageProtectionEnabled = false
}

func (context *storageContext) isArwenProtectedKey(key []byte) bool {
	return bytes.HasPrefix(key, []byte(arwen.ProtectedStoragePrefix))
}

func (context *storageContext) isElrondReservedKey(key []byte) bool {
	return bytes.HasPrefix(key, context.elrondProtectedKeyPrefix)
}

// SetProtectedStorage sets storage for timelocks and promises
func (context *storageContext) SetProtectedStorage(key []byte, value []byte) (arwen.StorageStatus, error) {
	context.disableStorageProtection()
	defer context.enableStorageProtection()
	return context.SetStorage(key, value)
}

// SetStorage sets the given value at the given key.
func (context *storageContext) SetStorage(key []byte, value []byte) (arwen.StorageStatus, error) {
	return context.setStorageToAddress(context.address, key, value)
}

// SetProtectedStorageToAddress sets the given value at the given key, for the specified address. This is only used internaly by arwen!
func (context *storageContext) SetProtectedStorageToAddress(address []byte, key []byte, value []byte) (arwen.StorageStatus, error) {
	context.disableStorageProtection()
	defer context.enableStorageProtection()
	return context.setStorageToAddress(address, key, value)
}

func (context *storageContext) setStorageToAddress(address []byte, key []byte, value []byte) (arwen.StorageStatus, error) {
	if context.host.Runtime().ReadOnly() {
		logStorage.Trace("storage set", "error", "cannot set storage in readonly mode")
		return arwen.StorageUnchanged, nil
	}
	if context.isElrondReservedKey(key) {
		logStorage.Trace("storage set", "error", arwen.ErrStoreElrondReservedKey, "key", key)
		return arwen.StorageUnchanged, arwen.ErrStoreElrondReservedKey
	}
	if context.isArwenProtectedKey(key) && context.arwenStorageProtectionEnabled {
		logStorage.Trace("storage set", "error", arwen.ErrCannotWriteProtectedKey, "key", key)
		return arwen.StorageUnchanged, arwen.ErrCannotWriteProtectedKey
	}

	metering := context.host.Metering()

	extraBytes := len(key) - arwen.AddressLen
	if extraBytes > 0 {
		gasToUse := math.MulUint64(metering.GasSchedule().BaseOperationCost.DataCopyPerByte, uint64(extraBytes))
		metering.UseGasBounded(gasToUse)
	}

	var zero []byte
	strKey := string(key)
	length := len(value)

	var oldValue []byte
	storageUpdates := context.GetStorageUpdates(address)
	if update, ok := storageUpdates[strKey]; !ok {
		oldValue = context.GetStorageUnmetered(key)
		storageUpdates[strKey] = &vmcommon.StorageUpdate{
			Offset: key,
			Data:   oldValue,
		}
	} else {
		oldValue = update.Data
	}

	lengthOldValue := len(oldValue)
	if bytes.Equal(oldValue, value) {
		useGas := math.MulUint64(metering.GasSchedule().BaseOperationCost.DataCopyPerByte, uint64(length))
		metering.UseGasBounded(useGas)
		logStorage.Trace("storage set to identical value")
		return arwen.StorageUnchanged, nil
	}

	newUpdate := &vmcommon.StorageUpdate{
		Offset:  key,
		Data:    make([]byte, length),
		Written: true,
	}
	copy(newUpdate.Data[:length], value[:length])
	storageUpdates[strKey] = newUpdate

	if bytes.Equal(oldValue, zero) {
		useGas := math.MulUint64(metering.GasSchedule().BaseOperationCost.StorePerByte, uint64(length))
<<<<<<< HEAD
		metering.UseGas(useGas)
		logStorage.Trace("storage added", "key", key, "value", value, "len", len(value))
=======
		metering.UseGasBounded(useGas)
		logStorage.Trace("storage added", "key", key, "value", value)
>>>>>>> 65219fb7
		return arwen.StorageAdded, nil
	}
	if bytes.Equal(value, zero) {
		freeGas := math.MulUint64(metering.GasSchedule().BaseOperationCost.ReleasePerByte, uint64(lengthOldValue))
		metering.FreeGas(freeGas)
		logStorage.Trace("storage deleted", "key", key)
		return arwen.StorageDeleted, nil
	}

	newValueExtraLength := math.SubInt(length, lengthOldValue)

	if newValueExtraLength > 0 {
		useGas := math.MulUint64(metering.GasSchedule().BaseOperationCost.PersistPerByte, uint64(lengthOldValue))
		newValStoreUseGas := math.MulUint64(metering.GasSchedule().BaseOperationCost.StorePerByte, uint64(newValueExtraLength))
		gasUsed := math.AddUint64(useGas, newValStoreUseGas)

		metering.UseGasBounded(gasUsed)
	}

	if newValueExtraLength < 0 {
		newValueExtraLength = -newValueExtraLength

		useGas := math.MulUint64(metering.GasSchedule().BaseOperationCost.PersistPerByte, uint64(length))
		metering.UseGasBounded(useGas)

		freeGas := math.MulUint64(metering.GasSchedule().BaseOperationCost.ReleasePerByte, uint64(newValueExtraLength))
		metering.FreeGas(freeGas)
	}

	logStorage.Trace("storage modified", "key", key, "value", value, "lengthDelta", newValueExtraLength)
	return arwen.StorageModified, nil
}<|MERGE_RESOLUTION|>--- conflicted
+++ resolved
@@ -283,13 +283,8 @@
 
 	if bytes.Equal(oldValue, zero) {
 		useGas := math.MulUint64(metering.GasSchedule().BaseOperationCost.StorePerByte, uint64(length))
-<<<<<<< HEAD
-		metering.UseGas(useGas)
+		metering.UseGasBounded(useGas)
 		logStorage.Trace("storage added", "key", key, "value", value, "len", len(value))
-=======
-		metering.UseGasBounded(useGas)
-		logStorage.Trace("storage added", "key", key, "value", value)
->>>>>>> 65219fb7
 		return arwen.StorageAdded, nil
 	}
 	if bytes.Equal(value, zero) {
