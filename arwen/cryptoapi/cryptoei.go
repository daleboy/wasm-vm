package cryptoapi

// // Declare the function signatures (see [cgo](https://golang.org/cmd/cgo/)).
//
// #include <stdlib.h>
// typedef unsigned char uint8_t;
// typedef int int32_t;
//
<<<<<<< HEAD
// extern int32_t sha256(void* context, int32_t dataOffset, int32_t length, int32_t resultOffset);
// extern int32_t keccak256(void *context, int32_t dataOffset, int32_t length, int32_t resultOffset);
// extern int32_t ripemd160(void *context, int32_t dataOffset, int32_t length, int32_t resultOffset);
// extern int32_t verifyBLS(void *context, int32_t keyOffset, int32_t messageOffset, int32_t messageLength, int32_t sigOffset);
// extern int32_t verifyEd25519(void *context, int32_t keyOffset, int32_t messageOffset, int32_t messageLength, int32_t sigOffset);
// extern int32_t verifySecp256k1(void *context, int32_t keyOffset, int32_t keyLength, int32_t messageOffset, int32_t messageLength, int32_t sigOffset);
// extern void addEC(void *context, int32_t destination1, int32_t destination2, int32_t ecHandle, int32_t fstPointX, int32_t fstPointY, int32_t sndPointX, int32_t sndPointY);
// extern void doubleEC(void *context, int32_t destination1, int32_t destination2, int32_t ecHandle, int32_t pointX, int32_t pointY);
// extern int32_t isOnCurveEC(void *context, int32_t ecHandle, int32_t pointX, int32_t pointY);
// extern int32_t scalarBaseMultEC(void *context, int32_t destination1, int32_t destination2, int32_t ecHandle, int32_t kOffset, int32_t length);
// extern int32_t scalarMultEC(void *context, int32_t destination1, int32_t destination2, int32_t ecHandle, int32_t pointX, int32_t pointY, int32_t kOffset, int32_t length);
// extern int32_t marshalEC(void *context, int32_t ecHandle, int32_t xPairHandle, int32_t yPairHandle, int32_t resultOffest);
// extern int32_t unmarshalEC(void *context, int32_t xPairHandle, int32_t yPairHandle, int32_t ecHandle, int32_t dataOffest, int32_t length);
// extern int32_t marshalCompressedEC(void *context, int32_t ecHandle, int32_t xPairHandle, int32_t yPairHandle, int32_t resultOffest);
// extern int32_t unmarshalCompressedEC(void *context, int32_t xPairHandle, int32_t yPairHandle, int32_t ecHandle, int32_t dataOffest, int32_t length);
// extern int32_t generateKeyEC(void *context, int32_t xPubKeyHandle, int32_t yPubKeyHandle, int32_t ecHandle, int32_t resultOffset);
// extern int32_t ellipticCurveNew(void *context, int32_t fieldOrderHandle, int32_t basePointOrderHandle, int32_t eqConstantHandle, int32_t xBasePointHandle, int32_t yBasePointHandle, int32_t sizeOfField);
// extern int32_t p224Ec(void *context);
// extern int32_t p256Ec(void *context);
// extern int32_t p384Ec(void *context);
// extern int32_t p521Ec(void *context);
// extern int32_t getCurveLengthEC(void *context, int32_t ecHandle);
// extern int32_t getPrivKeyLengthEC(void *context, int32_t ecHandle);
=======
// extern int32_t v1_3_sha256(void* context, int32_t dataOffset, int32_t length, int32_t resultOffset);
// extern int32_t v1_3_keccak256(void *context, int32_t dataOffset, int32_t length, int32_t resultOffset);
// extern int32_t v1_3_ripemd160(void *context, int32_t dataOffset, int32_t length, int32_t resultOffset);
// extern int32_t v1_3_verifyBLS(void *context, int32_t keyOffset, int32_t messageOffset, int32_t messageLength, int32_t sigOffset);
// extern int32_t v1_3_verifyEd25519(void *context, int32_t keyOffset, int32_t messageOffset, int32_t messageLength, int32_t sigOffset);
// extern int32_t v1_3_verifySecp256k1(void *context, int32_t keyOffset, int32_t keyLength, int32_t messageOffset, int32_t messageLength, int32_t sigOffset);
>>>>>>> bfcaaad4
import "C"

import (
	"crypto/elliptic"
	"crypto/rand"
	"unsafe"

	"github.com/ElrondNetwork/arwen-wasm-vm/v1_3/arwen"
	"github.com/ElrondNetwork/arwen-wasm-vm/v1_3/math"
	"github.com/ElrondNetwork/arwen-wasm-vm/v1_3/wasmer"
)

const blsPublicKeyLength = 96
const blsSignatureLength = 48
const ed25519PublicKeyLength = 32
const ed25519SignatureLength = 64
const secp256k1CompressedPublicKeyLength = 33
const secp256k1UncompressedPublicKeyLength = 65
const secp256k1SignatureLength = 64

// CryptoImports adds some crypto imports to the Wasmer Imports map
func CryptoImports(imports *wasmer.Imports) (*wasmer.Imports, error) {
	imports = imports.Namespace("env")
	imports, err := imports.Append("sha256", v1_3_sha256, C.v1_3_sha256)
	if err != nil {
		return nil, err
	}

	imports, err = imports.Append("keccak256", v1_3_keccak256, C.v1_3_keccak256)
	if err != nil {
		return nil, err
	}

	imports, err = imports.Append("ripemd160", v1_3_ripemd160, C.v1_3_ripemd160)
	if err != nil {
		return nil, err
	}

	imports, err = imports.Append("verifyBLS", v1_3_verifyBLS, C.v1_3_verifyBLS)
	if err != nil {
		return nil, err
	}

	imports, err = imports.Append("verifyEd25519", v1_3_verifyEd25519, C.v1_3_verifyEd25519)
	if err != nil {
		return nil, err
	}

	imports, err = imports.Append("verifySecp256k1", v1_3_verifySecp256k1, C.v1_3_verifySecp256k1)
	if err != nil {
		return nil, err
	}

	imports, err = imports.Append("addEC", addEC, C.addEC)
	if err != nil {
		return nil, err
	}

	imports, err = imports.Append("doubleEC", doubleEC, C.doubleEC)
	if err != nil {
		return nil, err
	}

	imports, err = imports.Append("isOnCurveEC", isOnCurveEC, C.isOnCurveEC)
	if err != nil {
		return nil, err
	}

	imports, err = imports.Append("scalarBaseMultEC", scalarBaseMultEC, C.scalarBaseMultEC)
	if err != nil {
		return nil, err
	}

	imports, err = imports.Append("scalarMultEC", scalarMultEC, C.scalarMultEC)
	if err != nil {
		return nil, err
	}

	imports, err = imports.Append("marshalEC", marshalEC, C.marshalEC)
	if err != nil {
		return nil, err
	}

	imports, err = imports.Append("unmarshalEC", unmarshalEC, C.unmarshalEC)
	if err != nil {
		return nil, err
	}

	imports, err = imports.Append("marshalCompressedEC", marshalCompressedEC, C.marshalCompressedEC)
	if err != nil {
		return nil, err
	}

	imports, err = imports.Append("unmarshalCompressedEC", unmarshalCompressedEC, C.unmarshalCompressedEC)
	if err != nil {
		return nil, err
	}

	imports, err = imports.Append("generateKeyEC", generateKeyEC, C.generateKeyEC)
	if err != nil {
		return nil, err
	}

	imports, err = imports.Append("ellipticCurveNew", ellipticCurveNew, C.ellipticCurveNew)
	if err != nil {
		return nil, err
	}

	imports, err = imports.Append("p224Ec", p224Ec, C.p224Ec)
	if err != nil {
		return nil, err
	}

	imports, err = imports.Append("getCurveLengthEC", getCurveLengthEC, C.getCurveLengthEC)
	if err != nil {
		return nil, err
	}

	imports, err = imports.Append("getPrivKeyLengthEC", getPrivKeyLengthEC, C.getPrivKeyLengthEC)
	if err != nil {
		return nil, err
	}

	return imports, nil
}

//export v1_3_sha256
func v1_3_sha256(context unsafe.Pointer, dataOffset int32, length int32, resultOffset int32) int32 {
	runtime := arwen.GetRuntimeContext(context)
	crypto := arwen.GetCryptoContext(context)
	metering := arwen.GetMeteringContext(context)

	memLoadGas := math.MulUint64(metering.GasSchedule().BaseOperationCost.DataCopyPerByte, uint64(length))
	gasToUse := math.AddUint64(metering.GasSchedule().CryptoAPICost.SHA256, memLoadGas)
	metering.UseGas(gasToUse)

	data, err := runtime.MemLoad(dataOffset, length)
	if arwen.WithFault(err, context, runtime.CryptoAPIErrorShouldFailExecution()) {
		return 1
	}

	result, err := crypto.Sha256(data)
	if err != nil {
		return 1
	}

	err = runtime.MemStore(resultOffset, result)
	if arwen.WithFault(err, context, runtime.CryptoAPIErrorShouldFailExecution()) {
		return 1
	}

	return 0
}

//export v1_3_keccak256
func v1_3_keccak256(context unsafe.Pointer, dataOffset int32, length int32, resultOffset int32) int32 {
	runtime := arwen.GetRuntimeContext(context)
	crypto := arwen.GetCryptoContext(context)
	metering := arwen.GetMeteringContext(context)

	memLoadGas := math.MulUint64(metering.GasSchedule().BaseOperationCost.DataCopyPerByte, uint64(length))
	gasToUse := math.AddUint64(metering.GasSchedule().CryptoAPICost.Keccak256, memLoadGas)
	metering.UseGas(gasToUse)

	data, err := runtime.MemLoad(dataOffset, length)
	if arwen.WithFault(err, context, runtime.CryptoAPIErrorShouldFailExecution()) {
		return 1
	}

	result, err := crypto.Keccak256(data)
	if err != nil {
		return 1
	}

	err = runtime.MemStore(resultOffset, result)
	if arwen.WithFault(err, context, runtime.CryptoAPIErrorShouldFailExecution()) {
		return 1
	}

	return 0
}

//export v1_3_ripemd160
func v1_3_ripemd160(context unsafe.Pointer, dataOffset int32, length int32, resultOffset int32) int32 {
	runtime := arwen.GetRuntimeContext(context)
	crypto := arwen.GetCryptoContext(context)
	metering := arwen.GetMeteringContext(context)

	memLoadGas := math.MulUint64(metering.GasSchedule().BaseOperationCost.DataCopyPerByte, uint64(length))
	gasToUse := math.AddUint64(metering.GasSchedule().CryptoAPICost.Ripemd160, memLoadGas)
	metering.UseGas(gasToUse)

	data, err := runtime.MemLoad(dataOffset, length)
	if arwen.WithFault(err, context, runtime.CryptoAPIErrorShouldFailExecution()) {
		return 1
	}

	result, err := crypto.Ripemd160(data)
	if err != nil {
		return 1
	}

	err = runtime.MemStore(resultOffset, result)
	if arwen.WithFault(err, context, runtime.CryptoAPIErrorShouldFailExecution()) {
		return 1
	}

	return 0
}

//export v1_3_verifyBLS
func v1_3_verifyBLS(
	context unsafe.Pointer,
	keyOffset int32,
	messageOffset int32,
	messageLength int32,
	sigOffset int32,
) int32 {
	runtime := arwen.GetRuntimeContext(context)
	crypto := arwen.GetCryptoContext(context)
	metering := arwen.GetMeteringContext(context)

	gasToUse := metering.GasSchedule().CryptoAPICost.VerifyBLS
	metering.UseGas(gasToUse)

	key, err := runtime.MemLoad(keyOffset, blsPublicKeyLength)
	if arwen.WithFault(err, context, runtime.CryptoAPIErrorShouldFailExecution()) {
		return 1
	}

	gasToUse = math.MulUint64(metering.GasSchedule().BaseOperationCost.DataCopyPerByte, uint64(messageLength))
	metering.UseGas(gasToUse)

	message, err := runtime.MemLoad(messageOffset, messageLength)
	if arwen.WithFault(err, context, runtime.CryptoAPIErrorShouldFailExecution()) {
		return 1
	}

	sig, err := runtime.MemLoad(sigOffset, blsSignatureLength)
	if arwen.WithFault(err, context, runtime.CryptoAPIErrorShouldFailExecution()) {
		return 1
	}

	invalidSigErr := crypto.VerifyBLS(key, message, sig)
	if invalidSigErr != nil {
		return -1
	}

	return 0
}

//export v1_3_verifyEd25519
func v1_3_verifyEd25519(
	context unsafe.Pointer,
	keyOffset int32,
	messageOffset int32,
	messageLength int32,
	sigOffset int32,
) int32 {
	runtime := arwen.GetRuntimeContext(context)
	crypto := arwen.GetCryptoContext(context)
	metering := arwen.GetMeteringContext(context)

	gasToUse := metering.GasSchedule().CryptoAPICost.VerifyEd25519
	metering.UseGas(gasToUse)

	key, err := runtime.MemLoad(keyOffset, ed25519PublicKeyLength)
	if arwen.WithFault(err, context, runtime.CryptoAPIErrorShouldFailExecution()) {
		return 1
	}

	gasToUse = math.MulUint64(metering.GasSchedule().BaseOperationCost.DataCopyPerByte, uint64(messageLength))
	metering.UseGas(gasToUse)

	message, err := runtime.MemLoad(messageOffset, messageLength)
	if arwen.WithFault(err, context, runtime.CryptoAPIErrorShouldFailExecution()) {
		return 1
	}

	sig, err := runtime.MemLoad(sigOffset, ed25519SignatureLength)
	if arwen.WithFault(err, context, runtime.CryptoAPIErrorShouldFailExecution()) {
		return 1
	}

	invalidSigErr := crypto.VerifyEd25519(key, message, sig)
	if invalidSigErr != nil {
		return -1
	}

	return 0
}

//export v1_3_verifySecp256k1
func v1_3_verifySecp256k1(
	context unsafe.Pointer,
	keyOffset int32,
	keyLength int32,
	messageOffset int32,
	messageLength int32,
	sigOffset int32,
) int32 {
	runtime := arwen.GetRuntimeContext(context)
	crypto := arwen.GetCryptoContext(context)
	metering := arwen.GetMeteringContext(context)

	gasToUse := metering.GasSchedule().CryptoAPICost.VerifySecp256k1
	metering.UseGas(gasToUse)

	if keyLength != secp256k1CompressedPublicKeyLength && keyLength != secp256k1UncompressedPublicKeyLength {
		arwen.WithFault(arwen.ErrInvalidPublicKeySize, context, runtime.ElrondAPIErrorShouldFailExecution())
		return 1
	}

	key, err := runtime.MemLoad(keyOffset, keyLength)
	if arwen.WithFault(err, context, runtime.CryptoAPIErrorShouldFailExecution()) {
		return 1
	}

	gasToUse = math.MulUint64(metering.GasSchedule().BaseOperationCost.DataCopyPerByte, uint64(messageLength))
	metering.UseGas(gasToUse)

	message, err := runtime.MemLoad(messageOffset, messageLength)
	if arwen.WithFault(err, context, runtime.CryptoAPIErrorShouldFailExecution()) {
		return 1
	}

	// read the 2 leading bytes first
	// byte1: 0x30, header
	// byte2: the remaining buffer length
	const sigHeaderLength = 2
	sigHeader, err := runtime.MemLoad(sigOffset, sigHeaderLength)
	if arwen.WithFault(err, context, runtime.CryptoAPIErrorShouldFailExecution()) {
		return 1
	}
	sigLength := int32(sigHeader[1]) + sigHeaderLength
	sig, err := runtime.MemLoad(sigOffset, sigLength)
	if arwen.WithFault(err, context, runtime.CryptoAPIErrorShouldFailExecution()) {
		return 1
	}

	invalidSigErr := crypto.VerifySecp256k1(key, message, sig)
	if invalidSigErr != nil {
		return -1
	}

	return 0
}

//export addEC
func addEC(
	context unsafe.Pointer,
	xResultHandle int32,
	yResultHandle int32,
	ecHandle int32,
	fstPointXHandle int32,
	fstPointYHandle int32,
	sndPointXHandle int32,
	sndPointYHandle int32,
) {
	managedType := arwen.GetManagedTypesContext(context)
	metering := arwen.GetMeteringContext(context)
	runtime := arwen.GetRuntimeContext(context)

	gasToUse := metering.GasSchedule().CryptoAPICost.SHA256
	metering.UseGas(gasToUse)

	ec, err1 := managedType.GetEllipticCurve(ecHandle)
	if err1 != nil {
		arwen.WithFault(arwen.ErrNoEllipticCurveUnderThisHandle, context, runtime.CryptoAPIErrorShouldFailExecution())
		return
	}

	xResult, err1 := managedType.GetBigInt(xResultHandle)
	yResult, err2 := managedType.GetBigInt(yResultHandle)
	x1, err3 := managedType.GetBigInt(fstPointXHandle)
	y1, err4 := managedType.GetBigInt(fstPointYHandle)
	x2, err5 := managedType.GetBigInt(sndPointXHandle)
	y2, err6 := managedType.GetBigInt(sndPointYHandle)
	if err1 != nil || err2 != nil || err3 != nil || err4 != nil || err5 != nil || err6 != nil {
		arwen.WithFault(arwen.ErrNoBigIntUnderThisHandle, context, runtime.BigIntAPIErrorShouldFailExecution())
		return
	}

	managedType.ConsumeGasForBigIntCopy(xResult, yResult, ec.P, ec.N, ec.B, ec.Gx, ec.Gy, x1, y1, x2, y2)
	xResultAdd, yResultAdd := ec.Add(x1, x2, y1, y2)
	xResult.Set(xResultAdd)
	yResult.Set(yResultAdd)
}

//export doubleEC
func doubleEC(
	context unsafe.Pointer,
	xResultHandle int32,
	yResultHandle int32,
	ecHandle int32,
	pointXHandle int32,
	pointYHandle int32,
) {
	managedType := arwen.GetManagedTypesContext(context)
	metering := arwen.GetMeteringContext(context)
	runtime := arwen.GetRuntimeContext(context)

	gasToUse := metering.GasSchedule().CryptoAPICost.SHA256
	metering.UseGas(gasToUse)

	ec, err1 := managedType.GetEllipticCurve(ecHandle)
	if err1 != nil {
		arwen.WithFault(arwen.ErrNoEllipticCurveUnderThisHandle, context, runtime.CryptoAPIErrorShouldFailExecution())
		return
	}

	xResult, err1 := managedType.GetBigInt(xResultHandle)
	yResult, err2 := managedType.GetBigInt(yResultHandle)
	x, err3 := managedType.GetBigInt(pointXHandle)
	y, err4 := managedType.GetBigInt(pointYHandle)
	if err1 != nil || err2 != nil || err3 != nil || err4 != nil {
		arwen.WithFault(arwen.ErrNoBigIntUnderThisHandle, context, runtime.CryptoAPIErrorShouldFailExecution())
		return
	}

	managedType.ConsumeGasForBigIntCopy(xResult, yResult, ec.P, ec.N, ec.B, ec.Gx, ec.Gy, x, y)
	xResultDouble, yResultDouble := ec.Double(x, y)
	xResult.Set(xResultDouble)
	yResult.Set(yResultDouble)
}

//export isOnCurveEC
func isOnCurveEC(
	context unsafe.Pointer,
	ecHandle int32,
	pointXHandle int32,
	pointYHandle int32,
) int32 {
	managedType := arwen.GetManagedTypesContext(context)
	metering := arwen.GetMeteringContext(context)
	runtime := arwen.GetRuntimeContext(context)

	gasToUse := metering.GasSchedule().CryptoAPICost.SHA256
	metering.UseGas(gasToUse)

	ec, err := managedType.GetEllipticCurve(ecHandle)
	if err != nil {
		arwen.WithFault(arwen.ErrNoEllipticCurveUnderThisHandle, context, runtime.CryptoAPIErrorShouldFailExecution())
		return -1
	}

	x, err1 := managedType.GetBigInt(pointXHandle)
	y, err2 := managedType.GetBigInt(pointYHandle)
	if err1 != nil || err2 != nil {
		arwen.WithFault(arwen.ErrNoBigIntUnderThisHandle, context, runtime.CryptoAPIErrorShouldFailExecution())
		return -1
	}

	managedType.ConsumeGasForBigIntCopy(ec.P, ec.N, ec.B, ec.Gx, ec.Gy, x, y)
	if ec.IsOnCurve(x, y) {
		return 1
	}

	return 0
}

//export scalarBaseMultEC
func scalarBaseMultEC(
	context unsafe.Pointer,
	xResultHandle int32,
	yResultHandle int32,
	ecHandle int32,
	kOffset int32,
	length int32,
) int32 {
	runtime := arwen.GetRuntimeContext(context)
	metering := arwen.GetMeteringContext(context)
	managedType := arwen.GetManagedTypesContext(context)

	gasToUse := metering.GasSchedule().CryptoAPICost.SHA256
	metering.UseGas(gasToUse)

	k, err := runtime.MemLoad(kOffset, length)
	if arwen.WithFault(err, context, runtime.CryptoAPIErrorShouldFailExecution()) {
		return 1
	}

	ec, err := managedType.GetEllipticCurve(ecHandle)
	if err != nil {
		arwen.WithFault(arwen.ErrNoEllipticCurveUnderThisHandle, context, runtime.CryptoAPIErrorShouldFailExecution())
		return 1
	}

	xResult, err1 := managedType.GetBigInt(xResultHandle)
	yResult, err2 := managedType.GetBigInt(yResultHandle)
	if err1 != nil || err2 != nil {
		arwen.WithFault(arwen.ErrNoBigIntUnderThisHandle, context, runtime.CryptoAPIErrorShouldFailExecution())
		return 1
	}

	managedType.ConsumeGasForBigIntCopy(ec.P, ec.N, ec.B, ec.Gx, ec.Gy, xResult, yResult)
	xResultSBM, yResultSBM := ec.ScalarBaseMult(k)
	xResult.Set(xResultSBM)
	yResult.Set(yResultSBM)

	return 0
}

//export scalarMultEC
func scalarMultEC(
	context unsafe.Pointer,
	xResultHandle int32,
	yResultHandle int32,
	ecHandle int32,
	pointXHandle int32,
	pointYHandle int32,
	kOffset int32,
	length int32,
) int32 {
	runtime := arwen.GetRuntimeContext(context)
	metering := arwen.GetMeteringContext(context)
	managedType := arwen.GetManagedTypesContext(context)

	gasToUse := metering.GasSchedule().CryptoAPICost.SHA256
	metering.UseGas(gasToUse)

	k, err := runtime.MemLoad(kOffset, length)
	if arwen.WithFault(err, context, runtime.CryptoAPIErrorShouldFailExecution()) {
		return 1
	}

	ec, err1 := managedType.GetEllipticCurve(ecHandle)
	if err1 != nil {
		arwen.WithFault(arwen.ErrNoEllipticCurveUnderThisHandle, context, runtime.CryptoAPIErrorShouldFailExecution())
		return 1
	}

	xResult, err1 := managedType.GetBigInt(xResultHandle)
	yResult, err2 := managedType.GetBigInt(yResultHandle)
	x, err3 := managedType.GetBigInt(pointXHandle)
	y, err4 := managedType.GetBigInt(pointYHandle)
	if err1 != nil || err2 != nil || err3 != nil || err4 != nil {
		arwen.WithFault(arwen.ErrNoBigIntUnderThisHandle, context, runtime.CryptoAPIErrorShouldFailExecution())
		return 1
	}

	managedType.ConsumeGasForBigIntCopy(xResult, yResult, ec.P, ec.N, ec.B, ec.Gx, ec.Gy, x, y)
	xResultSM, yResultSM := ec.ScalarMult(x, y, k)
	xResult.Set(xResultSM)
	yResult.Set(yResultSM)

	return 0
}

//export marshalEC
func marshalEC(
	context unsafe.Pointer,
	pointXHandle int32,
	pointYHandle int32,
	ecHandle int32,
	resultOffset int32,
) int32 {
	runtime := arwen.GetRuntimeContext(context)
	metering := arwen.GetMeteringContext(context)
	managedType := arwen.GetManagedTypesContext(context)

	gasToUse := metering.GasSchedule().CryptoAPICost.SHA256
	metering.UseGas(gasToUse)

	ec, err := managedType.GetEllipticCurve(ecHandle)
	if err != nil {
		arwen.WithFault(arwen.ErrNoEllipticCurveUnderThisHandle, context, runtime.CryptoAPIErrorShouldFailExecution())
		return 1
	}

	x, err1 := managedType.GetBigInt(pointXHandle)
	y, err2 := managedType.GetBigInt(pointYHandle)
	if err1 != nil || err2 != nil {
		arwen.WithFault(arwen.ErrNoBigIntUnderThisHandle, context, runtime.CryptoAPIErrorShouldFailExecution())
		return 1
	}
	if x.BitLen() > int(ec.BitSize) || y.BitLen() > int(ec.BitSize) {
		arwen.WithFault(arwen.ErrBufNotBigEnough, context, runtime.CryptoAPIErrorShouldFailExecution())
		return 1
	}

	managedType.ConsumeGasForBigIntCopy(ec.P, ec.N, ec.B, ec.Gx, ec.Gy, x, y)
	result := elliptic.Marshal(ec, x, y)
	err = runtime.MemStore(resultOffset, result)
	if arwen.WithFault(err, context, runtime.CryptoAPIErrorShouldFailExecution()) {
		return int32(len(result))
	}
	return 0
}

//export marshalCompressedEC
func marshalCompressedEC(
	context unsafe.Pointer,
	pointXHandle int32,
	pointYHandle int32,
	ecHandle int32,
	resultOffset int32,
) int32 {
	runtime := arwen.GetRuntimeContext(context)
	metering := arwen.GetMeteringContext(context)
	managedType := arwen.GetManagedTypesContext(context)

	gasToUse := metering.GasSchedule().CryptoAPICost.SHA256
	metering.UseGas(gasToUse)

	ec, err := managedType.GetEllipticCurve(ecHandle)
	if err != nil {
		arwen.WithFault(arwen.ErrNoEllipticCurveUnderThisHandle, context, runtime.CryptoAPIErrorShouldFailExecution())
		return 1
	}

	x, err1 := managedType.GetBigInt(pointXHandle)
	y, err2 := managedType.GetBigInt(pointYHandle)
	if err1 != nil || err2 != nil {
		arwen.WithFault(arwen.ErrNoBigIntUnderThisHandle, context, runtime.CryptoAPIErrorShouldFailExecution())
		return 1
	}
	if x.BitLen() > int(ec.BitSize) || y.BitLen() > int(ec.BitSize) {
		arwen.WithFault(arwen.ErrBufNotBigEnough, context, runtime.CryptoAPIErrorShouldFailExecution())
		return 1
	}

	managedType.ConsumeGasForBigIntCopy(ec.P, ec.N, ec.B, ec.Gx, ec.Gy, x, y)
	result := elliptic.MarshalCompressed(ec, x, y)
	err = runtime.MemStore(resultOffset, result)
	if arwen.WithFault(err, context, runtime.CryptoAPIErrorShouldFailExecution()) {
		return int32(len(result))
	}
	return 0
}

//export unmarshalEC
func unmarshalEC(
	context unsafe.Pointer,
	xPairHandle int32,
	yPairHandle int32,
	ecHandle int32,
	dataOffset int32,
	length int32,
) int32 {
	runtime := arwen.GetRuntimeContext(context)
	metering := arwen.GetMeteringContext(context)
	managedType := arwen.GetManagedTypesContext(context)

	gasToUse := metering.GasSchedule().CryptoAPICost.SHA256
	metering.UseGas(gasToUse)

	data, err := runtime.MemLoad(dataOffset, length)
	if arwen.WithFault(err, context, runtime.CryptoAPIErrorShouldFailExecution()) {
		return 1
	}

	ec, err := managedType.GetEllipticCurve(ecHandle)
	if err != nil {
		arwen.WithFault(arwen.ErrNoEllipticCurveUnderThisHandle, context, runtime.CryptoAPIErrorShouldFailExecution())
		return 1
	}

	xPair, err1 := managedType.GetBigInt(xPairHandle)
	yPair, err2 := managedType.GetBigInt(yPairHandle)
	if err1 != nil || err2 != nil {
		arwen.WithFault(arwen.ErrNoBigIntUnderThisHandle, context, runtime.CryptoAPIErrorShouldFailExecution())
		return 1
	}

	managedType.ConsumeGasForBigIntCopy(ec.P, ec.N, ec.B, ec.Gx, ec.Gy, xPair, yPair)
	xPairU, yPairU := elliptic.Unmarshal(ec, data)
	xPair.Set(xPairU)
	yPair.Set(yPairU)

	return 0
}

//export unmarshalCompressedEC
func unmarshalCompressedEC(
	context unsafe.Pointer,
	xPairHandle int32,
	yPairHandle int32,
	ecHandle int32,
	dataOffset int32,
	length int32,
) int32 {
	runtime := arwen.GetRuntimeContext(context)
	metering := arwen.GetMeteringContext(context)
	managedType := arwen.GetManagedTypesContext(context)

	gasToUse := metering.GasSchedule().CryptoAPICost.SHA256
	metering.UseGas(gasToUse)

	data, err := runtime.MemLoad(dataOffset, length)
	if arwen.WithFault(err, context, runtime.CryptoAPIErrorShouldFailExecution()) {
		return int32(len(data))
	}

	ec, err := managedType.GetEllipticCurve(ecHandle)
	if err != nil {
		arwen.WithFault(arwen.ErrNoEllipticCurveUnderThisHandle, context, runtime.CryptoAPIErrorShouldFailExecution())
		return 1
	}

	xPair, err1 := managedType.GetBigInt(xPairHandle)
	yPair, err2 := managedType.GetBigInt(yPairHandle)
	if err1 != nil || err2 != nil {
		arwen.WithFault(arwen.ErrNoBigIntUnderThisHandle, context, runtime.CryptoAPIErrorShouldFailExecution())
		return 1
	}

	managedType.ConsumeGasForBigIntCopy(ec.P, ec.N, ec.B, ec.Gx, ec.Gy, xPair, yPair)
	xPairUC, yPairUC := elliptic.UnmarshalCompressed(ec, data)
	xPair.Set(xPairUC)
	yPair.Set(yPairUC)
	return 0
}

//export generateKeyEC
func generateKeyEC(
	context unsafe.Pointer,
	xPubKeyHandle int32,
	yPubKeyHandle int32,
	ecHandle int32,
	resultOffset int32,
) int32 {
	runtime := arwen.GetRuntimeContext(context)
	metering := arwen.GetMeteringContext(context)
	managedType := arwen.GetManagedTypesContext(context)

	gasToUse := metering.GasSchedule().CryptoAPICost.SHA256
	metering.UseGas(gasToUse)

	ec, err := managedType.GetEllipticCurve(ecHandle)
	if err != nil {
		arwen.WithFault(arwen.ErrNoEllipticCurveUnderThisHandle, context, runtime.CryptoAPIErrorShouldFailExecution())
		return 1
	}

	xPubKey, err1 := managedType.GetBigInt(xPubKeyHandle)
	yPubKey, err2 := managedType.GetBigInt(yPubKeyHandle)
	if err1 != nil || err2 != nil {
		arwen.WithFault(arwen.ErrNoBigIntUnderThisHandle, context, runtime.CryptoAPIErrorShouldFailExecution())
		return 1
	}
	managedType.ConsumeGasForBigIntCopy(ec.P, ec.N, ec.B, ec.Gx, ec.Gy, xPubKey, yPubKey)

	result, xPubKeyGK, yPubKeyGK, err := elliptic.GenerateKey(ec, rand.Reader)
	if arwen.WithFault(err, context, runtime.CryptoAPIErrorShouldFailExecution()) {
		return int32(len(result))
	}

	err = runtime.MemStore(resultOffset, result)
	if arwen.WithFault(err, context, runtime.CryptoAPIErrorShouldFailExecution()) {
		return int32(len(result))
	}

	xPubKey.Set(xPubKeyGK)
	yPubKey.Set(yPubKeyGK)
	return 0
}

//export ellipticCurveNew
func ellipticCurveNew(context unsafe.Pointer, fieldOrderHandle int32, basePointOrderHandle int32, eqConstantHandle int32, xBasePointHandle int32, yBasePointHandle int32, sizeOfField int32) int32 {
	managedType := arwen.GetManagedTypesContext(context)
	metering := arwen.GetMeteringContext(context)
	runtime := arwen.GetRuntimeContext(context)

	gasToUse := metering.GasSchedule().BigIntAPICost.EllipticCurveNew
	metering.UseGas(gasToUse)

	P, err1 := managedType.GetBigInt(fieldOrderHandle)
	N, err2 := managedType.GetBigInt(basePointOrderHandle)
	B, err3 := managedType.GetBigInt(eqConstantHandle)
	Gx, err4 := managedType.GetBigInt(xBasePointHandle)
	Gy, err5 := managedType.GetBigInt(yBasePointHandle)
	if err1 != nil || err2 != nil || err3 != nil || err4 != nil || err5 != nil {
		arwen.WithFault(arwen.ErrNoBigIntUnderThisHandle, context, runtime.BigIntAPIErrorShouldFailExecution())
		return -1
	}
	// TODO
	// should I verify? are the bigInt values in this case topencoded?
	// if P.BitLen() != int(sizeOfField) || N.BitLen() != int(sizeOfField) || B.BitLen() != int(sizeOfField) || Gx.BitLen() != int(sizeOfField) || Gy.BitLen() != int(sizeOfField) {
	// 	arwen.WithFault(arwen.ErrNoBigIntUnderThisHandle, context, runtime.BigIntAPIErrorShouldFailExecution())
	// 	return -1
	// }
	curve := elliptic.CurveParams{P: P, N: N, B: B, Gx: Gx, Gy: Gy, BitSize: int(sizeOfField), Name: "EC"}

	return managedType.PutEllipticCurve(&curve)
}

//export p224Ec
func p224Ec(context unsafe.Pointer) int32 {
	managedType := arwen.GetManagedTypesContext(context)
	metering := arwen.GetMeteringContext(context)

	gasToUse := metering.GasSchedule().BigIntAPICost.EllipticCurveNew
	metering.UseGas(gasToUse)

	curveParams := elliptic.P224().Params()
	return managedType.PutEllipticCurve(curveParams)
}

//export p256Ec
func p256Ec(context unsafe.Pointer) int32 {
	managedType := arwen.GetManagedTypesContext(context)
	metering := arwen.GetMeteringContext(context)

	gasToUse := metering.GasSchedule().BigIntAPICost.EllipticCurveNew
	metering.UseGas(gasToUse)

	curveParams := elliptic.P256().Params()
	return managedType.PutEllipticCurve(curveParams)
}

//export p384Ec
func p384Ec(context unsafe.Pointer) int32 {
	managedType := arwen.GetManagedTypesContext(context)
	metering := arwen.GetMeteringContext(context)

	gasToUse := metering.GasSchedule().BigIntAPICost.EllipticCurveNew
	metering.UseGas(gasToUse)

	curveParams := elliptic.P384().Params()
	return managedType.PutEllipticCurve(curveParams)
}

//export p521Ec
func p521Ec(context unsafe.Pointer) int32 {
	managedType := arwen.GetManagedTypesContext(context)
	metering := arwen.GetMeteringContext(context)

	gasToUse := metering.GasSchedule().BigIntAPICost.EllipticCurveNew
	metering.UseGas(gasToUse)

	curveParams := elliptic.P521().Params()
	return managedType.PutEllipticCurve(curveParams)
}

//export getCurveLengthEC
func getCurveLengthEC(context unsafe.Pointer, ecHandle int32) int32 {
	managedType := arwen.GetManagedTypesContext(context)
	metering := arwen.GetMeteringContext(context)
	runtime := arwen.GetRuntimeContext(context)

	gasToUse := metering.GasSchedule().BigIntAPICost.EllipticCurveNew / 5
	metering.UseGas(gasToUse)

	ecLength := managedType.GetEllipticCurveLength(ecHandle)
	if ecLength == -1 {
		arwen.WithFault(arwen.ErrNoEllipticCurveUnderThisHandle, context, runtime.BigIntAPIErrorShouldFailExecution())
	}

	return ecLength
}

//export getPrivKeyLengthEC
func getPrivKeyLengthEC(context unsafe.Pointer, ecHandle int32) int32 {
	managedType := arwen.GetManagedTypesContext(context)
	metering := arwen.GetMeteringContext(context)
	runtime := arwen.GetRuntimeContext(context)

	gasToUse := metering.GasSchedule().BigIntAPICost.EllipticCurveNew / 5
	metering.UseGas(gasToUse)

	privKeyLength := managedType.GetPrivateKeyLengthEC(ecHandle)
	if privKeyLength == -1 {
		arwen.WithFault(arwen.ErrNoEllipticCurveUnderThisHandle, context, runtime.BigIntAPIErrorShouldFailExecution())
	}

	return privKeyLength
}<|MERGE_RESOLUTION|>--- conflicted
+++ resolved
@@ -6,38 +6,29 @@
 // typedef unsigned char uint8_t;
 // typedef int int32_t;
 //
-<<<<<<< HEAD
-// extern int32_t sha256(void* context, int32_t dataOffset, int32_t length, int32_t resultOffset);
-// extern int32_t keccak256(void *context, int32_t dataOffset, int32_t length, int32_t resultOffset);
-// extern int32_t ripemd160(void *context, int32_t dataOffset, int32_t length, int32_t resultOffset);
-// extern int32_t verifyBLS(void *context, int32_t keyOffset, int32_t messageOffset, int32_t messageLength, int32_t sigOffset);
-// extern int32_t verifyEd25519(void *context, int32_t keyOffset, int32_t messageOffset, int32_t messageLength, int32_t sigOffset);
-// extern int32_t verifySecp256k1(void *context, int32_t keyOffset, int32_t keyLength, int32_t messageOffset, int32_t messageLength, int32_t sigOffset);
-// extern void addEC(void *context, int32_t destination1, int32_t destination2, int32_t ecHandle, int32_t fstPointX, int32_t fstPointY, int32_t sndPointX, int32_t sndPointY);
-// extern void doubleEC(void *context, int32_t destination1, int32_t destination2, int32_t ecHandle, int32_t pointX, int32_t pointY);
-// extern int32_t isOnCurveEC(void *context, int32_t ecHandle, int32_t pointX, int32_t pointY);
-// extern int32_t scalarBaseMultEC(void *context, int32_t destination1, int32_t destination2, int32_t ecHandle, int32_t kOffset, int32_t length);
-// extern int32_t scalarMultEC(void *context, int32_t destination1, int32_t destination2, int32_t ecHandle, int32_t pointX, int32_t pointY, int32_t kOffset, int32_t length);
-// extern int32_t marshalEC(void *context, int32_t ecHandle, int32_t xPairHandle, int32_t yPairHandle, int32_t resultOffest);
-// extern int32_t unmarshalEC(void *context, int32_t xPairHandle, int32_t yPairHandle, int32_t ecHandle, int32_t dataOffest, int32_t length);
-// extern int32_t marshalCompressedEC(void *context, int32_t ecHandle, int32_t xPairHandle, int32_t yPairHandle, int32_t resultOffest);
-// extern int32_t unmarshalCompressedEC(void *context, int32_t xPairHandle, int32_t yPairHandle, int32_t ecHandle, int32_t dataOffest, int32_t length);
-// extern int32_t generateKeyEC(void *context, int32_t xPubKeyHandle, int32_t yPubKeyHandle, int32_t ecHandle, int32_t resultOffset);
-// extern int32_t ellipticCurveNew(void *context, int32_t fieldOrderHandle, int32_t basePointOrderHandle, int32_t eqConstantHandle, int32_t xBasePointHandle, int32_t yBasePointHandle, int32_t sizeOfField);
-// extern int32_t p224Ec(void *context);
-// extern int32_t p256Ec(void *context);
-// extern int32_t p384Ec(void *context);
-// extern int32_t p521Ec(void *context);
-// extern int32_t getCurveLengthEC(void *context, int32_t ecHandle);
-// extern int32_t getPrivKeyLengthEC(void *context, int32_t ecHandle);
-=======
 // extern int32_t v1_3_sha256(void* context, int32_t dataOffset, int32_t length, int32_t resultOffset);
 // extern int32_t v1_3_keccak256(void *context, int32_t dataOffset, int32_t length, int32_t resultOffset);
 // extern int32_t v1_3_ripemd160(void *context, int32_t dataOffset, int32_t length, int32_t resultOffset);
 // extern int32_t v1_3_verifyBLS(void *context, int32_t keyOffset, int32_t messageOffset, int32_t messageLength, int32_t sigOffset);
 // extern int32_t v1_3_verifyEd25519(void *context, int32_t keyOffset, int32_t messageOffset, int32_t messageLength, int32_t sigOffset);
 // extern int32_t v1_3_verifySecp256k1(void *context, int32_t keyOffset, int32_t keyLength, int32_t messageOffset, int32_t messageLength, int32_t sigOffset);
->>>>>>> bfcaaad4
+// extern void v1_3_addEC(void *context, int32_t destination1, int32_t destination2, int32_t ecHandle, int32_t fstPointX, int32_t fstPointY, int32_t sndPointX, int32_t sndPointY);
+// extern void v1_3_doubleEC(void *context, int32_t destination1, int32_t destination2, int32_t ecHandle, int32_t pointX, int32_t pointY);
+// extern int32_t v1_3_isOnCurveEC(void *context, int32_t ecHandle, int32_t pointX, int32_t pointY);
+// extern int32_t v1_3_scalarBaseMultEC(void *context, int32_t destination1, int32_t destination2, int32_t ecHandle, int32_t kOffset, int32_t length);
+// extern int32_t v1_3_scalarMultEC(void *context, int32_t destination1, int32_t destination2, int32_t ecHandle, int32_t pointX, int32_t pointY, int32_t kOffset, int32_t length);
+// extern int32_t v1_3_marshalEC(void *context, int32_t ecHandle, int32_t xPairHandle, int32_t yPairHandle, int32_t resultOffest);
+// extern int32_t v1_3_unmarshalEC(void *context, int32_t xPairHandle, int32_t yPairHandle, int32_t ecHandle, int32_t dataOffest, int32_t length);
+// extern int32_t v1_3_marshalCompressedEC(void *context, int32_t ecHandle, int32_t xPairHandle, int32_t yPairHandle, int32_t resultOffest);
+// extern int32_t v1_3_unmarshalCompressedEC(void *context, int32_t xPairHandle, int32_t yPairHandle, int32_t ecHandle, int32_t dataOffest, int32_t length);
+// extern int32_t v1_3_generateKeyEC(void *context, int32_t xPubKeyHandle, int32_t yPubKeyHandle, int32_t ecHandle, int32_t resultOffset);
+// extern int32_t v1_3_ellipticCurveNew(void *context, int32_t fieldOrderHandle, int32_t basePointOrderHandle, int32_t eqConstantHandle, int32_t xBasePointHandle, int32_t yBasePointHandle, int32_t sizeOfField);
+// extern int32_t v1_3_p224Ec(void *context);
+// extern int32_t v1_3_p256Ec(void *context);
+// extern int32_t v1_3_p384Ec(void *context);
+// extern int32_t v1_3_p521Ec(void *context);
+// extern int32_t v1_3_getCurveLengthEC(void *context, int32_t ecHandle);
+// extern int32_t v1_3_getPrivKeyLengthEC(void *context, int32_t ecHandle);
 import "C"
 
 import (
@@ -91,72 +82,72 @@
 		return nil, err
 	}
 
-	imports, err = imports.Append("addEC", addEC, C.addEC)
-	if err != nil {
-		return nil, err
-	}
-
-	imports, err = imports.Append("doubleEC", doubleEC, C.doubleEC)
-	if err != nil {
-		return nil, err
-	}
-
-	imports, err = imports.Append("isOnCurveEC", isOnCurveEC, C.isOnCurveEC)
-	if err != nil {
-		return nil, err
-	}
-
-	imports, err = imports.Append("scalarBaseMultEC", scalarBaseMultEC, C.scalarBaseMultEC)
-	if err != nil {
-		return nil, err
-	}
-
-	imports, err = imports.Append("scalarMultEC", scalarMultEC, C.scalarMultEC)
-	if err != nil {
-		return nil, err
-	}
-
-	imports, err = imports.Append("marshalEC", marshalEC, C.marshalEC)
-	if err != nil {
-		return nil, err
-	}
-
-	imports, err = imports.Append("unmarshalEC", unmarshalEC, C.unmarshalEC)
-	if err != nil {
-		return nil, err
-	}
-
-	imports, err = imports.Append("marshalCompressedEC", marshalCompressedEC, C.marshalCompressedEC)
-	if err != nil {
-		return nil, err
-	}
-
-	imports, err = imports.Append("unmarshalCompressedEC", unmarshalCompressedEC, C.unmarshalCompressedEC)
-	if err != nil {
-		return nil, err
-	}
-
-	imports, err = imports.Append("generateKeyEC", generateKeyEC, C.generateKeyEC)
-	if err != nil {
-		return nil, err
-	}
-
-	imports, err = imports.Append("ellipticCurveNew", ellipticCurveNew, C.ellipticCurveNew)
-	if err != nil {
-		return nil, err
-	}
-
-	imports, err = imports.Append("p224Ec", p224Ec, C.p224Ec)
-	if err != nil {
-		return nil, err
-	}
-
-	imports, err = imports.Append("getCurveLengthEC", getCurveLengthEC, C.getCurveLengthEC)
-	if err != nil {
-		return nil, err
-	}
-
-	imports, err = imports.Append("getPrivKeyLengthEC", getPrivKeyLengthEC, C.getPrivKeyLengthEC)
+	imports, err = imports.Append("addEC", v1_3_addEC, C.v1_3_addEC)
+	if err != nil {
+		return nil, err
+	}
+
+	imports, err = imports.Append("doubleEC", v1_3_doubleEC, C.v1_3_doubleEC)
+	if err != nil {
+		return nil, err
+	}
+
+	imports, err = imports.Append("isOnCurveEC", v1_3_isOnCurveEC, C.v1_3_isOnCurveEC)
+	if err != nil {
+		return nil, err
+	}
+
+	imports, err = imports.Append("scalarBaseMultEC", v1_3_scalarBaseMultEC, C.v1_3_scalarBaseMultEC)
+	if err != nil {
+		return nil, err
+	}
+
+	imports, err = imports.Append("scalarMultEC", v1_3_scalarMultEC, C.v1_3_scalarMultEC)
+	if err != nil {
+		return nil, err
+	}
+
+	imports, err = imports.Append("marshalEC", v1_3_marshalEC, C.v1_3_marshalEC)
+	if err != nil {
+		return nil, err
+	}
+
+	imports, err = imports.Append("unmarshalEC", v1_3_unmarshalEC, C.v1_3_unmarshalEC)
+	if err != nil {
+		return nil, err
+	}
+
+	imports, err = imports.Append("marshalCompressedEC", v1_3_marshalCompressedEC, C.v1_3_marshalCompressedEC)
+	if err != nil {
+		return nil, err
+	}
+
+	imports, err = imports.Append("unmarshalCompressedEC", v1_3_unmarshalCompressedEC, C.v1_3_unmarshalCompressedEC)
+	if err != nil {
+		return nil, err
+	}
+
+	imports, err = imports.Append("generateKeyEC", v1_3_generateKeyEC, C.v1_3_generateKeyEC)
+	if err != nil {
+		return nil, err
+	}
+
+	imports, err = imports.Append("ellipticCurveNew", v1_3_ellipticCurveNew, C.v1_3_ellipticCurveNew)
+	if err != nil {
+		return nil, err
+	}
+
+	imports, err = imports.Append("p224Ec", v1_3_p224Ec, C.v1_3_p224Ec)
+	if err != nil {
+		return nil, err
+	}
+
+	imports, err = imports.Append("getCurveLengthEC", v1_3_getCurveLengthEC, C.v1_3_getCurveLengthEC)
+	if err != nil {
+		return nil, err
+	}
+
+	imports, err = imports.Append("getPrivKeyLengthEC", v1_3_getPrivKeyLengthEC, C.v1_3_getPrivKeyLengthEC)
 	if err != nil {
 		return nil, err
 	}
@@ -386,8 +377,8 @@
 	return 0
 }
 
-//export addEC
-func addEC(
+//export v1_3_addEC
+func v1_3_addEC(
 	context unsafe.Pointer,
 	xResultHandle int32,
 	yResultHandle int32,
@@ -427,8 +418,8 @@
 	yResult.Set(yResultAdd)
 }
 
-//export doubleEC
-func doubleEC(
+//export v1_3_doubleEC
+func v1_3_doubleEC(
 	context unsafe.Pointer,
 	xResultHandle int32,
 	yResultHandle int32,
@@ -464,8 +455,8 @@
 	yResult.Set(yResultDouble)
 }
 
-//export isOnCurveEC
-func isOnCurveEC(
+//export v1_3_isOnCurveEC
+func v1_3_isOnCurveEC(
 	context unsafe.Pointer,
 	ecHandle int32,
 	pointXHandle int32,
@@ -499,8 +490,8 @@
 	return 0
 }
 
-//export scalarBaseMultEC
-func scalarBaseMultEC(
+//export v1_3_scalarBaseMultEC
+func v1_3_scalarBaseMultEC(
 	context unsafe.Pointer,
 	xResultHandle int32,
 	yResultHandle int32,
@@ -541,8 +532,8 @@
 	return 0
 }
 
-//export scalarMultEC
-func scalarMultEC(
+//export v1_3_scalarMultEC
+func v1_3_scalarMultEC(
 	context unsafe.Pointer,
 	xResultHandle int32,
 	yResultHandle int32,
@@ -587,8 +578,8 @@
 	return 0
 }
 
-//export marshalEC
-func marshalEC(
+//export v1_3_marshalEC
+func v1_3_marshalEC(
 	context unsafe.Pointer,
 	pointXHandle int32,
 	pointYHandle int32,
@@ -628,8 +619,8 @@
 	return 0
 }
 
-//export marshalCompressedEC
-func marshalCompressedEC(
+//export v1_3_marshalCompressedEC
+func v1_3_marshalCompressedEC(
 	context unsafe.Pointer,
 	pointXHandle int32,
 	pointYHandle int32,
@@ -669,8 +660,8 @@
 	return 0
 }
 
-//export unmarshalEC
-func unmarshalEC(
+//export v1_3_unmarshalEC
+func v1_3_unmarshalEC(
 	context unsafe.Pointer,
 	xPairHandle int32,
 	yPairHandle int32,
@@ -711,8 +702,8 @@
 	return 0
 }
 
-//export unmarshalCompressedEC
-func unmarshalCompressedEC(
+//export v1_3_unmarshalCompressedEC
+func v1_3_unmarshalCompressedEC(
 	context unsafe.Pointer,
 	xPairHandle int32,
 	yPairHandle int32,
@@ -752,8 +743,8 @@
 	return 0
 }
 
-//export generateKeyEC
-func generateKeyEC(
+//export v1_3_generateKeyEC
+func v1_3_generateKeyEC(
 	context unsafe.Pointer,
 	xPubKeyHandle int32,
 	yPubKeyHandle int32,
@@ -796,8 +787,8 @@
 	return 0
 }
 
-//export ellipticCurveNew
-func ellipticCurveNew(context unsafe.Pointer, fieldOrderHandle int32, basePointOrderHandle int32, eqConstantHandle int32, xBasePointHandle int32, yBasePointHandle int32, sizeOfField int32) int32 {
+//export v1_3_ellipticCurveNew
+func v1_3_ellipticCurveNew(context unsafe.Pointer, fieldOrderHandle int32, basePointOrderHandle int32, eqConstantHandle int32, xBasePointHandle int32, yBasePointHandle int32, sizeOfField int32) int32 {
 	managedType := arwen.GetManagedTypesContext(context)
 	metering := arwen.GetMeteringContext(context)
 	runtime := arwen.GetRuntimeContext(context)
@@ -825,8 +816,8 @@
 	return managedType.PutEllipticCurve(&curve)
 }
 
-//export p224Ec
-func p224Ec(context unsafe.Pointer) int32 {
+//export v1_3_p224Ec
+func v1_3_p224Ec(context unsafe.Pointer) int32 {
 	managedType := arwen.GetManagedTypesContext(context)
 	metering := arwen.GetMeteringContext(context)
 
@@ -837,8 +828,8 @@
 	return managedType.PutEllipticCurve(curveParams)
 }
 
-//export p256Ec
-func p256Ec(context unsafe.Pointer) int32 {
+//export v1_3_p256Ec
+func v1_3_p256Ec(context unsafe.Pointer) int32 {
 	managedType := arwen.GetManagedTypesContext(context)
 	metering := arwen.GetMeteringContext(context)
 
@@ -849,8 +840,8 @@
 	return managedType.PutEllipticCurve(curveParams)
 }
 
-//export p384Ec
-func p384Ec(context unsafe.Pointer) int32 {
+//export v1_3_p384Ec
+func v1_3_p384Ec(context unsafe.Pointer) int32 {
 	managedType := arwen.GetManagedTypesContext(context)
 	metering := arwen.GetMeteringContext(context)
 
@@ -861,8 +852,8 @@
 	return managedType.PutEllipticCurve(curveParams)
 }
 
-//export p521Ec
-func p521Ec(context unsafe.Pointer) int32 {
+//export v1_3_p521Ec
+func v1_3_p521Ec(context unsafe.Pointer) int32 {
 	managedType := arwen.GetManagedTypesContext(context)
 	metering := arwen.GetMeteringContext(context)
 
@@ -873,8 +864,8 @@
 	return managedType.PutEllipticCurve(curveParams)
 }
 
-//export getCurveLengthEC
-func getCurveLengthEC(context unsafe.Pointer, ecHandle int32) int32 {
+//export v1_3_getCurveLengthEC
+func v1_3_getCurveLengthEC(context unsafe.Pointer, ecHandle int32) int32 {
 	managedType := arwen.GetManagedTypesContext(context)
 	metering := arwen.GetMeteringContext(context)
 	runtime := arwen.GetRuntimeContext(context)
@@ -890,8 +881,8 @@
 	return ecLength
 }
 
-//export getPrivKeyLengthEC
-func getPrivKeyLengthEC(context unsafe.Pointer, ecHandle int32) int32 {
+//export v1_3_getPrivKeyLengthEC
+func v1_3_getPrivKeyLengthEC(context unsafe.Pointer, ecHandle int32) int32 {
 	managedType := arwen.GetManagedTypesContext(context)
 	metering := arwen.GetMeteringContext(context)
 	runtime := arwen.GetRuntimeContext(context)
