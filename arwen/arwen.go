--- conflicted
+++ resolved
@@ -187,20 +187,11 @@
 		return host.createVMOutputInCaseOfError(vmcommon.FunctionWrongSignature), nil
 	}
 
-<<<<<<< HEAD
-	addOutput := make([]byte, 0)
-	if result.GetType() != wasmer.TypeVoid {
-		addOutput = []byte(result.String())
-	}
-
-	vmOutput := host.createVMOutput(addOutput, gasLeft)
-	globalTrace.PutVMOutput(host.scAddress, vmOutput)
-	displayVMOutput(vmOutput)
-=======
 	convertedResult := convertReturnValue(result)
 	gasLeft = gasLeft - int64(instance.GetPointsUsed())
 	vmOutput := host.createVMOutput(convertedResult.Bytes(), gasLeft)
->>>>>>> 4449428b
+	globalTrace.PutVMOutput(host.scAddress, vmOutput)
+	displayVMOutput(vmOutput)
 
 	return vmOutput, nil
 }
