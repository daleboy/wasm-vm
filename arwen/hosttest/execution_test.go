--- conflicted
+++ resolved
@@ -2477,7 +2477,7 @@
 			}
 		}).
 		AndAssertResults(func(host arwen.VMHost, stubBlockchainHook *contextmock.BlockchainHookStub, verify *test.VMOutputVerifier) {
-			verify.Ok().
+			verify.OutOfGas().
 				GasRemaining(0)
 		})
 }
@@ -2526,15 +2526,9 @@
 		}).
 		AndAssertResults(func(host arwen.VMHost, stubBlockchainHook *contextmock.BlockchainHookStub, verify *test.VMOutputVerifier) {
 			verify.Ok().
-<<<<<<< HEAD
-				GasUsed(test.ParentAddress, 4170).
-				GasUsed(test.ChildAddress, 1297).
-				GasRemaining(110533).
-=======
 				GasUsed(test.ParentAddress, 4159).
 				GasUsed(test.ChildAddress, 1297).
 				GasRemaining(110544).
->>>>>>> 86a102e2
 				Balance(test.ParentAddress, 1000).
 				Balance(test.ChildAddress, 1000).
 				BalanceDelta(test.ThirdPartyAddress, 6).
@@ -2589,15 +2583,9 @@
 		}).
 		AndAssertResults(func(host arwen.VMHost, stubBlockchainHook *contextmock.BlockchainHookStub, verify *test.VMOutputVerifier) {
 			verify.Ok().
-<<<<<<< HEAD
-				GasUsed(test.ParentAddress, 997052).
+				GasUsed(test.ParentAddress, 997041).
 				GasUsed(test.ChildAddress, 0).
-				GasRemaining(2948).
-=======
-				GasUsed(test.ParentAddress, 997158).
-				GasUsed(test.ChildAddress, 0).
-				GasRemaining(2842).
->>>>>>> 86a102e2
+				GasRemaining(2959).
 				ReturnData(test.ParentFinishA, test.ParentFinishB, []byte("succ")).
 				Storage(
 					test.CreateStoreEntry(test.ParentAddress).WithKey(test.ParentKeyA).WithValue(test.ParentDataA),
@@ -2625,9 +2613,9 @@
 			Build()).
 		AndAssertResults(func(host arwen.VMHost, stubBlockchainHook *contextmock.BlockchainHookStub, verify *test.VMOutputVerifier) {
 			verify.Ok().
-				GasUsed(test.ParentAddress, 5385).
+				GasUsed(test.ParentAddress, 5374).
 				GasUsed(test.ChildAddress, 1297).
-				GasRemaining(109318).
+				GasRemaining(109329).
 				Balance(test.ParentAddress, 1000).
 				Balance(test.ChildAddress, 1000).
 				BalanceDelta(test.ThirdPartyAddress, 6).
@@ -2675,9 +2663,9 @@
 		}).
 		AndAssertResults(func(host arwen.VMHost, stubBlockchainHook *contextmock.BlockchainHookStub, verify *test.VMOutputVerifier) {
 			verify.Ok().
-				GasUsed(test.ParentAddress, 7261).
+				GasUsed(test.ParentAddress, 7250).
 				GasUsed(test.ChildAddress, 0).
-				GasRemaining(992739).
+				GasRemaining(992750).
 				ReturnData(test.ParentFinishA, test.ParentFinishB, []byte("succCallbackErr")).
 				Storage(
 					test.CreateStoreEntry(test.ParentAddress).WithKey(test.ParentKeyA).WithValue(test.ParentDataA),
@@ -2722,26 +2710,17 @@
 				// TODO matei-p enable this for R2
 				//UserError().
 				//ReturnMessage("callBack error").
-<<<<<<< HEAD
 				GasUsed(test.ParentAddress, 198344).
 				GasUsed(test.ChildAddress, 1297).
 				// TODO Why is there a minuscule amount of gas remaining after the callback
 				// fails? This is supposed to be 0.
 				GasRemaining(359).
-=======
-				GasUsed(test.ParentAddress, 198657).
-				GasUsed(test.ChildAddress, 1297).
-				// TODO Why is there a minuscule amount of gas remaining after the callback
-				// fails? This is supposed to be 0.
-				GasRemaining(46).
->>>>>>> 86a102e2
 				BalanceDelta(test.ThirdPartyAddress, 6).
 				BalanceDelta(test.ChildAddress, big.NewInt(0).Sub(big.NewInt(1), big.NewInt(1)).Int64()).
 				// 'user error' is no longer present because of the commented lines in finishAsyncLocalExecution() / ascynLocal.go
 				// (return code and return message are no longet set from callbackVMOutput, in order to keep local/cross-shard responses consistent)
 				// ReturnData(test.ParentFinishA, test.ParentFinishB, []byte{3}, []byte("thirdparty"), []byte("vault"), []byte("user error")).
 				ReturnData(test.ParentFinishA, test.ParentFinishB, []byte{3}, []byte("thirdparty"), []byte("vault")).
-<<<<<<< HEAD
 				Storage(
 					test.CreateStoreEntry(test.ParentAddress).WithKey(test.ParentKeyA).WithValue(test.ParentDataA),
 					test.CreateStoreEntry(test.ParentAddress).WithKey(test.ParentKeyB).WithValue(test.ParentDataB),
@@ -2797,8 +2776,6 @@
 				// (return code and return message are no longet set from callbackVMOutput, in order to keep local/cross-shard responses consistent)
 				// ReturnData(test.ParentFinishA, test.ParentFinishB, []byte{3}, []byte("thirdparty"), []byte("vault"), []byte("user error")).
 				ReturnData(test.ParentFinishA, test.ParentFinishB, []byte{3}, []byte("thirdparty"), []byte("vault")).
-=======
->>>>>>> 86a102e2
 				Storage(
 					test.CreateStoreEntry(test.ParentAddress).WithKey(test.ParentKeyA).WithValue(test.ParentDataA),
 					test.CreateStoreEntry(test.ParentAddress).WithKey(test.ParentKeyB).WithValue(test.ParentDataB),
