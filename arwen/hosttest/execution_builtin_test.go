--- conflicted
+++ resolved
@@ -157,13 +157,7 @@
 			host.SetBuiltInFunctionsContainer(getDummyBuiltinFunctionsContainer())
 		}).
 		AndAssertResults(func(host arwen.VMHost, stubBlockchainHook *contextmock.BlockchainHookStub, verify *test.VMOutputVerifier) {
-<<<<<<< HEAD
-			verify.
-				Ok().
-				Print().
-=======
 			verify.Ok().
->>>>>>> 37511b7f
 				ReturnData([]byte("hello"), []byte{10})
 		})
 }
