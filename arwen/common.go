package arwen

import (
	"github.com/ElrondNetwork/arwen-wasm-vm/config"
	vmcommon "github.com/ElrondNetwork/elrond-vm-common"
)

type BreakpointValue uint64

const (
	BreakpointNone BreakpointValue = iota
	BreakpointExecutionFailed
	BreakpointAsyncCall
	BreakpointSignalError
	BreakpointSignalExit
	BreakpointOutOfGas
)

type AsyncCallExecutionMode uint

const (
	SyncCall AsyncCallExecutionMode = iota
	AsyncBuiltinFunc
	AsyncUnknown
)

const CallbackDefault = "callBack"
const TimeLockKeyPrefix = "timelock"
const AsyncDataPrefix = "asyncCalls"

// AsyncCallStatus represents the different status an async call can have
type AsyncCallStatus uint8

const (
	AsyncCallPending AsyncCallStatus = iota
	AsyncCallResolved
	AsyncCallRejected
)

// CodeDeployInput contains code deploy state, whether it comes from a ContractCreateInput or a ContractCallInput
type CodeDeployInput struct {
	ContractCode         []byte
	ContractCodeMetadata []byte
	ContractAddress      []byte
}

// VMHostParameters represents the parameters to be passed to VMHost
type VMHostParameters struct {
	VMType                   []byte
	BlockGasLimit            uint64
	GasSchedule              config.GasScheduleMap
	ProtocolBuiltinFunctions vmcommon.FunctionNames
	ElrondProtectedKeyPrefix []byte
}

// AsyncCallInfo contains the information required to handle the asynchronous call of another SmartContract
type AsyncCallInfo struct {
	Destination []byte
	Data        []byte
	GasLimit    uint64
	ValueBytes  []byte
}

func (aci *AsyncCallInfo) GetDestination() []byte {
	return aci.Destination
}

func (aci *AsyncCallInfo) GetData() []byte {
	return aci.Data
}

func (aci *AsyncCallInfo) GetGasLimit() uint64 {
	return aci.GasLimit
}

func (aci *AsyncCallInfo) GetValueBytes() []byte {
	return aci.ValueBytes
}

// AsyncContext is the structure resulting after a smart contract call that has initiated
// one or more async calls. It contains all of the async calls produced by the
// smart contract method.
type AsyncContext struct {
	CallerAddr      []byte
	ReturnData      []byte
	AsyncCallGroups map[string]*AsyncCallGroup
}

// AsyncCallGroup is a structure containing a group of async calls and a callback
// that should be called when all these async calls are resolved
type AsyncCallGroup struct {
	Callback   string
	AsyncCalls []*AsyncCall
}

// AsyncCall holds the information about an individual async call
type AsyncCall struct {
	Status          AsyncCallStatus
	Destination     []byte
	Data            []byte
	GasLimit        uint64
	ValueBytes      []byte
	SuccessCallback string
	ErrorCallback   string
	ProvidedGas     uint64
}

<<<<<<< HEAD
=======
// AsyncContext is a structure containing a group of async calls and a callback
//  that should be called when all these async calls are resolved
type AsyncContext struct {
	Callback   string
	AsyncCalls []*AsyncGeneratedCall
}

// AsyncContextInfo is the structure resulting after a smart contract call that has initiated
// one or more async calls. It will
type AsyncContextInfo struct {
	CallerAddr      []byte
	ReturnData      []byte
	AsyncContextMap map[string]*AsyncContext
}

>>>>>>> 214d20b7
// GetDestination returns the destination of an async call
func (ac *AsyncCall) GetDestination() []byte {
	return ac.Destination
}

// GetData returns the transaction data of the async call
func (ac *AsyncCall) GetData() []byte {
	return ac.Data
}

// GetGasLimit returns the gas limit of the current async call
func (ac *AsyncCall) GetGasLimit() uint64 {
	return ac.GasLimit
}

// GetValueBytes returns the byte representation of the value of the async call
func (ac *AsyncCall) GetValueBytes() []byte {
	return ac.ValueBytes
}

// IsInterfaceNil returns true if there is no value under the interface
func (ac *AsyncCall) IsInterfaceNil() bool {
	return ac == nil
}<|MERGE_RESOLUTION|>--- conflicted
+++ resolved
@@ -105,24 +105,6 @@
 	ProvidedGas     uint64
 }
 
-<<<<<<< HEAD
-=======
-// AsyncContext is a structure containing a group of async calls and a callback
-//  that should be called when all these async calls are resolved
-type AsyncContext struct {
-	Callback   string
-	AsyncCalls []*AsyncGeneratedCall
-}
-
-// AsyncContextInfo is the structure resulting after a smart contract call that has initiated
-// one or more async calls. It will
-type AsyncContextInfo struct {
-	CallerAddr      []byte
-	ReturnData      []byte
-	AsyncContextMap map[string]*AsyncContext
-}
-
->>>>>>> 214d20b7
 // GetDestination returns the destination of an async call
 func (ac *AsyncCall) GetDestination() []byte {
 	return ac.Destination
