package context

import (
	"bytes"
	"encoding/hex"
	"fmt"
	"math/big"
	"unsafe"

	"github.com/ElrondNetwork/arwen-wasm-vm/arwen"
	"github.com/ElrondNetwork/arwen-wasm-vm/arwen/crypto"
	"github.com/ElrondNetwork/arwen-wasm-vm/arwen/debugging"
	"github.com/ElrondNetwork/arwen-wasm-vm/arwen/elrondapi"
	"github.com/ElrondNetwork/arwen-wasm-vm/arwen/ethapi"
	"github.com/ElrondNetwork/arwen-wasm-vm/config"
	vmcommon "github.com/ElrondNetwork/elrond-vm-common"
	"github.com/ElrondNetwork/go-ext-wasm/wasmer"
)

type StorageStatus int

const (
	StorageUnchanged StorageStatus = 0
	StorageModified  StorageStatus = 1
	StorageAdded     StorageStatus = 3
	StorageDeleted   StorageStatus = 4
)

type logTopicsData struct {
	topics [][]byte
	data   []byte
}

// vmContext implements HostContext interface.
type vmContext struct {
	BigIntContainer
	blockChainHook vmcommon.BlockchainHook
	cryptoHook     vmcommon.CryptoHook
	imports        *wasmer.Imports
	instance       wasmer.Instance

	vmInput vmcommon.VMInput

	vmType       []byte
	callFunction string
	scAddress    []byte

	logs           map[string]logTopicsData
	readOnly       bool
	storageUpdate  map[string](map[string][]byte)
	outputAccounts map[string]*vmcommon.OutputAccount
	returnData     [][]byte
	returnCode     vmcommon.ReturnCode

	selfDestruct  map[string][]byte
	ethInput      []byte
	blockGasLimit uint64
	refund        uint64

	gasCostConfig *config.GasCost
	opcodeCosts   [wasmer.OPCODE_COUNT]uint32
}

func NewArwenVM(
	blockChainHook vmcommon.BlockchainHook,
	cryptoHook vmcommon.CryptoHook,
	vmType []byte,
	blockGasLimit uint64,
	gasSchedule map[string]uint64,
) (*vmContext, error) {

	imports, err := elrondapi.ElrondEImports()
	if err != nil {
		return nil, err
	}

	imports, err = elrondapi.BigIntImports(imports)
	if err != nil {
		return nil, err
	}

	imports, err = ethapi.EthereumImports(imports)
	if err != nil {
		return nil, err
	}

	imports, err = crypto.CryptoImports(imports)
	if err != nil {
		return nil, err
	}

	imports, err = debugging.DebugImports(imports)
	if err != nil {
		return nil, err
	}

	gasCostConfig, err := config.CreateGasConfig(gasSchedule)
	if err != nil {
		return nil, err
	}

	opcodeCosts := gasCostConfig.WASMOpcodeCost.ToOpcodeCostsArray()

	context := &vmContext{
		BigIntContainer: NewBigIntContainer(),
		blockChainHook:  blockChainHook,
		cryptoHook:      cryptoHook,
		vmType:          vmType,
		imports:         imports,
		blockGasLimit:   blockGasLimit,
		gasCostConfig:   gasCostConfig,
		opcodeCosts:     opcodeCosts,
	}

	context.initInternalValues()

	err = wasmer.SetImports(context.imports)
	if err != nil {
		return nil, err
	}
	wasmer.SetOpcodeCosts(&context.opcodeCosts)

	return context, nil
}

func (host *vmContext) RunSmartContractCreate(input *vmcommon.ContractCreateInput) (*vmcommon.VMOutput, error) {
	fmt.Println("arwen.RunSmartContractCreate - begin")

	host.initInternalValues()
	host.vmInput = input.VMInput

	nonce, err := host.blockChainHook.GetNonce(input.CallerAddr)
	if err != nil {
		return nil, err
	}

	if nonce > 0 {
		nonce -= 1
	}

	address, err := host.blockChainHook.NewAddress(input.CallerAddr, nonce, host.vmType)
	if err != nil {
		return nil, err
	}

	host.scAddress = address
	fmt.Println("SC address in arwen")
	fmt.Println(hex.EncodeToString(host.scAddress))
	host.addTxValueToSmartContract(input.CallValue, address)

	host.vmInput.GasProvided, err = host.deductInitialCodeCost(
		input.GasProvided,
		input.ContractCode,
		host.GasSchedule().ElrondAPICost.CreateContract,
		host.GasSchedule().BaseOperationCost.StorePerByte,
	)
	if err != nil {
		return host.createVMOutputInCaseOfError(vmcommon.OutOfGas), nil
	}

	host.instance, err = wasmer.NewMeteredInstance(input.ContractCode, host.vmInput.GasProvided)

	if err != nil {
		fmt.Println("arwen Error: ", err.Error())
		return host.createVMOutputInCaseOfError(vmcommon.ContractInvalid), nil
	}

	idContext := arwen.AddHostContext(host)
	defer func() {
		arwen.RemoveHostContext(idContext)
		host.instance.Clean()
	}()

	host.instance.SetContextData(unsafe.Pointer(&idContext))

	_, result, err := host.callInitFunction()
	if err != nil {
		return host.createVMOutputInCaseOfError(vmcommon.FunctionWrongSignature), nil
	}

	newSCAcc, ok := host.outputAccounts[string(address)]
	if !ok {
		host.outputAccounts[string(address)] = &vmcommon.OutputAccount{
			Address:        address,
			Nonce:          0,
			BalanceDelta:   big.NewInt(0),
			StorageUpdates: nil,
			Code:           input.ContractCode,
		}
	} else {
		newSCAcc.Code = input.ContractCode
	}

	vmOutput := host.createVMOutput(result)

	fmt.Println("arwen.RunSmartContractCreate - end")
	return vmOutput, err
}

func (host *vmContext) deductInitialCodeCost(
	gasProvided uint64,
	code []byte,
	baseCost uint64,
	costPerByte uint64,
) (uint64, error) {
	codeLength := uint64(len(code))
	codeCost := codeLength * costPerByte
	initialCost := baseCost + codeCost

	if initialCost > gasProvided {
		return 0, ErrNotEnoughGas
	}

	return gasProvided - initialCost, nil
}

func (host *vmContext) callInitFunction() (bool, []byte, error) {
	init, ok := host.instance.Exports[arwen.InitFunctionName]

	if !ok {
		init, ok = host.instance.Exports[arwen.InitFunctionNameEth]
	}

	if !ok {
		// There's no initialization function, don't do anything.
		return false, nil, nil
	}

	out, err := init()
	if err != nil {
		fmt.Println("arwen.callInitFunction() error:", err.Error())
		return true, nil, err
	}

	convertedResult := arwen.ConvertReturnValue(out)
	result := convertedResult.Bytes()
	return true, result, nil
}

func (host *vmContext) RunSmartContractCall(input *vmcommon.ContractCallInput) (*vmcommon.VMOutput, error) {
	debugging.DisplayVisualSeparator()
	debugging.DisplayVMCallInput(input)

	host.initInternalValues()
	host.vmInput = input.VMInput
	host.scAddress = input.RecipientAddr
	host.callFunction = input.Function

	host.addTxValueToSmartContract(input.CallValue, input.RecipientAddr)

	contract := host.GetCode(host.scAddress)

	var err error
	host.vmInput.GasProvided, err = host.deductInitialCodeCost(
		input.GasProvided,
		contract,
		0,
		host.GasSchedule().BaseOperationCost.CompilePerByte,
	)
	if err != nil {
		return host.createVMOutputInCaseOfError(vmcommon.OutOfGas), nil
	}

	host.instance, err = wasmer.NewMeteredInstance(contract, host.vmInput.GasProvided)

	if err != nil {
		fmt.Println("arwen Error", err.Error())
		return host.createVMOutputInCaseOfError(vmcommon.ContractInvalid), nil
	}

	idContext := arwen.AddHostContext(host)

	defer func() {
		host.instance.Clean()
		arwen.RemoveHostContext(idContext)
	}()

	host.instance.SetContextData(unsafe.Pointer(&idContext))

	if host.isInitFunctionCalled() {
		fmt.Println("arwen Error", ErrInitFuncCalledInRun.Error())
		return host.createVMOutputInCaseOfError(vmcommon.UserError), nil
	}

	function, err := host.getFunctionToCall()
	if err != nil {
		fmt.Println("arwen Error", err.Error())
		return host.createVMOutputInCaseOfError(vmcommon.FunctionNotFound), nil
	}

	result, err := function()
	if err != nil {
		strError, _ := wasmer.GetLastError()

		fmt.Println("arwen Error", err.Error(), strError)
		return host.createVMOutputInCaseOfError(vmcommon.FunctionWrongSignature), nil
	}

	if host.returnCode != vmcommon.Ok {
		// user error: signalError()
		return host.createVMOutputInCaseOfError(host.returnCode), nil
	}

	convertedResult := arwen.ConvertReturnValue(result)
	vmOutput := host.createVMOutput(convertedResult.Bytes())

	debugging.TraceVMOutput(host.scAddress, vmOutput)
	debugging.DisplayVMOutput(vmOutput)
	debugging.DisplayVisualSeparator()

	return vmOutput, nil
}

func (host *vmContext) isInitFunctionCalled() bool {
	return host.callFunction == arwen.InitFunctionName || host.callFunction == arwen.InitFunctionNameEth
}

func (host *vmContext) createVMOutputInCaseOfError(errCode vmcommon.ReturnCode) *vmcommon.VMOutput {
	vmOutput := &vmcommon.VMOutput{GasRemaining: big.NewInt(0), GasRefund: big.NewInt(0)}
	vmOutput.ReturnCode = errCode
	return vmOutput
}

func (host *vmContext) getFunctionToCall() (func(...interface{}) (wasmer.Value, error), error) {
	exports := host.instance.Exports

	function, ok := exports[host.callFunction]

	if !ok {
		function, ok = exports["main"]
	}

	if !ok {
		return nil, ErrFuncNotFound
	}

	return function, nil
}

// adapt vm output and all saved data from sc run into VM Output
func (host *vmContext) createVMOutput(output []byte) *vmcommon.VMOutput {
	vmOutput := &vmcommon.VMOutput{}
	// save storage updates
	outAccs := make(map[string]*vmcommon.OutputAccount, 0)
	for addr, updates := range host.storageUpdate {
		if _, ok := outAccs[addr]; !ok {
			outAccs[addr] = &vmcommon.OutputAccount{Address: []byte(addr)}
		}

		for key, value := range updates {
			storageUpdate := &vmcommon.StorageUpdate{
				Offset: []byte(key),
				Data:   value,
			}

			outAccs[addr].StorageUpdates = append(outAccs[addr].StorageUpdates, storageUpdate)
		}
	}

	// add balances
	for addr, outAcc := range host.outputAccounts {
		if _, ok := outAccs[addr]; !ok {
			outAccs[addr] = &vmcommon.OutputAccount{}
		}

		outAccs[addr].Address = outAcc.Address
		outAccs[addr].BalanceDelta = outAcc.BalanceDelta

		if len(outAcc.Code) > 0 {
			outAccs[addr].Code = outAcc.Code
		}
		if outAcc.Nonce > 0 {
			outAccs[addr].Nonce = outAcc.Nonce
		}
	}

	// save to the output finally
	for _, outAcc := range outAccs {
		vmOutput.OutputAccounts = append(vmOutput.OutputAccounts, outAcc)
	}

	// save logs
	for addr, value := range host.logs {
		logEntry := &vmcommon.LogEntry{
			Address: []byte(addr),
			Data:    value.data,
		}

		topics := make([]*big.Int, len(value.topics))
		for i := 0; i < len(value.topics); i++ {
			topics[i] = big.NewInt(0).SetBytes(value.topics[i])
		}

		logEntry.Topics = topics
		vmOutput.Logs = append(vmOutput.Logs, logEntry)
	}

	if len(host.returnData) > 0 {
		vmOutput.ReturnData = append(vmOutput.ReturnData, host.returnData...)
	}
	if len(output) > 0 {
		vmOutput.ReturnData = append(vmOutput.ReturnData, output)
	}

	vmOutput.GasRemaining = big.NewInt(0).SetUint64(host.GasLeft())
	vmOutput.GasRefund = big.NewInt(0).SetUint64(host.refund)
	vmOutput.ReturnCode = host.returnCode

	return vmOutput
}

func (host *vmContext) initInternalValues() {
	host.Clean()
	host.storageUpdate = make(map[string]map[string][]byte, 0)
	host.logs = make(map[string]logTopicsData, 0)
	host.selfDestruct = make(map[string][]byte)
	host.vmInput = vmcommon.VMInput{}
	host.outputAccounts = make(map[string]*vmcommon.OutputAccount, 0)
	host.scAddress = make([]byte, 0)
	host.callFunction = ""
	host.returnData = nil
	host.returnCode = vmcommon.Ok
	host.ethInput = nil
	host.readOnly = false
	host.refund = 0
}

func (host *vmContext) addTxValueToSmartContract(value *big.Int, scAddress []byte) {
	destAcc, ok := host.outputAccounts[string(scAddress)]
	if !ok {
		destAcc = &vmcommon.OutputAccount{
			Address:      scAddress,
			BalanceDelta: big.NewInt(0),
		}
		host.outputAccounts[string(destAcc.Address)] = destAcc
	}

	destAcc.BalanceDelta = big.NewInt(0).Add(destAcc.BalanceDelta, value)
}

func (host *vmContext) GasSchedule() *config.GasCost {
	return host.gasCostConfig
}

func (host *vmContext) EthContext() arwen.EthContext {
	return host
}

func (host *vmContext) CoreContext() arwen.HostContext {
	return host
}

func (host *vmContext) BigInContext() arwen.BigIntContext {
	return host
}

func (host *vmContext) CryptoContext() arwen.CryptoContext {
	return host
}

func (host *vmContext) CryptoHooks() vmcommon.CryptoHook {
	return host.cryptoHook
}

func (host *vmContext) Finish(data []byte) {
	host.returnData = append(host.returnData, data)
}

func (host *vmContext) SignalUserError() {
	host.returnCode = vmcommon.UserError
}

func (host *vmContext) Arguments() [][]byte {
	return host.vmInput.Arguments
}

func (host *vmContext) Function() string {
	return host.callFunction
}

func (host *vmContext) GetSCAddress() []byte {
	return host.scAddress
}

func (host *vmContext) AccountExists(addr []byte) bool {
	exists, err := host.blockChainHook.AccountExists(addr)
	if err != nil {
		fmt.Printf("Account exsits returned with error %s \n", err.Error())
	}
	return exists
}

func (host *vmContext) GetStorage(addr []byte, key []byte) []byte {
	debugging.TraceCall("arwen.GetStorage")
	debugging.TraceVarBytes("addr", addr)
	debugging.TraceVarBytes("key", key)

	strAdr := string(addr)
	if _, ok := host.storageUpdate[strAdr]; ok {
		if value, ok := host.storageUpdate[strAdr][string(key)]; ok {
			return value
		}
	}

<<<<<<< HEAD
	hash, err := host.blockChainHook.GetStorageData(addr, key)
	if err != nil {
		fmt.Printf("GetStorage returned with error: %s \n", err.Error())
	}

	debugging.TraceVarBytes("data", hash)
	debugging.TraceVarBigIntBytes("data (int)", hash)

=======
	hash, _ := host.blockChainHook.GetStorageData(addr, key)
>>>>>>> 0be0104f
	return hash
}

func (host *vmContext) SetStorage(addr []byte, key []byte, value []byte) int32 {
	debugging.TraceCall("arwen.SetStorage")
	debugging.TraceVarBytes("addr", addr)
	debugging.TraceVarBytes("key", key)
	debugging.TraceVarBytes("value", value)
	debugging.TraceVarBigIntBytes("value (int)", value)

	if host.readOnly {
		return 0
	}

	strAdr := string(addr)

	if _, ok := host.storageUpdate[strAdr]; !ok {
		host.storageUpdate[strAdr] = make(map[string][]byte, 0)
	}
	if _, ok := host.storageUpdate[strAdr][string(key)]; !ok {
		oldValue := host.GetStorage(addr, key)
		host.storageUpdate[strAdr][string(key)] = oldValue
	}

	oldValue := host.storageUpdate[strAdr][string(key)]
	lengthOldValue := len(oldValue)
	length := len(value)
	host.storageUpdate[strAdr][string(key)] = make([]byte, length)
	copy(host.storageUpdate[strAdr][string(key)][:length], value[:length])

	if bytes.Equal(oldValue, value) {
		useGas := host.GasSchedule().BaseOperationCost.DataCopyPerByte * uint64(length)
		host.UseGas(useGas)
		return int32(StorageUnchanged)
	}

	zero := []byte{}
	if bytes.Equal(oldValue, zero) {
		useGas := host.GasSchedule().BaseOperationCost.StorePerByte * uint64(length)
		host.UseGas(useGas)
		return int32(StorageAdded)
	}
	if bytes.Equal(value, zero) {
		freeGas := host.GasSchedule().BaseOperationCost.StorePerByte * uint64(lengthOldValue)
		host.FreeGas(freeGas)
		return int32(StorageDeleted)
	}
	if length < lengthOldValue {
		freeGas := host.GasSchedule().BaseOperationCost.StorePerByte * uint64(lengthOldValue-length)
		host.FreeGas(freeGas)
		useGas := host.GasSchedule().BaseOperationCost.DataCopyPerByte * uint64(lengthOldValue)
		host.UseGas(useGas)
	}
	if length > lengthOldValue {
		useGas := host.GasSchedule().BaseOperationCost.StorePerByte * uint64(length-lengthOldValue)
		host.UseGas(useGas)
		useGas = host.GasSchedule().BaseOperationCost.DataCopyPerByte * uint64(lengthOldValue)
		host.UseGas(useGas)
	}

	return int32(StorageModified)
}

func (host *vmContext) getBalanceFromBlockChain(addr []byte) *big.Int {
	balance, err := host.blockChainHook.GetBalance(addr)

	if err != nil {
		fmt.Printf("GetBalance returned with error %s \n", err.Error())
		return big.NewInt(0)
	}

	return balance
}

func (host *vmContext) GetBalance(addr []byte) []byte {
	strAdr := string(addr)
	if _, ok := host.outputAccounts[strAdr]; ok {
		balance := host.outputAccounts[strAdr].Balance
		return balance.Bytes()
	}

	balance, err := host.blockChainHook.GetBalance(addr)
	if err != nil {
		fmt.Printf("GetBalance returned with error %s \n", err.Error())
		return big.NewInt(0).Bytes()
	}

	host.outputAccounts[strAdr] = &vmcommon.OutputAccount{
		Balance:      big.NewInt(0).Set(balance),
		BalanceDelta: big.NewInt(0),
		Address:      addr,
	}

	return balance.Bytes()
}

func (host *vmContext) GetNonce(addr []byte) uint64 {
	strAdr := string(addr)
	if _, ok := host.outputAccounts[strAdr]; ok {
		return host.outputAccounts[strAdr].Nonce
	}

	nonce, err := host.blockChainHook.GetNonce(addr)
	if err != nil {
		fmt.Printf("GetNonce returned with error %s \n", err.Error())
	}

	host.outputAccounts[strAdr] = &vmcommon.OutputAccount{BalanceDelta: big.NewInt(0), Address: addr, Nonce: nonce}
	return nonce
}

func (host *vmContext) increaseNonce(addr []byte) {
	nonce := host.GetNonce(addr)
	host.outputAccounts[string(addr)].Nonce = nonce + 1
}

func (host *vmContext) GetCodeSize(addr []byte) int32 {
	code, err := host.blockChainHook.GetCode(addr)
	if err != nil {
		fmt.Printf("GetCodeSize returned with error %s \n", err.Error())
	}

	return int32(len(code))
}

func (host *vmContext) GetCodeHash(addr []byte) []byte {
	code, err := host.blockChainHook.GetCode(addr)
	if err != nil {
		fmt.Printf("GetCodeHash returned with error %s \n", err.Error())
	}

	codeHash, err := host.cryptoHook.Keccak256(string(code))
	if err != nil {
		fmt.Printf("GetCodeHash/Keccak256 returned with error %s \n", err.Error())
	}

	return []byte(codeHash)
}

func (host *vmContext) GetCode(addr []byte) []byte {
	code, err := host.blockChainHook.GetCode(addr)
	if err != nil {
		fmt.Printf("GetCode returned with error %s \n", err.Error())
	}

	return code
}

func (host *vmContext) SelfDestruct(addr []byte, beneficiary []byte) {
	if host.readOnly {
		return
	}

	host.selfDestruct[string(addr)] = beneficiary
}

func (host *vmContext) GetVMInput() vmcommon.VMInput {
	return host.vmInput
}

func (host *vmContext) BlockHash(number int64) []byte {
	block, err := host.blockChainHook.GetBlockhash(big.NewInt(number))

	if err != nil {
		fmt.Printf("BlockHash returned with error %s \n", err.Error())
		return nil
	}

	return block
}

func (host *vmContext) WriteLog(addr []byte, topics [][]byte, data []byte) {
	if host.readOnly {
		return
	}

	strAdr := string(addr)

	if _, ok := host.logs[strAdr]; !ok {
		host.logs[strAdr] = logTopicsData{
			topics: make([][]byte, 0),
			data:   make([]byte, 0),
		}
	}

	currLogs := host.logs[strAdr]
	for i := 0; i < len(topics); i++ {
		currLogs.topics = append(currLogs.topics, topics[i])
	}
	currLogs.data = append(currLogs.data, data...)

	host.logs[strAdr] = currLogs
}

// Transfer handles any necessary value transfer required and takes
// the necessary steps to create accounts and reverses the state in case of an
// execution error or failed value transfer.
func (host *vmContext) Transfer(destination []byte, sender []byte, value *big.Int, input []byte) {
	senderAcc, ok := host.outputAccounts[string(sender)]
	if !ok {
		senderAcc = &vmcommon.OutputAccount{
			Address:      sender,
			BalanceDelta: big.NewInt(0),
		}
		host.outputAccounts[string(senderAcc.Address)] = senderAcc
	}

	destAcc, ok := host.outputAccounts[string(destination)]
	if !ok {
		destAcc = &vmcommon.OutputAccount{
			Address:      destination,
			BalanceDelta: big.NewInt(0),
		}
		host.outputAccounts[string(destAcc.Address)] = destAcc
	}

	senderAcc.BalanceDelta = big.NewInt(0).Sub(senderAcc.BalanceDelta, value)
	destAcc.BalanceDelta = big.NewInt(0).Add(destAcc.BalanceDelta, value)
}

func (host *vmContext) CallData() []byte {
	if host.ethInput == nil {
		host.ethInput = host.createETHCallInput()
	}
	return host.ethInput
}

func (host *vmContext) UseGas(gas uint64) {
	currGas := host.instance.GetPointsUsed() + gas
	host.instance.SetPointsUsed(currGas)
}

func (host *vmContext) FreeGas(gas uint64) {
	host.refund += gas
}

func (host *vmContext) GasLeft() uint64 {
	return host.vmInput.GasProvided - host.instance.GetPointsUsed()
}

func (host *vmContext) BlockGasLimit() uint64 {
	return host.blockGasLimit
}

func (host *vmContext) BlockChainHook() vmcommon.BlockchainHook {
	return host.blockChainHook
}

func (host *vmContext) SetReadOnly(readOnly bool) {
	host.readOnly = readOnly
}

func (host *vmContext) CreateNewContract(input *vmcommon.ContractCreateInput) ([]byte, error) {
	if host.readOnly {
		return nil, ErrInvalidCallOnReadOnlyMode
	}

	currVmInput := host.vmInput
	currScAddress := host.scAddress
	currCallFunction := host.callFunction

	defer func() {
		host.vmInput = currVmInput
		host.scAddress = currScAddress
		host.callFunction = currCallFunction
	}()

	host.vmInput = input.VMInput
	nonce := host.GetNonce(input.CallerAddr)
	address, err := host.blockChainHook.NewAddress(input.CallerAddr, nonce, host.vmType)
	if err != nil {
		return nil, err
	}

	host.Transfer(address, input.CallerAddr, input.CallValue, nil)
	host.increaseNonce(input.CallerAddr)
	host.scAddress = address

	totalGasConsumed := input.GasProvided
	defer func() {
		host.UseGas(totalGasConsumed)
	}()

	gasLeft, err := host.deductInitialCodeCost(
		input.GasProvided,
		input.ContractCode,
		0, // create cost was elrady taken care of. as it is different for ethereum and elrond
		host.GasSchedule().BaseOperationCost.StorePerByte,
	)
	if err != nil {
		return nil, err
	}

	newInstance, err := wasmer.NewMeteredInstance(input.ContractCode, gasLeft)
	if err != nil {
		fmt.Println("arwen Error: ", err.Error())
		return nil, err
	}

	idContext := arwen.AddHostContext(host)
	oldInstance := host.instance
	host.instance = newInstance
	defer func() {
		host.instance = oldInstance
		newInstance.Clean()
		arwen.RemoveHostContext(idContext)
	}()

	host.instance.SetContextData(unsafe.Pointer(&idContext))

	initCalled, result, err := host.callInitFunction()
	if err != nil {
		return nil, err
	}

	if initCalled {
		host.Finish(result)
	}

	newSCAcc, ok := host.outputAccounts[string(address)]
	if !ok {
		host.outputAccounts[string(address)] = &vmcommon.OutputAccount{
			Address:        address,
			Nonce:          0,
			BalanceDelta:   big.NewInt(0),
			StorageUpdates: nil,
			Code:           input.ContractCode,
		}
	} else {
		newSCAcc.Code = input.ContractCode
	}

	totalGasConsumed = input.GasProvided - gasLeft - newInstance.GetPointsUsed()

	return address, nil
}

func (host *vmContext) execute(input *vmcommon.ContractCallInput) error {
	contract := host.GetCode(host.scAddress)
	totalGasConsumed := input.GasProvided

	defer func() {
		host.UseGas(totalGasConsumed)
	}()

	gasLeft, err := host.deductInitialCodeCost(
		input.GasProvided,
		contract,
		0, // create cost was elrady taken care of. as it is different for ethereum and elrond
		host.GasSchedule().BaseOperationCost.StorePerByte,
	)
	if err != nil {
		return err
	}

	newInstance, err := wasmer.NewMeteredInstance(contract, gasLeft)
	if err != nil {
		host.UseGas(input.GasProvided)
		return err
	}

	idContext := arwen.AddHostContext(host)
	oldInstance := host.instance
	host.instance = newInstance
	defer func() {
		host.instance = oldInstance
		newInstance.Clean()
		arwen.RemoveHostContext(idContext)
	}()

	newInstance.SetContextData(unsafe.Pointer(&idContext))

	if host.isInitFunctionCalled() {
		return ErrInitFuncCalledInRun
	}

	function, ok := newInstance.Exports[host.callFunction]
	if !ok {
		return ErrFuncNotFound
	}

	result, err := function()
	if err != nil {
		return ErrFunctionRunError
	}

	if host.returnCode != vmcommon.Ok {
		return ErrReturnCodeNotOk
	}

	convertedResult := arwen.ConvertReturnValue(result)
	host.Finish(convertedResult.Bytes())

	totalGasConsumed = input.GasProvided - gasLeft - newInstance.GetPointsUsed()

	return nil
}

func (host *vmContext) ExecuteOnSameContext(input *vmcommon.ContractCallInput) error {
	currVmInput := host.vmInput
	currScAddress := host.scAddress
	currCallFunction := host.callFunction

	host.vmInput = input.VMInput
	host.scAddress = input.RecipientAddr
	host.callFunction = input.Function

	err := host.execute(input)

	host.vmInput = currVmInput
	host.scAddress = currScAddress
	host.callFunction = currCallFunction

	return err
}

func (host *vmContext) copyToNewContext() *vmContext {
	newContext := vmContext{
		BigIntContainer: host.BigIntContainer,
		logs:            host.logs,
		readOnly:        host.readOnly,
		storageUpdate:   host.storageUpdate,
		outputAccounts:  host.outputAccounts,
		returnData:      host.returnData,
		returnCode:      host.returnCode,
		selfDestruct:    host.selfDestruct,
	}

	return &newContext
}

func (host *vmContext) copyFromContext(currContext *vmContext) {
	host.BigIntContainer = currContext.BigIntContainer
	host.readOnly = currContext.readOnly
	host.returnCode = currContext.returnCode
	host.returnData = append(host.returnData, currContext.returnData...)
	host.refund += currContext.refund
	host.returnCode = currContext.returnCode

	for key, log := range currContext.logs {
		host.logs[key] = log
	}

	for key, storageUpdate := range currContext.storageUpdate {
		if _, ok := host.storageUpdate[key]; !ok {
			host.storageUpdate[key] = storageUpdate
			continue
		}

		for internKey, internStore := range storageUpdate {
			host.storageUpdate[key][internKey] = internStore
		}
	}

	host.outputAccounts = currContext.outputAccounts
	host.returnData = append(host.returnData, currContext.returnData...)
	host.returnCode = currContext.returnCode

	for key, selfDestruct := range currContext.selfDestruct {
		host.selfDestruct[key] = selfDestruct
	}
}

func (host *vmContext) ExecuteOnDestContext(input *vmcommon.ContractCallInput) error {
	currVmInput := host.vmInput
	currScAddress := host.scAddress
	currCallFunction := host.callFunction

	currContext := host.copyToNewContext()

	host.vmInput = input.VMInput
	host.scAddress = input.RecipientAddr
	host.callFunction = input.Function

	host.initInternalValues()
	err := host.execute(input)

	host.copyFromContext(currContext)
	host.vmInput = currVmInput
	host.scAddress = currScAddress
	host.callFunction = currCallFunction

	return err
}

func (host *vmContext) ReturnData() [][]byte {
	return host.returnData
}

<<<<<<< HEAD
func (host *vmContext) PutReturnData(data []byte) {
	host.returnData = make([][]byte, 1)
	host.returnData[0] = data
=======
func (host *vmContext) ClearReturnData() {
	host.returnData = make([][]byte, 1)
>>>>>>> 0be0104f
}

// The first four bytes is the method selector. The rest of the input data are method arguments in chunks of 32 bytes.
// The method selector is the kecccak256 hash of the method signature.
func (host *vmContext) createETHCallInput() []byte {
	fmt.Println("createETHCallInput")
	newInput := make([]byte, 0)

	if len(host.callFunction) > 0 {
		hashOfFunction, err := host.cryptoHook.Keccak256(host.callFunction)
		if err != nil {
			return nil
		}

		fmt.Println("Function: ", host.callFunction)
		fmt.Println("Function hash: ", hashOfFunction)
		methodSelectors, err := hex.DecodeString(hashOfFunction)

		if err != nil {
			return nil
		}

		newInput = append(newInput, methodSelectors[0:4]...)
		fmt.Println("New input with method selector: ", newInput)
	}

	for _, arg := range host.vmInput.Arguments {
		newInput = append(newInput, arg...)
	}

	fmt.Println("New input: ", newInput)
	fmt.Println("New input hex: ", hex.EncodeToString(newInput))
	return newInput
}<|MERGE_RESOLUTION|>--- conflicted
+++ resolved
@@ -502,18 +502,10 @@
 		}
 	}
 
-<<<<<<< HEAD
-	hash, err := host.blockChainHook.GetStorageData(addr, key)
-	if err != nil {
-		fmt.Printf("GetStorage returned with error: %s \n", err.Error())
-	}
-
+	hash, _ := host.blockChainHook.GetStorageData(addr, key)
 	debugging.TraceVarBytes("data", hash)
 	debugging.TraceVarBigIntBytes("data (int)", hash)
 
-=======
-	hash, _ := host.blockChainHook.GetStorageData(addr, key)
->>>>>>> 0be0104f
 	return hash
 }
 
@@ -1003,14 +995,8 @@
 	return host.returnData
 }
 
-<<<<<<< HEAD
-func (host *vmContext) PutReturnData(data []byte) {
-	host.returnData = make([][]byte, 1)
-	host.returnData[0] = data
-=======
 func (host *vmContext) ClearReturnData() {
 	host.returnData = make([][]byte, 1)
->>>>>>> 0be0104f
 }
 
 // The first four bytes is the method selector. The rest of the input data are method arguments in chunks of 32 bytes.
