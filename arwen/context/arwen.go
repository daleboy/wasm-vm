--- conflicted
+++ resolved
@@ -80,11 +80,12 @@
 		return nil, err
 	}
 
-<<<<<<< HEAD
 	imports, err = crypto.CryptoImports(imports)
-=======
+	if err != nil {
+		return nil, err
+	}
+
 	gasCostConfig, err := config.CreateGasConfig(gasSchedule)
->>>>>>> a2d94070
 	if err != nil {
 		return nil, err
 	}
