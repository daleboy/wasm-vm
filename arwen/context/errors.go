--- conflicted
+++ resolved
@@ -4,16 +4,10 @@
 
 var ErrInitFuncCalledInRun = errors.New("it is not allowed to call init in run")
 
-<<<<<<< HEAD
-var ErrFunctionNonFound = errors.New("function not found")
-
-var ErrInvalidTransfer = errors.New("invalid sender")
-=======
 var ErrInvalidCallOnReadOnlyMode = errors.New("operation not permitted in read only mode")
 
 var ErrFunctionRunError = errors.New("function run error")
 
 var ErrFuncNotFound = errors.New("function not found")
 
-var ErrReturnCodeNotOk = errors.New("return not is not ok")
->>>>>>> 37039ee5
+var ErrReturnCodeNotOk = errors.New("return not is not ok")