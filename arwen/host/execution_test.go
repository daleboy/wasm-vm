--- conflicted
+++ resolved
@@ -34,13 +34,8 @@
 }
 
 func TestSCMem(t *testing.T) {
-<<<<<<< HEAD
 	code := arwen.GetTestSCCode("misc", "../../")
-	host, _ := DefaultTestArwenForCall(t, code, nil)
-=======
-	code := GetTestSCCode("misc", "../../")
 	host, _ := defaultTestArwenForCall(t, code, nil)
->>>>>>> c67f27ff
 	input := DefaultTestContractCallInput()
 	input.GasProvided = 100000
 	input.Function = "iterate_over_byte_array"
@@ -306,13 +301,8 @@
 }
 
 func TestExecution_CallOutOfGas(t *testing.T) {
-<<<<<<< HEAD
 	code := arwen.GetTestSCCode("counter", "../../")
-	host, _ := DefaultTestArwenForCall(t, code, nil)
-=======
-	code := GetTestSCCode("counter", "../../")
 	host, _ := defaultTestArwenForCall(t, code, nil)
->>>>>>> c67f27ff
 	input := DefaultTestContractCallInput()
 	input.Function = increment
 
@@ -337,13 +327,8 @@
 }
 
 func TestExecution_CallSCMethod(t *testing.T) {
-<<<<<<< HEAD
 	code := arwen.GetTestSCCode("counter", "../../")
-	host, _ := DefaultTestArwenForCall(t, code, nil)
-=======
-	code := GetTestSCCode("counter", "../../")
 	host, _ := defaultTestArwenForCall(t, code, nil)
->>>>>>> c67f27ff
 	input := DefaultTestContractCallInput()
 	input.GasProvided = 100000
 
@@ -372,13 +357,8 @@
 }
 
 func TestExecution_Call_Successful(t *testing.T) {
-<<<<<<< HEAD
 	code := arwen.GetTestSCCode("counter", "../../")
-	host, stubBlockchainHook := DefaultTestArwenForCall(t, code, nil)
-=======
-	code := GetTestSCCode("counter", "../../")
 	host, stubBlockchainHook := defaultTestArwenForCall(t, code, nil)
->>>>>>> c67f27ff
 	stubBlockchainHook.GetStorageDataCalled = func(scAddress []byte, key []byte) ([]byte, error) {
 		return big.NewInt(1001).Bytes(), nil
 	}
@@ -474,13 +454,8 @@
 func TestExecution_Call_Breakpoints(t *testing.T) {
 	t.Parallel()
 
-<<<<<<< HEAD
 	code := arwen.GetTestSCCode("breakpoint", "../../")
-	host, _ := DefaultTestArwenForCall(t, code, nil)
-=======
-	code := GetTestSCCode("breakpoint", "../../")
 	host, _ := defaultTestArwenForCall(t, code, nil)
->>>>>>> c67f27ff
 	input := DefaultTestContractCallInput()
 	input.GasProvided = 100000
 	input.Function = "testFunc"
@@ -564,14 +539,8 @@
 	// Assertions: modifications made by the child are did not take effect
 	// Assertions: the value sent by the parent to the child was returned to the parent
 	// Assertions: the parent lost all the gas provided to executeOnSameContext
-<<<<<<< HEAD
 	parentCode := arwen.GetTestSCCode("exec-same-ctx-parent", "../../")
 	childCode := arwen.GetTestSCCode("exec-same-ctx-child", "../../")
-	parentSCBalance := big.NewInt(1000)
-=======
-	parentCode := GetTestSCCode("exec-same-ctx-parent", "../../")
-	childCode := GetTestSCCode("exec-same-ctx-child", "../../")
->>>>>>> c67f27ff
 
 	// Call parentFunctionChildCall_OutOfGas() of the parent SC, which will call
 	// the child SC using executeOnSameContext() with sufficient gas for
@@ -599,14 +568,8 @@
 }
 
 func TestExecution_ExecuteOnSameContext_Successful(t *testing.T) {
-<<<<<<< HEAD
 	parentCode := arwen.GetTestSCCode("exec-same-ctx-parent", "../../")
 	childCode := arwen.GetTestSCCode("exec-same-ctx-child", "../../")
-	parentSCBalance := big.NewInt(1000)
-=======
-	parentCode := GetTestSCCode("exec-same-ctx-parent", "../../")
-	childCode := GetTestSCCode("exec-same-ctx-child", "../../")
->>>>>>> c67f27ff
 
 	// Call parentFunctionChildCall() of the parent SC, which will call the child
 	// SC and pass some arguments using executeOnSameContext().
@@ -623,14 +586,8 @@
 }
 
 func TestExecution_ExecuteOnSameContext_Successful_BigInts(t *testing.T) {
-<<<<<<< HEAD
 	parentCode := arwen.GetTestSCCode("exec-same-ctx-parent", "../../")
 	childCode := arwen.GetTestSCCode("exec-same-ctx-child", "../../")
-	parentSCBalance := big.NewInt(1000)
-=======
-	parentCode := GetTestSCCode("exec-same-ctx-parent", "../../")
-	childCode := GetTestSCCode("exec-same-ctx-child", "../../")
->>>>>>> c67f27ff
 
 	// Call parentFunctionChildCall_BigInts() of the parent SC, which will call a
 	// method of the child SC that takes some big Int references as arguments and
@@ -771,14 +728,8 @@
 	//		child:	finish "CfinishNNN"
 	//		both:		increment a shared bigInt counter
 	//		both:		whoever exits must save the shared bigInt counter to storage
-<<<<<<< HEAD
 	parentCode := arwen.GetTestSCCode("exec-same-ctx-recursive-parent", "../../")
 	childCode := arwen.GetTestSCCode("exec-same-ctx-recursive-child", "../../")
-	parentSCBalance := big.NewInt(1000)
-=======
-	parentCode := GetTestSCCode("exec-same-ctx-recursive-parent", "../../")
-	childCode := GetTestSCCode("exec-same-ctx-recursive-child", "../../")
->>>>>>> c67f27ff
 
 	// Call parentFunctionChildCall() of the parent SC, which will call the child
 	// SC and pass some arguments using executeOnDestContext().
@@ -805,14 +756,8 @@
 }
 
 func TestExecution_ExecuteOnSameContext_Recursive_Mutual_SCs_OutOfGas(t *testing.T) {
-<<<<<<< HEAD
 	parentCode := arwen.GetTestSCCode("exec-same-ctx-recursive-parent", "../../")
 	childCode := arwen.GetTestSCCode("exec-same-ctx-recursive-child", "../../")
-	parentSCBalance := big.NewInt(1000)
-=======
-	parentCode := GetTestSCCode("exec-same-ctx-recursive-parent", "../../")
-	childCode := GetTestSCCode("exec-same-ctx-recursive-child", "../../")
->>>>>>> c67f27ff
 
 	// Call parentFunctionChildCall() of the parent SC, which will call the child
 	// SC and pass some arguments using executeOnDestContext().
@@ -899,14 +844,8 @@
 	// Assertions: modifications made by the child are did not take effect (no OutputAccount is created)
 	// Assertions: the value sent by the parent to the child was returned to the parent
 	// Assertions: the parent lost all the gas provided to executeOnDestContext
-<<<<<<< HEAD
 	parentCode := arwen.GetTestSCCode("exec-dest-ctx-parent", "../../")
 	childCode := arwen.GetTestSCCode("exec-dest-ctx-child", "../../")
-	parentSCBalance := big.NewInt(1000)
-=======
-	parentCode := GetTestSCCode("exec-dest-ctx-parent", "../../")
-	childCode := GetTestSCCode("exec-dest-ctx-child", "../../")
->>>>>>> c67f27ff
 
 	// Call parentFunctionChildCall_OutOfGas() of the parent SC, which will call
 	// the child SC using executeOnDestContext() with sufficient gas for
@@ -934,14 +873,8 @@
 }
 
 func TestExecution_ExecuteOnDestContext_Successful(t *testing.T) {
-<<<<<<< HEAD
 	parentCode := arwen.GetTestSCCode("exec-dest-ctx-parent", "../../")
 	childCode := arwen.GetTestSCCode("exec-dest-ctx-child", "../../")
-	parentSCBalance := big.NewInt(1000)
-=======
-	parentCode := GetTestSCCode("exec-dest-ctx-parent", "../../")
-	childCode := GetTestSCCode("exec-dest-ctx-child", "../../")
->>>>>>> c67f27ff
 
 	// Call parentFunctionChildCall() of the parent SC, which will call the child
 	// SC and pass some arguments using executeOnDestContext().
@@ -963,43 +896,25 @@
 	// metering.GasLeft() on the Wasmer instance of the child, and not of the
 	// parent.
 
-<<<<<<< HEAD
 	parentCode := arwen.GetTestSCCode("exec-dest-ctx-parent", "../../")
 	childCode := arwen.GetTestSCCode("exec-dest-ctx-child", "../../")
-	parentSCBalance := big.NewInt(1000)
-=======
-	parentCode := GetTestSCCode("exec-dest-ctx-parent", "../../")
-	childCode := GetTestSCCode("exec-dest-ctx-child", "../../")
->>>>>>> c67f27ff
 
 	// Pretend that the execution of the parent SC was requested, with the
 	// following ContractCallInput:
 	input := DefaultTestContractCallInput()
 	input.RecipientAddr = parentAddress
-<<<<<<< HEAD
 	input.Function = "parentFunctionChildCall_BigInts"
-=======
-	input.Function = "parentFunctionChildCall"
->>>>>>> c67f27ff
 	input.GasProvided = gasProvided
 
 	// Initialize the VM with the parent SC and child SC, but without really
 	// executing the parent. The initialization emulates the behavior of
 	// host.doRunSmartContractCall(). Gas cost for compilation is skipped.
-<<<<<<< HEAD
 	host, _ := DefaultTestArwenForTwoSCs(t, parentCode, childCode, parentSCBalance)
 	host.InitState()
 
 	_, _, metering, output, runtime, async, storage := host.GetHostContexts()
 	runtime.InitStateFromInput(input)
 	async.InitStateFromInput(input)
-=======
-	host, _ := defaultTestArwenForTwoSCs(t, parentCode, childCode, nil, nil)
-	host.InitState()
-
-	_, _, metering, output, runtime, storage := host.GetContexts()
-	runtime.InitStateFromInput(input)
->>>>>>> c67f27ff
 	output.AddTxValueToAccount(input.RecipientAddr, input.CallValue)
 	storage.SetAddress(runtime.GetSCAddress())
 
@@ -1016,46 +931,23 @@
 
 	// Create a second ContractCallInput, used to call the child SC using
 	// host.ExecuteOnDestContext().
-<<<<<<< HEAD
 	childInput := arwen.MakeContractCallInput(parentAddress, childAddress, "childFunction", 99)
 	arwen.AddArgument(childInput, []byte("some data"))
 	arwen.AddArgument(childInput, []byte("argument"))
 	arwen.AddArgument(childInput, []byte("another argument"))
-=======
-	childInput := DefaultTestContractCallInput()
-	childInput.CallerAddr = parentAddress
-	childInput.CallValue = big.NewInt(99)
-	childInput.Function = "childFunction"
-	childInput.RecipientAddr = childAddress
-	childInput.Arguments = [][]byte{
-		[]byte("some data"),
-		[]byte("argument"),
-		[]byte("another argument"),
-	}
->>>>>>> c67f27ff
 	childInput.GasProvided = 10000
 
 	childOutput, err := host.ExecuteOnDestContext(childInput)
 	require.Nil(t, err)
 	require.NotNil(t, childOutput)
-<<<<<<< HEAD
 	require.Equal(t, uint64(5590), childOutput.GasRemaining)
-=======
-	require.Equal(t, uint64(7753), childOutput.GasRemaining)
->>>>>>> c67f27ff
 
 	host.Clean()
 }
 
 func TestExecution_ExecuteOnDestContext_Successful_BigInts(t *testing.T) {
-<<<<<<< HEAD
 	parentCode := arwen.GetTestSCCode("exec-dest-ctx-parent", "../../")
 	childCode := arwen.GetTestSCCode("exec-dest-ctx-child", "../../")
-	parentSCBalance := big.NewInt(1000)
-=======
-	parentCode := GetTestSCCode("exec-dest-ctx-parent", "../../")
-	childCode := GetTestSCCode("exec-dest-ctx-child", "../../")
->>>>>>> c67f27ff
 
 	// Call parentFunctionChildCall_BigInts() of the parent SC, which will call a
 	// method of the child SC that takes some big Int references as arguments and
@@ -1125,14 +1017,8 @@
 }
 
 func TestExecution_ExecuteOnDestContext_Recursive_Mutual_SCs(t *testing.T) {
-<<<<<<< HEAD
 	parentCode := arwen.GetTestSCCode("exec-dest-ctx-recursive-parent", "../../")
 	childCode := arwen.GetTestSCCode("exec-dest-ctx-recursive-child", "../../")
-	parentSCBalance := big.NewInt(1000)
-=======
-	parentCode := GetTestSCCode("exec-dest-ctx-recursive-parent", "../../")
-	childCode := GetTestSCCode("exec-dest-ctx-recursive-child", "../../")
->>>>>>> c67f27ff
 
 	// Call parentFunctionChildCall() of the parent SC, which will call the child
 	// SC and pass some arguments using executeOnDestContext().
@@ -1159,14 +1045,8 @@
 }
 
 func TestExecution_ExecuteOnDestContext_Recursive_Mutual_SCs_OutOfGas(t *testing.T) {
-<<<<<<< HEAD
 	parentCode := arwen.GetTestSCCode("exec-dest-ctx-recursive-parent", "../../")
 	childCode := arwen.GetTestSCCode("exec-dest-ctx-recursive-child", "../../")
-	parentSCBalance := big.NewInt(1000)
-=======
-	parentCode := GetTestSCCode("exec-dest-ctx-recursive-parent", "../../")
-	childCode := GetTestSCCode("exec-dest-ctx-recursive-child", "../../")
->>>>>>> c67f27ff
 
 	// Call parentFunctionChildCall() of the parent SC, which will call the child
 	// SC and pass some arguments using executeOnDestContext().
@@ -1273,14 +1153,8 @@
 	//		* Child: zero balance delta, storage
 	//		* ThirdParty: positive balance delta
 	//		* Vault
-<<<<<<< HEAD
 	parentCode := arwen.GetTestSCCode("async-call-parent", "../../")
 	childCode := arwen.GetTestSCCode("async-call-child", "../../")
-	parentSCBalance := big.NewInt(1000)
-=======
-	parentCode := GetTestSCCode("async-call-parent", "../../")
-	childCode := GetTestSCCode("async-call-child", "../../")
->>>>>>> c67f27ff
 
 	// Call parentFunctionChildCall() of the parent SC, which will call the child
 	// SC and pass some arguments using asyncCall().
@@ -1307,14 +1181,8 @@
 	// instructed to call signalError().
 	// Because "vault" was not received by the callBack(), the Parent sends 4 ERD
 	// to the Vault directly.
-<<<<<<< HEAD
 	parentCode := arwen.GetTestSCCode("async-call-parent", "../../")
 	childCode := arwen.GetTestSCCode("async-call-child", "../../")
-	parentSCBalance := big.NewInt(1000)
-=======
-	parentCode := GetTestSCCode("async-call-parent", "../../")
-	childCode := GetTestSCCode("async-call-child", "../../")
->>>>>>> c67f27ff
 
 	// Call parentFunctionChildCall() of the parent SC, which will call the child
 	// SC and pass some arguments using asyncCall().
@@ -1342,14 +1210,8 @@
 	// Scenario
 	// Identical to TestExecution_AsyncCall(), except that the callback is
 	// instructed to call signalError().
-<<<<<<< HEAD
 	parentCode := arwen.GetTestSCCode("async-call-parent", "../../")
 	childCode := arwen.GetTestSCCode("async-call-child", "../../")
-	parentSCBalance := big.NewInt(1000)
-=======
-	parentCode := GetTestSCCode("async-call-parent", "../../")
-	childCode := GetTestSCCode("async-call-child", "../../")
->>>>>>> c67f27ff
 
 	// Call parentFunctionChildCall() of the parent SC, which will call the child
 	// SC and pass some arguments using asyncCall().
