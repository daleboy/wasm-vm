package host

import (
	"github.com/ElrondNetwork/arwen-wasm-vm/arwen"
	vmcommon "github.com/ElrondNetwork/elrond-vm-common"
)

func (host *vmHost) doRunSmartContractCreate(input *vmcommon.ContractCreateInput) (vmOutput *vmcommon.VMOutput) {
	host.ClearContextStateStack()
	host.InitState()

	blockchain := host.Blockchain()
	runtime := host.Runtime()
	output := host.Output()
	storage := host.Storage()

	var err error
	defer func() {
		vmOutput = host.onExitDirectCreateOrCall(err, vmOutput)
	}()

	address, err := blockchain.NewAddress(input.CallerAddr)
	if err != nil {
		output.SetReturnCode(vmcommon.ExecutionFailed)
		return
	}

	runtime.SetVMInput(&input.VMInput)
	runtime.SetSCAddress(address)

	output.AddTxValueToAccount(address, input.CallValue)
	storage.SetAddress(runtime.GetSCAddress())

	codeDeployInput := arwen.CodeDeployInput{
		ContractCode:         input.ContractCode,
		ContractCodeMetadata: input.ContractCodeMetadata,
		ContractAddress:      address,
	}

	vmOutput, err = host.performCodeDeploy(codeDeployInput)
	return
}

func (host *vmHost) onExitDirectCreateOrCall(err error, vmOutput *vmcommon.VMOutput) *vmcommon.VMOutput {
	host.Runtime().CleanInstance()
	arwen.RemoveAllHostContexts()

	return host.overrideVMOutputIfError(err, vmOutput)
}

func (host *vmHost) overrideVMOutputIfError(err error, vmOutput *vmcommon.VMOutput) *vmcommon.VMOutput {
	if err == nil {
		return vmOutput
	}

	output := host.Output()

	var message string
	if err == arwen.ErrSignalError {
		message = output.ReturnMessage()
	} else {
		message = err.Error()
	}

	return output.CreateVMOutputInCaseOfError(output.ReturnCode(), message)
}

func (host *vmHost) performCodeDeploy(input arwen.CodeDeployInput) (*vmcommon.VMOutput, error) {
	runtime := host.Runtime()
	metering := host.Metering()
	output := host.Output()

	err := metering.DeductInitialGasForDirectDeployment(input)
	if err != nil {
		output.SetReturnCode(vmcommon.OutOfGas)
		return nil, err
	}

	vmInput := runtime.GetVMInput()
	err = runtime.CreateWasmerInstance(input.ContractCode, vmInput.GasProvided)
	if err != nil {
		output.SetReturnCode(vmcommon.ContractInvalid)
		return nil, err
	}

	err = runtime.VerifyContractCode()
	if err != nil {
		output.SetReturnCode(vmcommon.ContractInvalid)
		return nil, err
	}

	idContext := arwen.AddHostContext(host)
	runtime.SetInstanceContextID(idContext)

	err = host.callInitFunction()
	if err != nil {
		output.SetReturnCode(vmcommon.FunctionWrongSignature)
		return nil, err
	}

	output.DeployCode(input)
	vmOutput := output.GetVMOutput()
	return vmOutput, nil
}

func (host *vmHost) doRunSmartContractUpgrade(input *vmcommon.ContractCallInput) (vmOutput *vmcommon.VMOutput) {
	host.ClearStateStack()
	host.InitState()

	runtime := host.Runtime()
	output := host.Output()
	storage := host.Storage()

	var err error
	defer func() {
		vmOutput = host.onExitDirectCreateOrCall(err, vmOutput)
	}()

	runtime.InitStateFromContractCallInput(input)
	output.AddTxValueToAccount(input.RecipientAddr, input.CallValue)
	storage.SetAddress(runtime.GetSCAddress())

	code, codeMetadata, err := runtime.GetCodeUpgradeFromArgs()
	if err != nil {
		output.SetReturnCode(vmcommon.UpgradeFailed)
		return
	}

	codeDeployInput := arwen.CodeDeployInput{
		ContractCode:         code,
		ContractCodeMetadata: codeMetadata,
		ContractAddress:      input.RecipientAddr,
	}

	vmOutput, err = host.performCodeDeploy(codeDeployInput)
	return
}

func (host *vmHost) doRunSmartContractCall(input *vmcommon.ContractCallInput) (vmOutput *vmcommon.VMOutput) {
	host.ClearContextStateStack()
	host.InitState()

	runtime := host.Runtime()
	output := host.Output()
	metering := host.Metering()
	blockchain := host.Blockchain()
	storage := host.Storage()

	var err error
	defer func() {
		vmOutput = host.onExitDirectCreateOrCall(err, vmOutput)
	}()

	runtime.InitStateFromContractCallInput(input)
	output.AddTxValueToAccount(input.RecipientAddr, input.CallValue)
	storage.SetAddress(runtime.GetSCAddress())

	contract, err := blockchain.GetCode(runtime.GetSCAddress())
	if err != nil {
		output.SetReturnCode(vmcommon.ContractInvalid)
		return
	}

	err = metering.DeductInitialGasForExecution(contract)
	if err != nil {
		output.SetReturnCode(vmcommon.OutOfGas)
		return
	}

	vmInput := runtime.GetVMInput()
	err = runtime.CreateWasmerInstance(contract, vmInput.GasProvided)
	if err != nil {
		output.SetReturnCode(vmcommon.ContractInvalid)
		return
	}

	idContext := arwen.AddHostContext(host)
	runtime.SetInstanceContextID(idContext)

<<<<<<< HEAD
	returnCode, err := host.callSCMethod()
	if err != nil {
		output.SetReturnCode(returnCode)
		return vmOutput
=======
	err = host.callSCMethod()
	if err != nil {
		return
>>>>>>> 3ff07316
	}

	metering.UnlockGasIfAsyncStep()

	vmOutput = output.GetVMOutput()
	return
}

func (host *vmHost) ExecuteOnDestContext(input *vmcommon.ContractCallInput) (*vmcommon.VMOutput, error) {
	bigInt := host.BigInt()
	output := host.Output()
	runtime := host.Runtime()
	storage := host.Storage()

	bigInt.PushState()
	bigInt.InitState()

	output.PushState()
	output.CensorVMOutput()

	runtime.PushState()
	runtime.InitStateFromContractCallInput(input)

	storage.PushState()
	storage.SetAddress(host.Runtime().GetSCAddress())

	// Perform a value transfer to the called SC. If the execution fails, this
	// transfer will not persist.
	err := output.Transfer(input.RecipientAddr, input.CallerAddr, 0, input.CallValue, nil)
	if err != nil {
		// Execution failed: restore contexts as if the execution didn't happen.
		bigInt.PopSetActiveState()
		output.PopSetActiveState()
		runtime.PopSetActiveState()

		return nil, err
	}

	err = host.execute(input)
	if err != nil {
		// Execution failed: restore contexts as if the execution didn't happen.
		bigInt.PopSetActiveState()
		output.PopSetActiveState()
		runtime.PopSetActiveState()

		return nil, err
	}

	// Extract the VMOutput produced by the execution in isolation, before
	// restoring the contexts.
	vmOutput := host.Output().GetVMOutput()

	// Execution successful: restore the previous context states, except Output,
	// which will merge the current state (VMOutput) with the initial state.
	bigInt.PopSetActiveState()
	output.PopMergeActiveState()
	runtime.PopSetActiveState()
	storage.PopSetActiveState()

	return vmOutput, nil
}

func (host *vmHost) ExecuteOnSameContext(input *vmcommon.ContractCallInput) error {
	bigInt := host.BigInt()
	output := host.Output()
	runtime := host.Runtime()

	// Back up the states of the contexts (except Storage, which isn't affected
	// by ExecuteOnSameContext())
	bigInt.PushState()
	output.PushState()
	runtime.PushState()

	runtime.InitStateFromContractCallInput(input)

	// Perform a value transfer to the called SC. If the execution fails, this
	// transfer will not persist.
	err := output.Transfer(input.RecipientAddr, input.CallerAddr, 0, input.CallValue, nil)
	if err != nil {
		// Execution failed: restore contexts as if the execution didn't happen.
		bigInt.PopSetActiveState()
		output.PopSetActiveState()
		runtime.PopSetActiveState()

		return err
	}

	err = host.execute(input)
	if err != nil {
		// Execution failed: restore contexts as if the execution didn't happen.
		bigInt.PopSetActiveState()
		output.PopSetActiveState()
		runtime.PopSetActiveState()

		return err
	}

	// Execution successful: discard the backups made at the beginning and
	// resume from the new state.
	bigInt.PopDiscard()
	output.PopDiscard()
	runtime.PopSetActiveState()

	return nil
}

func (host *vmHost) isInitFunctionBeingCalled() bool {
	functionName := host.Runtime().Function()
	return functionName == arwen.InitFunctionName || functionName == arwen.InitFunctionNameEth
}

func (host *vmHost) CreateNewContract(input *vmcommon.ContractCreateInput) ([]byte, error) {
	runtime := host.Runtime()
	blockchain := host.Blockchain()
	metering := host.Metering()
	output := host.Output()

	// Use all gas initially. In case of successful deployment, the unused gas
	// will be restored.
	initialGasProvided := input.GasProvided
	metering.UseGas(initialGasProvided)

	if runtime.ReadOnly() {
		return nil, arwen.ErrInvalidCallOnReadOnlyMode
	}

	runtime.PushState()

	runtime.SetVMInput(&input.VMInput)
	address, err := blockchain.NewAddress(input.CallerAddr)
	if err != nil {
		runtime.PopSetActiveState()
		return nil, err
	}

	err = output.Transfer(address, input.CallerAddr, 0, input.CallValue, nil)
	if err != nil {
		runtime.PopSetActiveState()
		return nil, err
	}

	blockchain.IncreaseNonce(input.CallerAddr)
	runtime.SetSCAddress(address)

	codeDeployInput := arwen.CodeDeployInput{
		ContractCode:         input.ContractCode,
		ContractCodeMetadata: input.ContractCodeMetadata,
		ContractAddress:      address,
	}

	err = metering.DeductInitialGasForIndirectDeployment(codeDeployInput)
	if err != nil {
		runtime.PopSetActiveState()
		return nil, err
	}

	idContext := arwen.AddHostContext(host)
	runtime.PushInstance()

	gasForDeployment := runtime.GetVMInput().GasProvided
	err = runtime.CreateWasmerInstance(input.ContractCode, gasForDeployment)
	if err != nil {
		runtime.PopInstance()
		runtime.PopSetActiveState()
		arwen.RemoveHostContext(idContext)
		return nil, err
	}

	err = runtime.VerifyContractCode()
	if err != nil {
		runtime.PopInstance()
		runtime.PopSetActiveState()
		arwen.RemoveHostContext(idContext)
		return nil, err
	}

	runtime.SetInstanceContextID(idContext)

	err = host.callInitFunction()
	if err != nil {
		runtime.PopInstance()
		runtime.PopSetActiveState()
		arwen.RemoveHostContext(idContext)
		return nil, err
	}

	output.DeployCode(codeDeployInput)

	gasToRestoreToCaller := metering.GasLeft()

	runtime.PopInstance()
	runtime.PopSetActiveState()
	arwen.RemoveHostContext(idContext)

	metering.RestoreGas(gasToRestoreToCaller)
	return address, nil
}

// TODO: Add support for indirect smart contract upgrades.
func (host *vmHost) execute(input *vmcommon.ContractCallInput) error {
	runtime := host.Runtime()
	metering := host.Metering()
	output := host.Output()

	// Use all gas initially, on the Wasmer instance of the caller
	// (runtime.PushInstance() is called later). In case of successful execution,
	// the unused gas will be restored.
	initialGasProvided := input.GasProvided
	metering.UseGas(initialGasProvided)

	if host.isInitFunctionBeingCalled() {
		return arwen.ErrInitFuncCalledInRun
	}

	contract, err := host.Blockchain().GetCode(runtime.GetSCAddress())
	if err != nil {
		return err
	}

	err = metering.DeductInitialGasForExecution(contract)
	if err != nil {
		return err
	}

	idContext := arwen.AddHostContext(host)

	runtime.PushInstance()

	gasForExecution := runtime.GetVMInput().GasProvided
	err = runtime.CreateWasmerInstance(contract, gasForExecution)
	if err != nil {
		runtime.PopInstance()
		arwen.RemoveHostContext(idContext)
		return err
	}

	runtime.SetInstanceContextID(idContext)

	err = host.callSCMethodIndirect()
	if err != nil {
		runtime.PopInstance()
		arwen.RemoveHostContext(idContext)
		return err
	}

	if output.ReturnCode() != vmcommon.Ok {
		runtime.PopInstance()
		arwen.RemoveHostContext(idContext)
		return arwen.ErrReturnCodeNotOk
	}

	metering.UnlockGasIfAsyncStep()

	gasToRestoreToCaller := metering.GasLeft()

	runtime.PopInstance()
	metering.RestoreGas(gasToRestoreToCaller)
	arwen.RemoveHostContext(idContext)

	return nil
}

func (host *vmHost) callSCMethodIndirect() error {
	function, err := host.Runtime().GetFunctionToCall()
	if err != nil {
		return err
	}

	_, err = function()
	if err != nil {
		return arwen.ErrFunctionRunError
	}

	return nil
}

func (host *vmHost) EthereumCallData() []byte {
	if host.ethInput == nil {
		host.ethInput = host.createETHCallInput()
	}
	return host.ethInput
}

func (host *vmHost) callInitFunction() error {
	init := host.Runtime().GetInitFunction()
	if init != nil {
		_, err := init()
		if err != nil {
			return err
		}
	}
	return nil
}

func (host *vmHost) callSCMethod() (vmcommon.ReturnCode, error) {
	runtime := host.Runtime()

	err := host.verifyAllowedFunctionCall()
	if err != nil {
		return vmcommon.UserError, err
	}

	function, err := runtime.GetFunctionToCall()
	if err != nil {
		return vmcommon.FunctionNotFound, err
	}

	_, err = function()
	if err != nil {
		breakpointValue := runtime.GetRuntimeBreakpointValue()
		if breakpointValue != arwen.BreakpointNone {
			err = host.handleBreakpoint(breakpointValue)
		}
	}

	if err != nil {
		var returnCode vmcommon.ReturnCode
		switch err {
		case arwen.ErrSignalError:
			returnCode = vmcommon.UserError
		case arwen.ErrNotEnoughGas:
			returnCode = vmcommon.OutOfGas
		default:
			returnCode = vmcommon.ExecutionFailed
		}

		return returnCode, err
	}

	return vmcommon.Ok, nil
}

func (host *vmHost) verifyAllowedFunctionCall() error {
	runtime := host.Runtime()
	functionName := runtime.Function()

	isInit := functionName == arwen.InitFunctionName || functionName == arwen.InitFunctionNameEth
	if isInit {
		return arwen.ErrInitFuncCalledInRun
	}

	isCallBack := functionName == arwen.CallBackFunctionName
	isInAsyncCallBack := runtime.GetVMInput().CallType == vmcommon.AsynchronousCallBack
	if isCallBack && !isInAsyncCallBack {
		return arwen.ErrCallBackFuncCalledInRun
	}

	return nil
}

// The first four bytes is the method selector. The rest of the input data are method arguments in chunks of 32 bytes.
// The method selector is the kecccak256 hash of the method signature.
func (host *vmHost) createETHCallInput() []byte {
	newInput := make([]byte, 0)

	function := host.Runtime().Function()
	if len(function) > 0 {
		hashOfFunction, err := host.cryptoHook.Keccak256([]byte(function))
		if err != nil {
			return nil
		}

		newInput = append(newInput, hashOfFunction[0:4]...)
	}

	for _, arg := range host.Runtime().Arguments() {
		paddedArg := make([]byte, arwen.ArgumentLenEth)
		copy(paddedArg[arwen.ArgumentLenEth-len(arg):], arg)
		newInput = append(newInput, paddedArg...)
	}

	return newInput
}<|MERGE_RESOLUTION|>--- conflicted
+++ resolved
@@ -104,7 +104,7 @@
 }
 
 func (host *vmHost) doRunSmartContractUpgrade(input *vmcommon.ContractCallInput) (vmOutput *vmcommon.VMOutput) {
-	host.ClearStateStack()
+	host.ClearContextStateStack()
 	host.InitState()
 
 	runtime := host.Runtime()
@@ -177,16 +177,10 @@
 	idContext := arwen.AddHostContext(host)
 	runtime.SetInstanceContextID(idContext)
 
-<<<<<<< HEAD
 	returnCode, err := host.callSCMethod()
 	if err != nil {
 		output.SetReturnCode(returnCode)
-		return vmOutput
-=======
-	err = host.callSCMethod()
-	if err != nil {
 		return
->>>>>>> 3ff07316
 	}
 
 	metering.UnlockGasIfAsyncStep()
