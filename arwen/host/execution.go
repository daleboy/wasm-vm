--- conflicted
+++ resolved
@@ -59,13 +59,6 @@
 		return nil, arwen.ErrContractInvalid
 	}
 
-<<<<<<< HEAD
-	idContext := arwen.AddHostContext(host)
-	runtime.SetInstanceContextID(idContext)
-
-	host.allowAsyncCalls = false
-=======
->>>>>>> 11b3a723
 	err = host.callInitFunction()
 	host.allowAsyncCalls = true
 	if err != nil {
