package host

import (
	"bytes"
	"errors"
	"math/big"

	"github.com/ElrondNetwork/arwen-wasm-vm/arwen"
	"github.com/ElrondNetwork/arwen-wasm-vm/arwen/contexts"
	"github.com/ElrondNetwork/elrond-go-logger/check"
	"github.com/ElrondNetwork/elrond-go/core"
	"github.com/ElrondNetwork/elrond-go/core/vmcommon"
)

func (host *vmHost) doRunSmartContractCreate(input *vmcommon.ContractCreateInput) *vmcommon.VMOutput {
	host.InitState()
	defer host.Clean()

	_, blockchain, _, output, runtime, _, storage := host.GetHostContexts()

	address, err := blockchain.NewAddress(input.CallerAddr)
	if err != nil {
		return output.CreateVMOutputInCaseOfError(err)
	}

	runtime.SetVMInput(&input.VMInput)
	runtime.SetSCAddress(address)

	output.AddTxValueToAccount(address, input.CallValue)
	storage.SetAddress(runtime.GetSCAddress())

	codeDeployInput := arwen.CodeDeployInput{
		ContractCode:         input.ContractCode,
		ContractCodeMetadata: input.ContractCodeMetadata,
		ContractAddress:      address,
		CodeDeployerAddress:  input.CallerAddr,
	}

	vmOutput, err := host.performCodeDeployment(codeDeployInput)
	if err != nil {
		return output.CreateVMOutputInCaseOfError(err)
	}
	return vmOutput
}

func (host *vmHost) performCodeDeployment(input arwen.CodeDeployInput) (*vmcommon.VMOutput, error) {
	log.Trace("performCodeDeployment", "address", input.ContractAddress, "len(code)", len(input.ContractCode), "metadata", input.ContractCodeMetadata)

	_, _, metering, output, runtime, _, _ := host.GetHostContexts()

	err := metering.DeductInitialGasForDirectDeployment(input)
	if err != nil {
		output.SetReturnCode(vmcommon.OutOfGas)
		return nil, err
	}

	runtime.MustVerifyNextContractCode()

	vmInput := runtime.GetVMInput()
	err = runtime.StartWasmerInstance(input.ContractCode, vmInput.GasProvided, true)
	if err != nil {
		log.Debug("performCodeDeployment/StartWasmerInstance", "err", err)
		return nil, arwen.ErrContractInvalid
	}

	err = host.callInitFunction()
	if err != nil {
		return nil, err
	}

	output.DeployCode(input)
	vmOutput := output.GetVMOutput()
	runtime.CleanWasmerInstance()
	return vmOutput, nil
}

// doRunSmartContractUpgrade upgrades a contract directly
func (host *vmHost) doRunSmartContractUpgrade(input *vmcommon.ContractCallInput) *vmcommon.VMOutput {
	host.InitState()
	defer host.Clean()

	_, _, _, output, runtime, _, storage := host.GetHostContexts()

	runtime.InitStateFromInput(input)
	output.AddTxValueToAccount(input.RecipientAddr, input.CallValue)
	storage.SetAddress(runtime.GetSCAddress())

	code, codeMetadata, err := runtime.ExtractCodeUpgradeFromArgs()
	if err != nil {
		return output.CreateVMOutputInCaseOfError(arwen.ErrInvalidUpgradeArguments)
	}

	codeDeployInput := arwen.CodeDeployInput{
		ContractCode:         code,
		ContractCodeMetadata: codeMetadata,
		ContractAddress:      input.RecipientAddr,
		CodeDeployerAddress:  input.CallerAddr,
	}

	vmOutput, err := host.performCodeDeployment(codeDeployInput)
	if err != nil {
		return output.CreateVMOutputInCaseOfError(err)
	}
	return vmOutput
}

func (host *vmHost) doRunSmartContractCall(input *vmcommon.ContractCallInput) *vmcommon.VMOutput {
	host.InitState()
	defer host.Clean()

	_, _, metering, output, runtime, async, storage := host.GetHostContexts()

	runtime.InitStateFromInput(input)
	async.InitStateFromInput(input)
	output.AddTxValueToAccount(input.RecipientAddr, input.CallValue)
	storage.SetAddress(runtime.GetSCAddress())

	contract, err := runtime.GetSCCode()
	if err != nil {
		return output.CreateVMOutputInCaseOfError(arwen.ErrContractNotFound)
	}

	metering.UnlockGasIfAsyncCallback()
	err = metering.DeductInitialGasForExecution(contract)
	if err != nil {
		return output.CreateVMOutputInCaseOfError(arwen.ErrNotEnoughGas)
	}

	vmInput := runtime.GetVMInput()
	err = runtime.StartWasmerInstance(contract, vmInput.GasProvided, false)
	if err != nil {
		return output.CreateVMOutputInCaseOfError(arwen.ErrContractInvalid)
	}

	err = host.callSCMethod()
	if err != nil {
		return output.CreateVMOutputInCaseOfError(err)
	}

	vmOutput := output.GetVMOutput()
	runtime.CleanWasmerInstance()
	return vmOutput
}

// ExecuteOnDestContext pushes each context to the corresponding stack
// and initializes new contexts for executing the contract call with the given input
func (host *vmHost) ExecuteOnDestContext(input *vmcommon.ContractCallInput) (*vmcommon.VMOutput, error) {
	log.Trace("ExecuteOnDestContext", "function", input.Function)

	// TODO Discuss and handle the Async stack
	bigInt, _, _, output, runtime, async, storage := host.GetHostContexts()

	bigInt.PushState()
	bigInt.InitState()

	output.PushState()
	output.CensorVMOutput()
	output.ResetGas()

	runtime.PushState()
	runtime.InitStateFromInput(input)

	// TODO LoadOrInit(), not just Init; the contract invoked here likely has a
	// persisted AsyncContext of its own.
	async.PushState()
	async.InitStateFromInput(input)

	storage.PushState()
	storage.SetAddress(runtime.GetSCAddress())

	// Perform a value transfer to the called SC. If the execution fails, this
	// transfer will not persist.
	err := output.TransferValueOnly(input.RecipientAddr, input.CallerAddr, input.CallValue)
	if err != nil {
		return host.finishExecuteOnDestContext(0, err)
	}

	gasUsed, err := host.execute(input)
	if err != nil {
		return host.finishExecuteOnDestContext(gasUsed, err)
	}

	err = host.Async().Execute()
	return host.finishExecuteOnDestContext(gasUsed, err)
}

func (host *vmHost) finishExecuteOnDestContext(gasUsed uint64, executeErr error) (*vmcommon.VMOutput, error) {
	// TODO Discuss and handle the Async stack
<<<<<<< HEAD
	bigInt, _, _, output, runtime, _, storage := host.GetHostContexts()
=======
	bigInt, _, metering, output, runtime, storage := host.GetContexts()
>>>>>>> c67f27ff

	// Extract the VMOutput produced by the execution in isolation, before
	// restoring the contexts. This needs to be done before popping any state
	// stacks.
	gasUsedBySC, err := computeGasUsedByCurrentSC(gasUsed, output, executeErr)
	if err != nil {
		// Execution failed: restore contexts as if the execution didn't happen,
		// but first create a vmOutput to capture the error.
		vmOutput := output.CreateVMOutputInCaseOfError(err)

		bigInt.PopSetActiveState()
		output.PopSetActiveState()
		runtime.PopSetActiveState()
		host.Async().PopSetActiveState()
		storage.PopSetActiveState()

		return vmOutput, executeErr
	}

	// Retrieve the VMOutput before popping the Runtime state and the previous
	// instance, to ensure accurate GasRemaining
	vmOutput := output.GetVMOutput()

	// Restore the previous context states, except Output, which will be merged
	// into the initial state (VMOutput), but only if it the child execution
	// returned vmcommon.Ok.
	bigInt.PopSetActiveState()
	runtime.PopSetActiveState()
	storage.PopSetActiveState()
	host.Async().PopSetActiveState()

	// Restore remaining gas to the caller Wasmer instance
	metering.RestoreGas(vmOutput.GasRemaining)

	if vmOutput.ReturnCode == vmcommon.Ok {
		output.PopMergeActiveState()
		scAddress := string(runtime.GetSCAddress())
		accumulateGasUsedByContract(vmOutput, scAddress, gasUsedBySC)
	} else {
		output.PopSetActiveState()
	}

	return vmOutput, executeErr
}

// computeGasUsedByCurrentSC isolates the gas that was exclusively used for
// contract execution, subtracting any gas that was sent to other contracts as
// GasLimit for asynchronous calls, or any GasLocked for asynchronous callbacks.
// TODO move this into the OutputContext
func computeGasUsedByCurrentSC(
	gasUsed uint64,
	output arwen.OutputContext,
	executeErr error,
) (uint64, error) {
	if executeErr != nil {
		return 0, executeErr
	}

	vmOutput := output.GetVMOutput()
	if vmOutput.ReturnCode != vmcommon.Ok || gasUsed == 0 {
		return 0, nil
	}

	for _, outAcc := range vmOutput.OutputAccounts {
		accumulatedGasLimitsAndGasLocks := uint64(0)
		for _, outTransfer := range outAcc.OutputTransfers {
			accumulatedGasLimitsAndGasLocks += outTransfer.GasLimit
			accumulatedGasLimitsAndGasLocks += outTransfer.GasLocked
		}

		if gasUsed < outAcc.GasUsed+accumulatedGasLimitsAndGasLocks {
			return 0, arwen.ErrGasUsageError
		}

		gasUsed -= outAcc.GasUsed
		gasUsed -= accumulatedGasLimitsAndGasLocks
	}

	return gasUsed, nil
}

// ExecuteOnSameContext executes the contract call with the given input
// on the same runtime context. Some other contexts are backed up.
func (host *vmHost) ExecuteOnSameContext(input *vmcommon.ContractCallInput) error {
	log.Trace("ExecuteOnSameContext", "function", input.Function)

	if host.IsBuiltinFunctionName(input.Function) {
		return arwen.ErrBuiltinCallOnSameContextDisallowed
	}

	var err error

	bigInt, _, _, output, runtime, _, _ := host.GetHostContexts()

	// Back up the states of the contexts (except Storage and Async, which aren't
	// affected by ExecuteOnSameContext())
	bigInt.PushState()
	output.PushState()
	runtime.PushState()

	output.ResetGas()
	runtime.InitStateFromInput(input)

	// Perform a value transfer to the called SC. If the execution fails, this
	// transfer will not persist.
	err = output.TransferValueOnly(input.RecipientAddr, input.CallerAddr, input.CallValue)
	if err != nil {
		host.finishExecuteOnSameContext(0, err)
		return err
	}

	gasUsed, err := host.execute(input)
	if err != nil {
		host.finishExecuteOnSameContext(gasUsed, err)
		return err
	}

	host.finishExecuteOnSameContext(gasUsed, err)
	return nil
}

func (host *vmHost) finishExecuteOnSameContext(gasUsed uint64, executeErr error) {
<<<<<<< HEAD
	// TODO unlock the AsyncContext when exiting ExecuteOnSameContext()
	bigInt, _, _, output, runtime, _, _ := host.GetHostContexts()
=======
	bigInt, _, metering, output, runtime, _ := host.GetContexts()
>>>>>>> c67f27ff

	gasUsedBySC, err := computeGasUsedByCurrentSC(gasUsed, output, executeErr)
	if output.ReturnCode() != vmcommon.Ok || err != nil {
		// Execution failed: restore contexts as if the execution didn't happen.
		bigInt.PopSetActiveState()
		output.PopSetActiveState()
		runtime.PopSetActiveState()

		return
	}

	// Retrieve the VMOutput before popping the Runtime state and the previous
	// instance, to ensure accurate GasRemaining
	scAddress := string(runtime.GetSCAddress())
	vmOutput := output.GetVMOutput()
	accumulateGasUsedByContract(vmOutput, scAddress, gasUsedBySC)

	// Execution successful: discard the backups made at the beginning and
	// resume from the new state.
	bigInt.PopDiscard()
	output.PopDiscard()
	runtime.PopSetActiveState()

	// Restore remaining gas to the caller Wasmer instance
	metering.RestoreGas(vmOutput.GasRemaining)

}

// TODO move this into the OutputContext
func accumulateGasUsedByContract(vmOutput *vmcommon.VMOutput, scAddress string, gasUsed uint64) {
	if _, ok := vmOutput.OutputAccounts[scAddress]; !ok {
		vmOutput.OutputAccounts[scAddress] = contexts.NewVMOutputAccount([]byte(scAddress))
	}
	vmOutput.OutputAccounts[scAddress].GasUsed += gasUsed
}

func (host *vmHost) isInitFunctionBeingCalled() bool {
	functionName := host.Runtime().Function()
	return functionName == arwen.InitFunctionName || functionName == arwen.InitFunctionNameEth
}

func (host *vmHost) isBuiltinFunctionBeingCalled() bool {
	functionName := host.Runtime().Function()
	return host.IsBuiltinFunctionName(functionName)
}

// IsBuiltinFunctionName returns true if the given function name is the same as any protocol builtin function
func (host *vmHost) IsBuiltinFunctionName(functionName string) bool {
	_, ok := host.protocolBuiltinFunctions[functionName]
	return ok
}

// CreateNewContract creates a new contract indirectly (from another Smart Contract)
func (host *vmHost) CreateNewContract(input *vmcommon.ContractCreateInput) (newContractAddress []byte, err error) {
	newContractAddress = nil
	err = nil

	defer func() {
		if err != nil {
			newContractAddress = nil
		}
	}()

	_, blockchain, metering, output, runtime, _, _ := host.GetHostContexts()

	codeDeployInput := arwen.CodeDeployInput{
		ContractCode:         input.ContractCode,
		ContractCodeMetadata: input.ContractCodeMetadata,
		ContractAddress:      nil,
		CodeDeployerAddress:  input.CallerAddr,
	}
	err = metering.DeductInitialGasForIndirectDeployment(codeDeployInput)
	if err != nil {
		return
	}

	if runtime.ReadOnly() {
		err = arwen.ErrInvalidCallOnReadOnlyMode
		return
	}

	newContractAddress, err = blockchain.NewAddress(input.CallerAddr)
	if err != nil {
		return
	}

	if blockchain.AccountExists(newContractAddress) {
		err = arwen.ErrDeploymentOverExistingAccount
		return
	}

	codeDeployInput.ContractAddress = newContractAddress
	output.DeployCode(codeDeployInput)

	defer func() {
		if err != nil {
			output.DeleteOutputAccount(newContractAddress)
		}
	}()

	runtime.MustVerifyNextContractCode()

	initCallInput := &vmcommon.ContractCallInput{
		RecipientAddr:     newContractAddress,
		Function:          arwen.InitFunctionName,
		AllowInitFunction: true,
		VMInput:           input.VMInput,
	}
	vmOutput, err := host.ExecuteOnDestContext(initCallInput)
	if err != nil {
		return
	}

	metering.RestoreGas(vmOutput.GasRemaining)
	blockchain.IncreaseNonce(input.CallerAddr)

	return
}

func (host *vmHost) checkUpgradePermission(vmInput *vmcommon.ContractCallInput) error {
	contract, err := host.blockChainHook.GetUserAccount(vmInput.RecipientAddr)
	if err != nil {
		return err
	}
	if check.IfNilReflect(contract) {
		return arwen.ErrNilContract
	}

	codeMetadata := vmcommon.CodeMetadataFromBytes(contract.GetCodeMetadata())
	isUpgradeable := codeMetadata.Upgradeable
	callerAddress := vmInput.CallerAddr
	ownerAddress := contract.GetOwnerAddress()
	isCallerOwner := bytes.Equal(callerAddress, ownerAddress)

	if isUpgradeable && isCallerOwner {
		return nil
	}

	return arwen.ErrUpgradeNotAllowed
}

// executeUpgrade upgrades a contract indirectly (from another contract). This
// function follows the convention of executeSmartContractCall().
func (host *vmHost) executeUpgrade(input *vmcommon.ContractCallInput) (uint64, error) {
	_, _, metering, output, runtime, _, _ := host.GetHostContexts()

	initialGasProvided := input.GasProvided
	err := host.checkUpgradePermission(input)
	if err != nil {
		return 0, err
	}

	code, codeMetadata, err := runtime.ExtractCodeUpgradeFromArgs()
	if err != nil {
		return 0, arwen.ErrInvalidUpgradeArguments
	}

	codeDeployInput := arwen.CodeDeployInput{
		ContractCode:         code,
		ContractCodeMetadata: codeMetadata,
		ContractAddress:      input.RecipientAddr,
		CodeDeployerAddress:  input.CallerAddr,
	}

	err = metering.DeductInitialGasForDirectDeployment(codeDeployInput)
	if err != nil {
		output.SetReturnCode(vmcommon.OutOfGas)
		return 0, err
	}

	runtime.MustVerifyNextContractCode()

	vmInput := runtime.GetVMInput()
	err = runtime.StartWasmerInstance(codeDeployInput.ContractCode, vmInput.GasProvided, true)
	if err != nil {
		log.Debug("performCodeDeployment/StartWasmerInstance", "err", err)
		return 0, arwen.ErrContractInvalid
	}

	err = host.callInitFunction()
	if err != nil {
		return 0, err
	}

	output.DeployCode(codeDeployInput)
	if output.ReturnCode() != vmcommon.Ok {
		return 0, arwen.ErrReturnCodeNotOk
	}

	gasToRestoreToCaller := metering.GasLeft()
	return initialGasProvided - gasToRestoreToCaller, nil
}

// executeSmartContractCall executes an indirect call to a smart contract,
// assuming there is an already-running Wasmer instance with another contract
// that has requested the indirect call. This method creates a new Wasmer
// instance and pushes the previous one onto the Runtime instance stack, but it
// will not pop the previous instance back - that remains the responsibility of
// the calling code. Also, this method does not restore the gas remaining after
// the indirect call, it does not push the states of any Host Context onto
// their respective stacks, nor does it pop any state stack. Handling the state
// stacks and the remaining gas are responsibilities of the calling code, which
// must push and pop as required, before and after calling this method, and
// handle the remaining gas. These principles also apply to indirect contract
// upgrading (via host.executeUpgrade(), which also does not pop the previous
// instance from the Runtime instance stack, nor does it restore the remaining
// gas).
func (host *vmHost) executeSmartContractCall(
	input *vmcommon.ContractCallInput,
	metering arwen.MeteringContext,
	runtime arwen.RuntimeContext,
	output arwen.OutputContext,
	withInitialGasDeduct bool,
) (uint64, error) {
	if host.isInitFunctionBeingCalled() && !input.AllowInitFunction {
		return 0, arwen.ErrInitFuncCalledInRun
	}

	// Use all gas initially, on the Wasmer instance of the caller. In case of
	// successful execution, the unused gas will be restored.
	metering.UnlockGasIfAsyncCallback()
	initialGasProvided := input.GasProvided
	metering.UseGas(initialGasProvided)

	isUpgrade := input.Function == arwen.UpgradeFunctionName
	if isUpgrade {
		return host.executeUpgrade(input)
	}

	contract, err := runtime.GetSCCode()
	if err != nil {
		return 0, err
	}

	if withInitialGasDeduct {
		err = metering.DeductInitialGasForExecution(contract)
		if err != nil {
			return 0, err
		}
	}

	gasForExecution := runtime.GetVMInput().GasProvided

	// Replace the current Wasmer instance of the Runtime with a new one; this
	// assumes that the instance was preserved on the Runtime instance stack
	// before calling executeSmartContractCall().
	err = runtime.StartWasmerInstance(contract, gasForExecution, false)
	if err != nil {
		return 0, err
	}

	err = host.callSCMethodIndirect()
	if err != nil {
		return 0, err
	}

	if output.ReturnCode() != vmcommon.Ok {
		return 0, arwen.ErrReturnCodeNotOk
	}

	gasToRestoreToCaller := metering.GasLeft()
	return initialGasProvided - gasToRestoreToCaller, nil
}

func (host *vmHost) execute(input *vmcommon.ContractCallInput) (uint64, error) {
	_, _, metering, output, runtime, _, storage := host.GetHostContexts()

	if host.isBuiltinFunctionBeingCalled() {
		err := metering.UseGasForAsyncStep()
		if err != nil {
			return 0, err
		}

		newVMInput, err := host.callBuiltinFunction(input)
		if err != nil {
			return 0, err
		}

		if newVMInput != nil {
			runtime.InitStateFromInput(newVMInput)
			storage.SetAddress(runtime.GetSCAddress())
			return host.executeSmartContractCall(newVMInput, metering, runtime, output, false)
		}

		return 0, nil
	}

	return host.executeSmartContractCall(input, metering, runtime, output, true)
}

func (host *vmHost) callSCMethodIndirect() error {
	function, err := host.Runtime().GetFunctionToCall()
	if err != nil {
		if errors.Is(err, arwen.ErrNilCallbackFunction) {
			return nil
		}
		return err
	}

	_, err = function()
	if err != nil {
		err = host.handleBreakpointIfAny(err)
	}

	return err
}

func (host *vmHost) callBuiltinFunction(input *vmcommon.ContractCallInput) (*vmcommon.ContractCallInput, error) {
	_, _, metering, output, _, _, _ := host.GetHostContexts()

	vmOutput, err := host.blockChainHook.ProcessBuiltInFunction(input)
	if err != nil {
		metering.UseGas(input.GasProvided)
		return nil, err
	}

	gasConsumed := input.GasProvided - vmOutput.GasRemaining
	if vmOutput.GasRemaining < input.GasProvided {
		metering.UseGas(gasConsumed)
	}

	newVMInput, err := host.isSCExecutionAfterBuiltInFunc(input, vmOutput)
	if err != nil {
		return nil, err
	}

	output.AddToActiveState(vmOutput)

	return newVMInput, nil
}

func (host *vmHost) callInitFunction() error {
	runtime := host.Runtime()
	init := runtime.GetInitFunction()
	if init == nil {
		return nil
	}

	_, err := init()
	if err != nil {
		err = host.handleBreakpointIfAny(err)
	}

	return err
}

func (host *vmHost) callSCMethod() error {
	runtime := host.Runtime()
	vmInput := runtime.GetVMInput()
	async := host.Async()
	callType := vmInput.CallType

	if callType == vmcommon.AsynchronousCallBack {
		async.Load()
		asyncCall, err := async.UpdateCurrentCallStatus()
		if err != nil {
			return async.PostprocessCrossShardCallback()
		}

		runtime.SetCustomCallFunction(asyncCall.GetCallbackName())
	}

	err := host.verifyAllowedFunctionCall()
	if err != nil {
		return err
	}

	function, err := runtime.GetFunctionToCall()
	if err != nil {
		return err
	}

	_, err = function()
	if err != nil {
		err = host.handleBreakpointIfAny(err)
	}
	if err != nil {
		return err
	}

	err = async.Execute()
	if err != nil {
		return err
	}

	switch callType {
	case vmcommon.DirectCall:
		break
	case vmcommon.AsynchronousCall:
		err = host.sendAsyncCallbackToCaller()
	case vmcommon.AsynchronousCallBack:
		err = async.PostprocessCrossShardCallback()
	default:
		err = arwen.ErrUnknownCallType
	}

	return err
}

func (host *vmHost) verifyAllowedFunctionCall() error {
	runtime := host.Runtime()
	functionName := runtime.Function()

	isInit := functionName == arwen.InitFunctionName || functionName == arwen.InitFunctionNameEth
	if isInit {
		return arwen.ErrInitFuncCalledInRun
	}

	isCallBack := functionName == arwen.CallbackFunctionName
	isInAsyncCallBack := runtime.GetVMInput().CallType == vmcommon.AsynchronousCallBack
	if isCallBack && !isInAsyncCallBack {
		return arwen.ErrCallBackFuncCalledInRun
	}

	return nil
}

func (host *vmHost) isSCExecutionAfterBuiltInFunc(
	vmInput *vmcommon.ContractCallInput,
	vmOutput *vmcommon.VMOutput,
) (*vmcommon.ContractCallInput, error) {
	if vmOutput.ReturnCode != vmcommon.Ok {
		return nil, nil
	}

	if !core.IsSmartContractAddress(vmInput.RecipientAddr) {
		return nil, nil
	}

	outAcc, ok := vmOutput.OutputAccounts[string(vmInput.RecipientAddr)]
	if !ok {
		return nil, nil
	}
	if len(outAcc.OutputTransfers) != 1 {
		return nil, nil
	}

	callType := vmInput.CallType
	txData := prependCallbackToTxDataIfAsyncCall(outAcc.OutputTransfers[0].Data, callType)

	function, arguments, err := host.CallArgsParser().ParseData(txData)
	if err != nil {
		return nil, err
	}

	// TODO CurrentTxHash might equal PrevTxHash, because Arwen does not generate
	// SCRs between async steps; analyze and fix this (e.g. create dummy SCRs
	// just for hashing, or hash the VMInput itself)
	newVMInput := &vmcommon.ContractCallInput{
		VMInput: vmcommon.VMInput{
			CallerAddr:     vmInput.CallerAddr,
			Arguments:      arguments,
			CallValue:      big.NewInt(0),
			CallType:       callType,
			GasPrice:       vmInput.GasPrice,
			GasProvided:    vmOutput.GasRemaining,
			OriginalTxHash: vmInput.OriginalTxHash,
			CurrentTxHash:  vmInput.CurrentTxHash,
			PrevTxHash:     vmInput.PrevTxHash,
		},
		RecipientAddr:     vmInput.RecipientAddr,
		Function:          function,
		AllowInitFunction: false,
	}

	fillWithESDTValue(vmInput, newVMInput)

	return newVMInput, nil
}

func fillWithESDTValue(fullVMInput *vmcommon.ContractCallInput, newVMInput *vmcommon.ContractCallInput) {
	if fullVMInput.Function != core.BuiltInFunctionESDTTransfer {
		return
	}

	newVMInput.ESDTTokenName = fullVMInput.Arguments[0]
	newVMInput.ESDTValue = big.NewInt(0).SetBytes(fullVMInput.Arguments[1])
}

func prependCallbackToTxDataIfAsyncCall(txData []byte, callType vmcommon.CallType) string {
	if callType == vmcommon.AsynchronousCallBack {
		return string(append([]byte(arwen.CallbackFunctionName), txData...))
	}

	return string(txData)
}<|MERGE_RESOLUTION|>--- conflicted
+++ resolved
@@ -186,11 +186,7 @@
 
 func (host *vmHost) finishExecuteOnDestContext(gasUsed uint64, executeErr error) (*vmcommon.VMOutput, error) {
 	// TODO Discuss and handle the Async stack
-<<<<<<< HEAD
-	bigInt, _, _, output, runtime, _, storage := host.GetHostContexts()
-=======
-	bigInt, _, metering, output, runtime, storage := host.GetContexts()
->>>>>>> c67f27ff
+	bigInt, _, metering, output, runtime, _, storage := host.GetHostContexts()
 
 	// Extract the VMOutput produced by the execution in isolation, before
 	// restoring the contexts. This needs to be done before popping any state
@@ -313,12 +309,8 @@
 }
 
 func (host *vmHost) finishExecuteOnSameContext(gasUsed uint64, executeErr error) {
-<<<<<<< HEAD
 	// TODO unlock the AsyncContext when exiting ExecuteOnSameContext()
-	bigInt, _, _, output, runtime, _, _ := host.GetHostContexts()
-=======
-	bigInt, _, metering, output, runtime, _ := host.GetContexts()
->>>>>>> c67f27ff
+	bigInt, _, metering, output, runtime, _, _ := host.GetHostContexts()
 
 	gasUsedBySC, err := computeGasUsedByCurrentSC(gasUsed, output, executeErr)
 	if output.ReturnCode() != vmcommon.Ok || err != nil {
