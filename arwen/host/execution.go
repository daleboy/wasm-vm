package host

import (
	"bytes"
	"encoding/hex"
	"errors"
	"fmt"
	"math/big"

	"github.com/ElrondNetwork/arwen-wasm-vm/v1_4/arwen"
	"github.com/ElrondNetwork/arwen-wasm-vm/v1_4/math"
	"github.com/ElrondNetwork/elrond-go-logger/check"
	vmcommon "github.com/ElrondNetwork/elrond-vm-common"
)

func (host *vmHost) doRunSmartContractCreate(input *vmcommon.ContractCreateInput) *vmcommon.VMOutput {
	host.InitState()
	defer func() {
		errs := host.GetRuntimeErrors()
		if errs != nil {
			log.Trace(fmt.Sprintf("doRunSmartContractCreate full error list"), "error", errs)
		}
		host.Clean()
	}()

	_, blockchain, metering, output, runtime, _, storage := host.GetContexts()

	address, err := blockchain.NewAddress(input.CallerAddr)
	if err != nil {
		return output.CreateVMOutputInCaseOfError(err)
	}

	runtime.SetVMInput(&input.VMInput)
	runtime.SetSCAddress(address)
	metering.InitStateFromContractCallInput(&input.VMInput)

	output.AddTxValueToAccount(address, input.CallValue)
	storage.SetAddress(runtime.GetSCAddress())

	codeDeployInput := arwen.CodeDeployInput{
		ContractCode:         input.ContractCode,
		ContractCodeMetadata: input.ContractCodeMetadata,
		ContractAddress:      address,
		CodeDeployerAddress:  input.CallerAddr,
	}

	vmOutput, err := host.performCodeDeployment(codeDeployInput)
	if err != nil {
		log.Trace("doRunSmartContractCreate", "error", err)
		return output.CreateVMOutputInCaseOfError(err)
	}

	log.Trace("doRunSmartContractCreate",
		"retCode", vmOutput.ReturnCode,
		"message", vmOutput.ReturnMessage,
		"data", vmOutput.ReturnData)

	return vmOutput
}

func (host *vmHost) performCodeDeployment(input arwen.CodeDeployInput) (*vmcommon.VMOutput, error) {
	log.Trace("performCodeDeployment", "address", input.ContractAddress, "len(code)", len(input.ContractCode), "metadata", input.ContractCodeMetadata)

	_, _, metering, output, runtime, _, _ := host.GetContexts()

	err := metering.DeductInitialGasForDirectDeployment(input)
	if err != nil {
		output.SetReturnCode(vmcommon.OutOfGas)
		return nil, err
	}

	runtime.MustVerifyNextContractCode()

	err = runtime.StartWasmerInstance(input.ContractCode, metering.GetGasForExecution(), true)
	if err != nil {
		log.Trace("performCodeDeployment/StartWasmerInstance", "err", err)
		return nil, arwen.ErrContractInvalid
	}

	err = host.callInitFunction()
	if err != nil {
		return nil, err
	}

	output.DeployCode(input)
	vmOutput := output.GetVMOutput()
	runtime.CleanWasmerInstance()
	return vmOutput, nil
}

// doRunSmartContractUpgrade upgrades a contract directly
func (host *vmHost) doRunSmartContractUpgrade(input *vmcommon.ContractCallInput) *vmcommon.VMOutput {
	host.InitState()
	defer func() {
		errs := host.GetRuntimeErrors()
		if errs != nil {
			log.Trace(fmt.Sprintf("doRunSmartContractUpgrade full error list"), "error", errs)
		}
		host.Clean()
	}()

	_, _, metering, output, runtime, _, storage := host.GetContexts()

	runtime.InitStateFromContractCallInput(input)
	metering.InitStateFromContractCallInput(&input.VMInput)
	output.AddTxValueToAccount(input.RecipientAddr, input.CallValue)
	storage.SetAddress(runtime.GetSCAddress())

	code, codeMetadata, err := runtime.ExtractCodeUpgradeFromArgs()
	if err != nil {
		return output.CreateVMOutputInCaseOfError(arwen.ErrInvalidUpgradeArguments)
	}

	codeDeployInput := arwen.CodeDeployInput{
		ContractCode:         code,
		ContractCodeMetadata: codeMetadata,
		ContractAddress:      input.RecipientAddr,
		CodeDeployerAddress:  input.CallerAddr,
	}

	vmOutput, err := host.performCodeDeployment(codeDeployInput)
	if err != nil {
		log.Trace("doRunSmartContractUpgrade", "error", err)
		return output.CreateVMOutputInCaseOfError(err)
	}

	return vmOutput
}

func (host *vmHost) checkGasForGetCode(input *vmcommon.ContractCallInput, metering arwen.MeteringContext) error {
	if !host.IsArwenV2Enabled() {
		return nil
	}

	getCodeBaseCost := metering.GasSchedule().BaseOperationCost.GetCode
	if input.GasProvided < getCodeBaseCost {
		return arwen.ErrNotEnoughGas
	}

	return nil
}

func (host *vmHost) doRunSmartContractCall(input *vmcommon.ContractCallInput) (vmOutput *vmcommon.VMOutput) {
	host.InitState()
	defer func() {
		errs := host.GetRuntimeErrors()
		if errs != nil {
			log.Trace(fmt.Sprintf("doRunSmartContractCall full error list for %s", input.Function), "error", errs)
		}
		host.Clean()
	}()

	_, _, metering, output, runtime, _, storage := host.GetContexts()

	runtime.InitStateFromContractCallInput(input)
	metering.InitStateFromContractCallInput(&input.VMInput)
	output.AddTxValueToAccount(input.RecipientAddr, input.CallValue)
	storage.SetAddress(runtime.GetSCAddress())

	err := host.checkGasForGetCode(input, metering)
	if err != nil {
		log.Trace("doRunSmartContractCall get code", "error", arwen.ErrNotEnoughGas)
		return output.CreateVMOutputInCaseOfError(arwen.ErrNotEnoughGas)
	}

	contract, err := runtime.GetSCCode()
	if err != nil {
		log.Trace("doRunSmartContractCall get code", "error", arwen.ErrContractNotFound)
		return output.CreateVMOutputInCaseOfError(arwen.ErrContractNotFound)
	}

	err = metering.DeductInitialGasForExecution(contract)
	if err != nil {
		log.Trace("doRunSmartContractCall initial gas", "error", arwen.ErrNotEnoughGas)
		return output.CreateVMOutputInCaseOfError(arwen.ErrNotEnoughGas)
	}

	err = runtime.StartWasmerInstance(contract, metering.GetGasForExecution(), false)
	if err != nil {
		return output.CreateVMOutputInCaseOfError(arwen.ErrContractInvalid)
	}

	err = host.callSCMethod()
	if err != nil {
		log.Trace("doRunSmartContractCall", "error", err)
		return output.CreateVMOutputInCaseOfError(err)
	}

	vmOutput = output.GetVMOutput()

	log.Trace("doRunSmartContractCall finished",
		"retCode", vmOutput.ReturnCode,
		"message", vmOutput.ReturnMessage,
		"data", vmOutput.ReturnData)

	runtime.CleanWasmerInstance()
	return
}

func copyTxHashesFromContext(copyEnabled bool, runtime arwen.RuntimeContext, input *vmcommon.ContractCallInput) {
	if !copyEnabled {
		return
	}
	currentVMInput := runtime.GetVMInput()
	if len(currentVMInput.OriginalTxHash) > 0 {
		input.OriginalTxHash = currentVMInput.OriginalTxHash
	}
	if len(currentVMInput.CurrentTxHash) > 0 {
		input.CurrentTxHash = currentVMInput.CurrentTxHash
	}
	if len(currentVMInput.PrevTxHash) > 0 {
		input.PrevTxHash = currentVMInput.PrevTxHash
	}

}

// ExecuteOnDestContext pushes each context to the corresponding stack
// and initializes new contexts for executing the contract call with the given input
func (host *vmHost) ExecuteOnDestContext(input *vmcommon.ContractCallInput) (vmOutput *vmcommon.VMOutput, err error) {
	log.Trace("ExecuteOnDestContext", "caller", input.CallerAddr, "dest", input.RecipientAddr, "function", input.Function)

	scExecutionInput := input

	blockchain := host.Blockchain()
	blockchain.PushState()

	if host.IsBuiltinFunctionName(input.Function) {
		scExecutionInput, vmOutput, err = host.handleBuiltinFunctionCall(input)
		if err != nil {
			blockchain.PopSetActiveState()
			host.Runtime().AddError(err, input.Function)
			vmOutput = host.Output().CreateVMOutputInCaseOfError(err)
			return
		}
	}

	if scExecutionInput != nil {
		vmOutput, err = host.executeOnDestContextNoBuiltinFunction(scExecutionInput)
	}

	if err != nil {
		blockchain.PopSetActiveState()
	} else {
		blockchain.PopDiscard()
	}

	return
}

func (host *vmHost) handleBuiltinFunctionCall(input *vmcommon.ContractCallInput) (*vmcommon.ContractCallInput, *vmcommon.VMOutput, error) {
	output := host.Output()
	postBuiltinInput, builtinOutput, err := host.callBuiltinFunction(input)
	if err != nil {
		log.Trace("ExecuteOnDestContext builtin function", "error", err)
		return nil, nil, err
	}

	output.AddToActiveState(builtinOutput)

	return postBuiltinInput, builtinOutput, nil
}

func (host *vmHost) executeOnDestContextNoBuiltinFunction(input *vmcommon.ContractCallInput) (*vmcommon.VMOutput, error) {
	bigInt, _, metering, output, runtime, async, storage := host.GetContexts()
	bigInt.PushState()
	bigInt.InitState()

	output.PushState()
	output.CensorVMOutput()

	copyTxHashesFromContext(host.IsESDTFunctionsEnabled(), runtime, input)
	runtime.PushState()
	runtime.InitStateFromContractCallInput(input)

	// TODO async.LoadOrInit(), not just Init; the contract invoked here likely has a
	// persisted AsyncContext of its own.
	async.PushState()
	async.InitStateFromInput(input)

	metering.PushState()
	metering.InitStateFromContractCallInput(&input.VMInput)

	storage.PushState()
	storage.SetAddress(runtime.GetSCAddress())

	var err error
	var vmOutput *vmcommon.VMOutput

	// Perform a value transfer to the called SC. If the execution fails, this
	// transfer will not persist.
	if input.CallType != vmcommon.AsynchronousCallBack || input.CallValue.Cmp(arwen.Zero) == 0 {
		err = output.TransferValueOnly(input.RecipientAddr, input.CallerAddr, input.CallValue, false)
		if err != nil {
			vmOutput = host.finishExecuteOnDestContext(err)
			if err == nil && vmOutput.ReturnCode != vmcommon.Ok {
				err = arwen.ErrExecutionFailed
			}
			log.Trace("ExecuteOnDestContext transfer", "error", err)
			return vmOutput, err
		}
	}

	err = host.execute(input)
	if err != nil {
		log.Trace("ExecuteOnDestContext execution", "error", err)
		vmOutput = host.finishExecuteOnDestContext(err)
		return vmOutput, err
	}

	err = async.Execute()
	vmOutput = host.finishExecuteOnDestContext(err)
	return vmOutput, err
}

func (host *vmHost) finishExecuteOnDestContext(executeErr error) *vmcommon.VMOutput {
	bigInt, _, metering, output, runtime, async, storage := host.GetContexts()

	var vmOutput *vmcommon.VMOutput
	if executeErr != nil {
		// Execution failed: restore contexts as if the execution didn't happen,
		// but first create a vmOutput to capture the error.
		vmOutput = output.CreateVMOutputInCaseOfError(executeErr)
	} else {
		// Retrieve the VMOutput before popping the Runtime state and the previous
		// instance, to ensure accurate GasRemaining
		vmOutput = output.GetVMOutput()
	}

	gasSpentByChildContract := metering.GasSpentByContract()

	// Restore the previous context states
	bigInt.PopSetActiveState()
	storage.PopSetActiveState()

	if vmOutput.ReturnCode == vmcommon.Ok {
		metering.PopMergeActiveState()
		output.PopMergeActiveState()
	} else {
		metering.PopSetActiveState()
		output.PopSetActiveState()
	}

	// Return to the caller context completely
	runtime.PopSetActiveState()
	async.PopSetActiveState()

	// Restore remaining gas to the caller Wasmer instance
	metering.RestoreGas(vmOutput.GasRemaining)

	log.Trace("ExecuteOnDestContext finished", "gas spent", gasSpentByChildContract)

	return vmOutput
}

// ExecuteOnSameContext executes the contract call with the given input
// on the same runtime context. Some other contexts are backed up.
func (host *vmHost) ExecuteOnSameContext(input *vmcommon.ContractCallInput) (err error) {
	log.Trace("ExecuteOnSameContext", "function", input.Function)

	if host.IsBuiltinFunctionName(input.Function) {
		return arwen.ErrBuiltinCallOnSameContextDisallowed
	}

	bigInt, blockchain, metering, output, runtime, _, _ := host.GetContexts()

	// Back up the states of the contexts (except Storage and Async, which aren't
	// affected by ExecuteOnSameContext())
	bigInt.PushState()
	output.PushState()

	copyTxHashesFromContext(host.IsESDTFunctionsEnabled(), runtime, input)
	runtime.PushState()
	runtime.InitStateFromContractCallInput(input)

	metering.PushState()
	metering.InitStateFromContractCallInput(&input.VMInput)

	blockchain.PushState()

	// Perform a value transfer to the called SC. If the execution fails, this
	// transfer will not persist.
	err = output.TransferValueOnly(input.RecipientAddr, input.CallerAddr, input.CallValue, false)
	if err != nil {
		runtime.AddError(err, input.Function)
		host.finishExecuteOnSameContext(err)
		return
	}

	err = host.execute(input)
	runtime.AddError(err, input.Function)
	host.finishExecuteOnSameContext(err)
	return err
}

func (host *vmHost) finishExecuteOnSameContext(executeErr error) {
	bigInt, blockchain, metering, output, runtime, _, _ := host.GetContexts()

	if output.ReturnCode() != vmcommon.Ok || executeErr != nil {
		// Execution failed: restore contexts as if the execution didn't happen.
		bigInt.PopSetActiveState()
		metering.PopSetActiveState()
		output.PopSetActiveState()
		runtime.PopSetActiveState()
		blockchain.PopSetActiveState()
		return
	}

	// Execution successful; retrieve the VMOutput before popping the Runtime
	// state and the previous instance, to ensure accurate GasRemaining and
	// GasUsed for all accounts.
	vmOutput := output.GetVMOutput()

	metering.PopMergeActiveState()
	output.PopDiscard()
	bigInt.PopDiscard()
	blockchain.PopDiscard()
	runtime.PopSetActiveState()

	// Restore remaining gas to the caller (parent) Wasmer instance
	metering.RestoreGas(vmOutput.GasRemaining)
}

func (host *vmHost) isInitFunctionBeingCalled() bool {
	functionName := host.Runtime().Function()
	return functionName == arwen.InitFunctionName || functionName == arwen.InitFunctionNameEth
}

func (host *vmHost) isBuiltinFunctionBeingCalled() bool {
	functionName := host.Runtime().Function()
	return host.IsBuiltinFunctionName(functionName)
}

// IsBuiltinFunctionName returns true if the given function name is the same as any protocol builtin function
func (host *vmHost) IsBuiltinFunctionName(functionName string) bool {
	function, err := host.builtInFuncContainer.Get(functionName)
	if err != nil {
		return false
	}

	return function.IsActive()
}

// CreateNewContract creates a new contract indirectly (from another Smart Contract)
func (host *vmHost) CreateNewContract(input *vmcommon.ContractCreateInput) (newContractAddress []byte, err error) {
	newContractAddress = nil
	err = nil

	defer func() {
		if err != nil {
			newContractAddress = nil
		}
	}()

	_, blockchain, metering, output, runtime, _, _ := host.GetContexts()

	codeDeployInput := arwen.CodeDeployInput{
		ContractCode:         input.ContractCode,
		ContractCodeMetadata: input.ContractCodeMetadata,
		ContractAddress:      nil,
		CodeDeployerAddress:  input.CallerAddr,
	}
	err = metering.DeductInitialGasForIndirectDeployment(codeDeployInput)
	if err != nil {
		return
	}

	if runtime.ReadOnly() {
		err = arwen.ErrInvalidCallOnReadOnlyMode
		return
	}

	newContractAddress, err = blockchain.NewAddress(input.CallerAddr)
	if err != nil {
		return
	}

	if blockchain.AccountExists(newContractAddress) {
		err = arwen.ErrDeploymentOverExistingAccount
		return
	}

	codeDeployInput.ContractAddress = newContractAddress
	output.DeployCode(codeDeployInput)

	defer func() {
		if err != nil {
			output.DeleteOutputAccount(newContractAddress)
		}
	}()

	runtime.MustVerifyNextContractCode()

	initCallInput := &vmcommon.ContractCallInput{
		RecipientAddr:     newContractAddress,
		Function:          arwen.InitFunctionName,
		AllowInitFunction: true,
		VMInput:           input.VMInput,
	}
	_, err = host.ExecuteOnDestContext(initCallInput)
	if err != nil {
		return
	}

	blockchain.IncreaseNonce(input.CallerAddr)

	return
}

func (host *vmHost) checkUpgradePermission(vmInput *vmcommon.ContractCallInput) error {
	contract, err := host.Blockchain().GetUserAccount(vmInput.RecipientAddr)
	if err != nil {
		return err
	}
	if check.IfNilReflect(contract) {
		return arwen.ErrNilContract
	}

	codeMetadata := vmcommon.CodeMetadataFromBytes(contract.GetCodeMetadata())
	isUpgradeable := codeMetadata.Upgradeable
	callerAddress := vmInput.CallerAddr
	ownerAddress := contract.GetOwnerAddress()
	isCallerOwner := bytes.Equal(callerAddress, ownerAddress)

	if isUpgradeable && isCallerOwner {
		return nil
	}

	return arwen.ErrUpgradeNotAllowed
}

// executeUpgrade upgrades a contract indirectly (from another contract). This
// function follows the convention of executeSmartContractCall().
func (host *vmHost) executeUpgrade(input *vmcommon.ContractCallInput) error {
	_, _, metering, output, runtime, _, _ := host.GetContexts()

	err := host.checkUpgradePermission(input)
	if err != nil {
		return err
	}

	code, codeMetadata, err := runtime.ExtractCodeUpgradeFromArgs()
	if err != nil {
		return arwen.ErrInvalidUpgradeArguments
	}

	codeDeployInput := arwen.CodeDeployInput{
		ContractCode:         code,
		ContractCodeMetadata: codeMetadata,
		ContractAddress:      input.RecipientAddr,
		CodeDeployerAddress:  input.CallerAddr,
	}

	err = metering.DeductInitialGasForDirectDeployment(codeDeployInput)
	if err != nil {
		output.SetReturnCode(vmcommon.OutOfGas)
		return err
	}

	runtime.MustVerifyNextContractCode()

	err = runtime.StartWasmerInstance(codeDeployInput.ContractCode, metering.GetGasForExecution(), true)
	if err != nil {
		log.Trace("performCodeDeployment/StartWasmerInstance", "err", err)
		return arwen.ErrContractInvalid
	}

	err = host.callInitFunction()
	if err != nil {
		return err
	}

	output.DeployCode(codeDeployInput)
	if output.ReturnCode() != vmcommon.Ok {
		return arwen.ErrReturnCodeNotOk
	}

	return nil
}

// execute executes an indirect call to a smart contract, assuming there is an
// already-running Wasmer instance of another contract that has requested the
// indirect call. This method creates a new Wasmer instance and pushes the
// previous one onto the Runtime instance stack, but it will not pop the
// previous instance back - that remains the responsibility of the calling
// code. Also, this method does not restore the gas remaining after the
// indirect call, it does not push the states of any Host Context onto their
// respective stacks, nor does it pop any state stack. Handling the state
// stacks and the remaining gas are responsibilities of the calling code, which
// must push and pop as required, before and after calling this method, and
// handle the remaining gas. These principles also apply to indirect contract
// upgrading (via host.executeUpgrade(), which also does not pop the previous
// instance from the Runtime instance stack, nor does it restore the remaining
// gas).
func (host *vmHost) execute(input *vmcommon.ContractCallInput) error {
	_, _, metering, output, runtime, _, _ := host.GetContexts()

	if host.isInitFunctionBeingCalled() && !input.AllowInitFunction {
		return arwen.ErrInitFuncCalledInRun
	}

	// Use all gas initially, on the Wasmer instance of the caller. In case of
	// successful execution, the unused gas will be restored.
	metering.UseGas(input.GasProvided)

	isUpgrade := input.Function == arwen.UpgradeFunctionName
	if isUpgrade {
		return host.executeUpgrade(input)
	}

	contract, err := runtime.GetSCCode()
	if err != nil {
		return err
	}

	err = metering.DeductInitialGasForExecution(contract)
	if err != nil {
		return err
	}

	// Replace the current Wasmer instance of the Runtime with a new one; this
	// assumes that the instance was preserved on the Runtime instance stack
	// before calling executeSmartContractCall().
	err = runtime.StartWasmerInstance(contract, metering.GetGasForExecution(), false)
	if err != nil {
		return err
	}

	err = host.callSCMethodIndirect()
	if err != nil {
		return err
	}

	if output.ReturnCode() != vmcommon.Ok {
		return arwen.ErrReturnCodeNotOk
	}

	return nil
}

func (host *vmHost) callSCMethodIndirect() error {
	function, err := host.Runtime().GetFunctionToCall()
	if err != nil {
		if errors.Is(err, arwen.ErrNilCallbackFunction) {
			return nil
		}
		return err
	}

	_, err = function()
	if err != nil {
		err = host.handleBreakpointIfAny(err)
	}

	return err
}

// ExecuteESDTTransfer calls the process built in function with the given transfer for ESDT/ESDTNFT if nonce > 0
<<<<<<< HEAD
// there are no NFTs with nonce == 0
func (host *vmHost) ExecuteESDTTransfer(destination []byte, sender []byte, tokenIdentifier []byte, nonce uint64, value *big.Int, callType vmcommon.CallType) (*vmcommon.VMOutput, uint64, error) {
	_, _, metering, _, runtime, _, _ := host.GetContexts()
=======
// there are no NFTs with nonce == 0, it will call multi transfer if multiple tokens are sent
func (host *vmHost) ExecuteESDTTransfer(destination []byte, sender []byte, transfers []*vmcommon.ESDTTransfer, callType vmcommon.CallType) (*vmcommon.VMOutput, uint64, error) {
	if len(transfers) == 0 {
		return nil, 0, arwen.ErrFailedTransfer
	}

	_, _, metering, _, runtime, _ := host.GetContexts()
>>>>>>> 4e78ef5e

	esdtTransferInput := &vmcommon.ContractCallInput{
		VMInput: vmcommon.VMInput{
			CallerAddr:  sender,
			Arguments:   make([][]byte, 0),
			CallValue:   big.NewInt(0),
			CallType:    callType,
			GasPrice:    runtime.GetVMInput().GasPrice,
			GasProvided: metering.GasLeft(),
			GasLocked:   0,
		},
		RecipientAddr:     destination,
		Function:          vmcommon.BuiltInFunctionESDTTransfer,
		AllowInitFunction: false,
	}

	if len(transfers) == 1 {
		if transfers[0].ESDTTokenNonce > 0 {
			esdtTransferInput.Function = vmcommon.BuiltInFunctionESDTNFTTransfer
			esdtTransferInput.RecipientAddr = esdtTransferInput.CallerAddr
			nonceAsBytes := big.NewInt(0).SetUint64(transfers[0].ESDTTokenNonce).Bytes()
			esdtTransferInput.Arguments = append(esdtTransferInput.Arguments, transfers[0].ESDTTokenName, nonceAsBytes, transfers[0].ESDTValue.Bytes(), destination)
		} else {
			esdtTransferInput.Arguments = append(esdtTransferInput.Arguments, transfers[0].ESDTTokenName, transfers[0].ESDTValue.Bytes())
		}
	} else {
		esdtTransferInput.Function = vmcommon.BuiltInFunctionMultiESDTNFTTransfer
		esdtTransferInput.RecipientAddr = esdtTransferInput.CallerAddr
		esdtTransferInput.Arguments = append(esdtTransferInput.Arguments, destination, big.NewInt(int64(len(transfers))).Bytes())
		for _, transfer := range transfers {
			nonceAsBytes := big.NewInt(0).SetUint64(transfer.ESDTTokenNonce).Bytes()
			esdtTransferInput.Arguments = append(esdtTransferInput.Arguments, transfer.ESDTTokenName, nonceAsBytes, transfer.ESDTValue.Bytes())
		}
	}

	vmOutput, err := host.Blockchain().ProcessBuiltInFunction(esdtTransferInput)
	log.Trace("ESDT transfer", "sender", sender, "dest", destination)
	for _, transfer := range transfers {
		log.Trace("ESDT transfer", "token", transfer.ESDTTokenName, "nonce", transfer.ESDTTokenNonce, "value", transfer.ESDTValue)
	}
	if err != nil {
		log.Trace("ESDT transfer", "error", err)
		return vmOutput, esdtTransferInput.GasProvided, err
	}
	if vmOutput.ReturnCode != vmcommon.Ok {
		log.Trace("ESDT transfer", "error", err, "retcode", vmOutput.ReturnCode, "message", vmOutput.ReturnMessage)
		return vmOutput, esdtTransferInput.GasProvided, arwen.ErrExecutionFailed
	}

	gasConsumed := math.SubUint64(esdtTransferInput.GasProvided, vmOutput.GasRemaining)
	for _, outAcc := range vmOutput.OutputAccounts {
		for _, transfer := range outAcc.OutputTransfers {
			gasConsumed = math.SubUint64(gasConsumed, transfer.GasLimit)
		}
	}
	if callType != vmcommon.AsynchronousCallBack {
		if metering.GasLeft() < gasConsumed {
			log.Trace("ESDT transfer", "error", arwen.ErrNotEnoughGas)
			return vmOutput, esdtTransferInput.GasProvided, arwen.ErrNotEnoughGas
		}
		metering.UseGas(gasConsumed)
	}

	return vmOutput, gasConsumed, nil
}

func (host *vmHost) callBuiltinFunction(input *vmcommon.ContractCallInput) (*vmcommon.ContractCallInput, *vmcommon.VMOutput, error) {
	metering := host.Metering()

	vmOutput, err := host.Blockchain().ProcessBuiltInFunction(input)
	if err != nil {
		metering.UseGas(input.GasProvided)
		return nil, nil, err
	}

	newVMInput, err := host.isSCExecutionAfterBuiltInFunc(input, vmOutput)
	if err != nil {
		metering.UseGas(input.GasProvided)
		return nil, nil, err
	}

	if newVMInput != nil {
		for _, outAcc := range vmOutput.OutputAccounts {
			outAcc.OutputTransfers = make([]vmcommon.OutputTransfer, 0)
		}
	}

	metering.TrackGasUsedByBuiltinFunction(input, vmOutput, newVMInput)

	host.addESDTTransferToVMOutputSCIntraShardCall(input, vmOutput)

	return newVMInput, vmOutput, nil
}

// add output transfer of esdt transfer when sc calling another sc intra shard to log the transfer information
func (host *vmHost) addESDTTransferToVMOutputSCIntraShardCall(
	input *vmcommon.ContractCallInput,
	output *vmcommon.VMOutput,
) {
	if output.ReturnCode != vmcommon.Ok {
		return
	}

	parsedTransfer, err := host.esdtTransferParser.ParseESDTTransfers(input.CallerAddr, input.RecipientAddr, input.Function, input.Arguments)
	if err != nil {
		return
	}

	if !host.AreInSameShard(input.CallerAddr, parsedTransfer.RcvAddr) {
		return
	}

	addOutputTransferToVMOutput(input.Function, input.Arguments, input.CallerAddr, parsedTransfer.RcvAddr, input.CallType, output)
}

func addOutputTransferToVMOutput(
	function string,
	arguments [][]byte,
	sender []byte,
	recipient []byte,
	callType vmcommon.CallType,
	vmOutput *vmcommon.VMOutput,
) {
	esdtTransferTxData := function
	for _, arg := range arguments {
		esdtTransferTxData += "@" + hex.EncodeToString(arg)
	}
	outTransfer := vmcommon.OutputTransfer{
		Value:         big.NewInt(0),
		Data:          []byte(esdtTransferTxData),
		CallType:      callType,
		SenderAddress: sender,
	}

	if len(vmOutput.OutputAccounts) == 0 {
		vmOutput.OutputAccounts = make(map[string]*vmcommon.OutputAccount)
	}
	outAcc, ok := vmOutput.OutputAccounts[string(recipient)]
	if !ok {
		outAcc = &vmcommon.OutputAccount{
			Address:         recipient,
			OutputTransfers: make([]vmcommon.OutputTransfer, 0),
		}
	}
	outAcc.OutputTransfers = append(outAcc.OutputTransfers, outTransfer)
	vmOutput.OutputAccounts[string(recipient)] = outAcc
}

func (host *vmHost) checkFinalGasAfterExit() error {
	if !host.IsArwenV2Enabled() {
		return nil
	}

	totalUsedPoints := host.Runtime().GetPointsUsed()
	if totalUsedPoints > host.Metering().GetGasForExecution() {
		return arwen.ErrNotEnoughGas
	}

	return nil
}

func (host *vmHost) callInitFunction() error {
	runtime := host.Runtime()
	init := runtime.GetInitFunction()
	if init == nil {
		return nil
	}

	_, err := init()
	if err != nil {
		err = host.handleBreakpointIfAny(err)
	}

	if err == nil {
		err = host.checkFinalGasAfterExit()
	}

	return err
}

func (host *vmHost) callSCMethod() error {
	runtime := host.Runtime()
	vmInput := runtime.GetVMInput()
	async := host.Async()
	callType := vmInput.CallType

	if callType == vmcommon.AsynchronousCallBack {
		async.Load()
		asyncCall, err := async.UpdateCurrentCallStatus()
		if err != nil {
			log.Trace("UpdateCurrentCallStatus failed", "error", err)
			err = async.PostprocessCrossShardCallback()
			if err != nil {
				log.Trace("call SC method failed", "error", err)
			}
			return err
		}

		runtime.SetCustomCallFunction(asyncCall.GetCallbackName())
	}

	// TODO refactor this, and apply this condition in other places where a
	// function is called
	var err error
	if runtime.Function() != "" {
		err = host.verifyAllowedFunctionCall()
		if err != nil {
			log.Trace("call SC method failed", "error", err)
			return err
		}

		function, err := runtime.GetFunctionToCall()
		if err != nil {
			log.Trace("call SC method failed", "error", err)
			return err
		}

		_, err = function()
		if err != nil {
			err = host.handleBreakpointIfAny(err)
		}
		if err == nil {
			err = host.checkFinalGasAfterExit()
		}
		if err != nil {
			log.Trace("call SC method failed", "error", err)
			return err
		}

		err = async.Execute()
		if err != nil {
			log.Trace("call SC method failed", "error", err)
			return err
		}
	}

	switch callType {
	case vmcommon.DirectCall:
		break
	case vmcommon.AsynchronousCall:
		err = host.sendAsyncCallbackToCaller()
	case vmcommon.AsynchronousCallBack:
		err = async.PostprocessCrossShardCallback()
	default:
		err = arwen.ErrUnknownCallType
	}

	if err != nil {
		log.Trace("call SC method failed", "error", err)
	}

	return err
}

func (host *vmHost) verifyAllowedFunctionCall() error {
	runtime := host.Runtime()
	functionName := runtime.Function()

	isInit := functionName == arwen.InitFunctionName || functionName == arwen.InitFunctionNameEth
	if isInit {
		return arwen.ErrInitFuncCalledInRun
	}

	isCallBack := functionName == arwen.CallbackFunctionName
	isInAsyncCallBack := runtime.GetVMInput().CallType == vmcommon.AsynchronousCallBack
	if isCallBack && !isInAsyncCallBack {
		return arwen.ErrCallBackFuncCalledInRun
	}

	return nil
}

func (host *vmHost) isSCExecutionAfterBuiltInFunc(
	vmInput *vmcommon.ContractCallInput,
	vmOutput *vmcommon.VMOutput,
) (*vmcommon.ContractCallInput, error) {
	if vmOutput.ReturnCode != vmcommon.Ok {
		return nil, nil
	}

	parsedTransfer, err := host.esdtTransferParser.ParseESDTTransfers(vmInput.CallerAddr, vmInput.RecipientAddr, vmInput.Function, vmInput.Arguments)
	if err != nil {
		return nil, nil
	}

	if !host.AreInSameShard(vmInput.CallerAddr, parsedTransfer.RcvAddr) {
		return nil, nil
	}
	if !host.Blockchain().IsSmartContract(parsedTransfer.RcvAddr) {
		return nil, nil
	}

	outAcc, ok := vmOutput.OutputAccounts[string(parsedTransfer.RcvAddr)]
	if !ok {
		return nil, nil
	}
	if len(outAcc.OutputTransfers) != 1 {
		return nil, nil
	}

	callType := vmInput.CallType
	scCallOutTransfer := outAcc.OutputTransfers[0]

	argParser := host.CallArgsParser()
	function, arguments, err := argParser.ParseData(string(scCallOutTransfer.Data))
	if err != nil {
		return nil, err
	}

	// TODO CurrentTxHash might equal PrevTxHash, because Arwen does not generate
	// SCRs between async steps; analyze and fix this (e.g. create dummy SCRs
	// just for hashing, or hash the VMInput itself)
	newVMInput := &vmcommon.ContractCallInput{
		VMInput: vmcommon.VMInput{
			CallerAddr:     vmInput.CallerAddr,
			Arguments:      arguments,
			CallValue:      big.NewInt(0),
			CallType:       callType,
			GasPrice:       vmInput.GasPrice,
			GasProvided:    scCallOutTransfer.GasLimit,
			GasLocked:      scCallOutTransfer.GasLocked,
			OriginalTxHash: vmInput.OriginalTxHash,
			CurrentTxHash:  vmInput.CurrentTxHash,
			PrevTxHash:     vmInput.PrevTxHash,
		},
		RecipientAddr:     parsedTransfer.RcvAddr,
		Function:          function,
		AllowInitFunction: false,
	}

	newVMInput.ESDTTransfers = parsedTransfer.ESDTTransfers

	return newVMInput, nil
}<|MERGE_RESOLUTION|>--- conflicted
+++ resolved
@@ -655,19 +655,13 @@
 }
 
 // ExecuteESDTTransfer calls the process built in function with the given transfer for ESDT/ESDTNFT if nonce > 0
-<<<<<<< HEAD
-// there are no NFTs with nonce == 0
-func (host *vmHost) ExecuteESDTTransfer(destination []byte, sender []byte, tokenIdentifier []byte, nonce uint64, value *big.Int, callType vmcommon.CallType) (*vmcommon.VMOutput, uint64, error) {
-	_, _, metering, _, runtime, _, _ := host.GetContexts()
-=======
 // there are no NFTs with nonce == 0, it will call multi transfer if multiple tokens are sent
 func (host *vmHost) ExecuteESDTTransfer(destination []byte, sender []byte, transfers []*vmcommon.ESDTTransfer, callType vmcommon.CallType) (*vmcommon.VMOutput, uint64, error) {
 	if len(transfers) == 0 {
 		return nil, 0, arwen.ErrFailedTransfer
 	}
 
-	_, _, metering, _, runtime, _ := host.GetContexts()
->>>>>>> 4e78ef5e
+	_, _, metering, _, runtime, _, _ := host.GetContexts()
 
 	esdtTransferInput := &vmcommon.ContractCallInput{
 		VMInput: vmcommon.VMInput{
