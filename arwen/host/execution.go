--- conflicted
+++ resolved
@@ -222,15 +222,11 @@
 	gasForDeployment := runtime.GetVMInput().GasProvided
 	err = runtime.CreateWasmerInstance(input.ContractCode, gasForDeployment)
 	if err != nil {
-<<<<<<< HEAD
 		return nil, err
 	}
 
 	err = runtime.VerifyContractCode()
 	if err != nil {
-=======
-		output.Transfer(input.CallerAddr, address, 0, input.CallValue, nil)
->>>>>>> ac0f4c41
 		return nil, err
 	}
 
