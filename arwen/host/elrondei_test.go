--- conflicted
+++ resolved
@@ -88,13 +88,8 @@
 }
 
 func TestElrondEI_int64getArgument(t *testing.T) {
-<<<<<<< HEAD
 	code := arwen.GetTestSCCode("elrondei", "../../")
-	host, _ := DefaultTestArwenForCall(t, code, nil)
-=======
-	code := GetTestSCCode("elrondei", "../../")
 	host, _ := defaultTestArwenForCall(t, code, nil)
->>>>>>> c67f27ff
 	input := DefaultTestContractCallInput()
 	input.GasProvided = 100000
 	input.Function = "test_int64getArgument"
