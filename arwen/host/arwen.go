package host

import (
	"fmt"
	"sync"

	"github.com/ElrondNetwork/arwen-wasm-vm/v1_4/arwen"
	"github.com/ElrondNetwork/arwen-wasm-vm/v1_4/arwen/contexts"
	"github.com/ElrondNetwork/arwen-wasm-vm/v1_4/arwen/cryptoapi"
	"github.com/ElrondNetwork/arwen-wasm-vm/v1_4/arwen/elrondapi"
	"github.com/ElrondNetwork/arwen-wasm-vm/v1_4/config"
	"github.com/ElrondNetwork/arwen-wasm-vm/v1_4/crypto"
	"github.com/ElrondNetwork/arwen-wasm-vm/v1_4/crypto/factory"
	"github.com/ElrondNetwork/arwen-wasm-vm/v1_4/wasmer"
	"github.com/ElrondNetwork/elrond-go-core/core/check"
	logger "github.com/ElrondNetwork/elrond-go-logger"
	vmcommon "github.com/ElrondNetwork/elrond-vm-common"
	"github.com/ElrondNetwork/elrond-vm-common/atomic"
	"github.com/ElrondNetwork/elrond-vm-common/parsers"
)

var log = logger.GetOrCreate("arwen/host")

// MaximumWasmerInstanceCount specifies the maximum number of allowed Wasmer
// instances on the InstanceStack of the RuntimeContext
var MaximumWasmerInstanceCount = uint64(10)

// TryFunction corresponds to the try() part of a try / catch block
type TryFunction func()

// CatchFunction corresponds to the catch() part of a try / catch block
type CatchFunction func(error)

var _ arwen.VMHost = (*vmHost)(nil)

// vmHost implements HostContext interface.
type vmHost struct {
	cryptoHook   crypto.VMCrypto
	mutExecution sync.RWMutex

	ethInput []byte

	blockchainContext   arwen.BlockchainContext
	runtimeContext      arwen.RuntimeContext
	asyncContext        arwen.AsyncContext
	outputContext       arwen.OutputContext
	meteringContext     arwen.MeteringContext
	storageContext      arwen.StorageContext
	managedTypesContext arwen.ManagedTypesContext

	gasSchedule          config.GasScheduleMap
	scAPIMethods         *wasmer.Imports
	builtInFuncContainer vmcommon.BuiltInFunctionContainer
	esdtTransferParser   vmcommon.ESDTTransferParser
	callArgsParser       arwen.CallArgsParser

<<<<<<< HEAD
	gasFlag bool
=======
	multiESDTTransferAsyncCallBackEnableEpoch uint32
	flagMultiESDTTransferAsyncCallBack        atomic.Flag

	fixOOGReturnCodeEnableEpoch uint32
	flagFixOOGReturnCode        atomic.Flag

	removeNonUpdatedStorageEnableEpoch uint32
	flagRemoveNonUpdatedStorage        atomic.Flag
>>>>>>> 41443add
}

// NewArwenVM creates a new Arwen vmHost
func NewArwenVM(
	blockChainHook vmcommon.BlockchainHook,
	hostParameters *arwen.VMHostParameters,
) (arwen.VMHost, error) {

	if check.IfNil(blockChainHook) {
		return nil, arwen.ErrNilBlockChainHook
	}
	if hostParameters == nil {
		return nil, arwen.ErrNilHostParameters
	}
	if check.IfNil(hostParameters.ESDTTransferParser) {
		return nil, arwen.ErrNilESDTTransferParser
	}
	if check.IfNil(hostParameters.BuiltInFuncContainer) {
		return nil, arwen.ErrNilBuiltInFunctionsContainer
	}
	if check.IfNil(hostParameters.EpochNotifier) {
		return nil, arwen.ErrNilEpochNotifier
	}

	cryptoHook := factory.NewVMCrypto()
	host := &vmHost{
		cryptoHook:           cryptoHook,
		meteringContext:      nil,
		runtimeContext:       nil,
		asyncContext:         nil,
		blockchainContext:    nil,
		storageContext:       nil,
		managedTypesContext:  nil,
		gasSchedule:          hostParameters.GasSchedule,
		scAPIMethods:         nil,
		builtInFuncContainer: hostParameters.BuiltInFuncContainer,
		esdtTransferParser:   hostParameters.ESDTTransferParser,
		callArgsParser:       parsers.NewCallArgsParser(),
<<<<<<< HEAD
		gasFlag:              true,
=======
		multiESDTTransferAsyncCallBackEnableEpoch: hostParameters.MultiESDTTransferAsyncCallBackEnableEpoch,
		fixOOGReturnCodeEnableEpoch:               hostParameters.FixOOGReturnCodeEnableEpoch,
		removeNonUpdatedStorageEnableEpoch:        hostParameters.RemoveNonUpdatedStorageEnableEpoch,
>>>>>>> 41443add
	}

	var err error

	imports, err := elrondapi.ElrondEIImports()
	if err != nil {
		return nil, err
	}

	imports, err = elrondapi.BigIntImports(imports)
	if err != nil {
		return nil, err
	}

	imports, err = elrondapi.SmallIntImports(imports)
	if err != nil {
		return nil, err
	}

	imports, err = elrondapi.ManagedEIImports(imports)
	if err != nil {
		return nil, err
	}

	imports, err = elrondapi.ManagedBufferImports(imports)
	if err != nil {
		return nil, err
	}

	imports, err = cryptoapi.CryptoImports(imports)
	if err != nil {
		return nil, err
	}

	err = wasmer.SetImports(imports)
	if err != nil {
		return nil, err
	}

	host.scAPIMethods = imports

	host.blockchainContext, err = contexts.NewBlockchainContext(host, blockChainHook)
	if err != nil {
		return nil, err
	}

	host.runtimeContext, err = contexts.NewRuntimeContext(host, hostParameters.VMType, host.builtInFuncContainer)
	if err != nil {
		return nil, err
	}

	host.asyncContext, err = contexts.NewAsyncContext(host, host.callArgsParser, host.esdtTransferParser)
	if err != nil {
		return nil, err
	}

	host.meteringContext, err = contexts.NewMeteringContext(host, hostParameters.GasSchedule, hostParameters.BlockGasLimit)
	if err != nil {
		return nil, err
	}

	host.outputContext, err = contexts.NewOutputContext(host)
	if err != nil {
		return nil, err
	}

	host.storageContext, err = contexts.NewStorageContext(host, blockChainHook, hostParameters.ElrondProtectedKeyPrefix)
	if err != nil {
		return nil, err
	}

	host.managedTypesContext, err = contexts.NewManagedTypesContext(host)
	if err != nil {
		return nil, err
	}

	gasCostConfig, err := config.CreateGasConfig(host.gasSchedule)
	if err != nil {
		return nil, err
	}

	host.runtimeContext.SetMaxInstanceCount(MaximumWasmerInstanceCount)

	opcodeCosts := gasCostConfig.WASMOpcodeCost.ToOpcodeCostsArray()
	wasmer.SetOpcodeCosts(&opcodeCosts)

	host.initContexts()
	hostParameters.EpochNotifier.RegisterNotifyHandler(host)

	return host, nil
}

// GetVersion returns the Arwen version string
func (host *vmHost) GetVersion() string {
	return arwen.ArwenVersion
}

// Crypto returns the VMCrypto instance of the host
func (host *vmHost) Crypto() crypto.VMCrypto {
	return host.cryptoHook
}

// Blockchain returns the BlockchainContext instance of the host
func (host *vmHost) Blockchain() arwen.BlockchainContext {
	return host.blockchainContext
}

// Runtime returns the RuntimeContext instance of the host
func (host *vmHost) Runtime() arwen.RuntimeContext {
	return host.runtimeContext
}

// Output returns the OutputContext instance of the host
func (host *vmHost) Output() arwen.OutputContext {
	return host.outputContext
}

// Metering returns the MeteringContext instance of the host
func (host *vmHost) Metering() arwen.MeteringContext {
	return host.meteringContext
}

// Async returns the AsyncContext instance of the host
func (host *vmHost) Async() arwen.AsyncContext {
	return host.asyncContext
}

// Storage returns the StorageContext instance of the host
func (host *vmHost) Storage() arwen.StorageContext {
	return host.storageContext
}

// BigInt returns the BigIntContext instance of the host
func (host *vmHost) ManagedTypes() arwen.ManagedTypesContext {
	return host.managedTypesContext
}

// GetContexts returns the main contexts of the host
func (host *vmHost) GetContexts() (
	arwen.ManagedTypesContext,
	arwen.BlockchainContext,
	arwen.MeteringContext,
	arwen.OutputContext,
	arwen.RuntimeContext,
	arwen.AsyncContext,
	arwen.StorageContext,
) {
	return host.managedTypesContext,
		host.blockchainContext,
		host.meteringContext,
		host.outputContext,
		host.runtimeContext,
		host.asyncContext,
		host.storageContext
}

// InitState resets the contexts of the host and reconfigures its flags
func (host *vmHost) InitState() {
	host.initContexts()
}

func (host *vmHost) initContexts() {
	host.ClearContextStateStack()
	host.managedTypesContext.InitState()
	host.outputContext.InitState()
	host.meteringContext.InitState()
	host.runtimeContext.InitState()
	host.asyncContext.InitState()
	host.storageContext.InitState()
	host.blockchainContext.InitState()
	host.ethInput = nil
}

// ClearContextStateStack cleans the state stacks of all the contexts of the host
func (host *vmHost) ClearContextStateStack() {
	host.managedTypesContext.ClearStateStack()
	host.outputContext.ClearStateStack()
	host.meteringContext.ClearStateStack()
	host.runtimeContext.ClearStateStack()
	host.asyncContext.ClearStateStack()
	host.storageContext.ClearStateStack()
	host.blockchainContext.ClearStateStack()
}

// Clean closes the currently running Wasmer instance
func (host *vmHost) Clean() {
	host.runtimeContext.CleanWasmerInstance()
}

// GetAPIMethods returns the EEI as a set of imports for Wasmer
func (host *vmHost) GetAPIMethods() *wasmer.Imports {
	return host.scAPIMethods
}

// GasScheduleChange applies a new gas schedule to the host
func (host *vmHost) GasScheduleChange(newGasSchedule config.GasScheduleMap) {
	host.mutExecution.Lock()
	defer host.mutExecution.Unlock()

	host.gasSchedule = newGasSchedule
	gasCostConfig, err := config.CreateGasConfig(newGasSchedule)
	if err != nil {
		log.Error("cannot apply new gas config", "err", err)
		return
	}

	opcodeCosts := gasCostConfig.WASMOpcodeCost.ToOpcodeCostsArray()
	wasmer.SetOpcodeCosts(&opcodeCosts)

	host.meteringContext.SetGasSchedule(newGasSchedule)
}

// GetGasScheduleMap returns the currently stored gas schedule
func (host *vmHost) GetGasScheduleMap() config.GasScheduleMap {
	return host.gasSchedule
}

// RunSmartContractCreate executes the deployment of a new contract
func (host *vmHost) RunSmartContractCreate(input *vmcommon.ContractCreateInput) (vmOutput *vmcommon.VMOutput, err error) {
	host.mutExecution.RLock()
	defer host.mutExecution.RUnlock()

	log.Trace("RunSmartContractCreate begin", "len(code)", len(input.ContractCode), "metadata", input.ContractCodeMetadata)

	try := func() {
		vmOutput = host.doRunSmartContractCreate(input)
	}

	catch := func(caught error) {
		err = caught
		log.Error("RunSmartContractCreate", "error", err)
	}

	TryCatch(try, catch, "arwen.RunSmartContractCreate")
	if vmOutput != nil {
		log.Trace("RunSmartContractCreate end", "returnCode", vmOutput.ReturnCode, "returnMessage", vmOutput.ReturnMessage)
	}

	return
}

// RunSmartContractCall executes the call of an existing contract
func (host *vmHost) RunSmartContractCall(input *vmcommon.ContractCallInput) (vmOutput *vmcommon.VMOutput, err error) {
	host.mutExecution.RLock()
	defer host.mutExecution.RUnlock()

	log.Trace("RunSmartContractCall begin", "function", input.Function)

	tryUpgrade := func() {
		vmOutput = host.doRunSmartContractUpgrade(input)
	}

	tryCall := func() {
		vmOutput = host.doRunSmartContractCall(input)
	}

	catch := func(caught error) {
		err = caught
		log.Error("RunSmartContractCall", "error", err)
	}

	isUpgrade := input.Function == arwen.UpgradeFunctionName
	if isUpgrade {
		TryCatch(tryUpgrade, catch, "arwen.RunSmartContractUpgrade")
	} else {
		TryCatch(tryCall, catch, "arwen.RunSmartContractCall")
	}

	return
}

// TryCatch simulates a try/catch block using golang's recover() functionality
func TryCatch(try TryFunction, catch CatchFunction, catchFallbackMessage string) {
	defer func() {
		if r := recover(); r != nil {
			err, ok := r.(error)
			if !ok {
				err = fmt.Errorf("%s, panic: %v", catchFallbackMessage, r)
			}

			catch(err)
		}
	}()

	try()
}

// AreInSameShard returns true if the provided addresses are part of the same shard
func (host *vmHost) AreInSameShard(leftAddress []byte, rightAddress []byte) bool {
	blockchain := host.Blockchain()
	leftShard := blockchain.GetShardOfAddress(leftAddress)
	rightShard := blockchain.GetShardOfAddress(rightAddress)

	return leftShard == rightShard
}

// IsInterfaceNil returns true if there is no value under the interface
func (host *vmHost) IsInterfaceNil() bool {
	return host == nil
}

// SetRuntimeContext sets the runtimeContext for this host, used in tests
func (host *vmHost) SetRuntimeContext(runtime arwen.RuntimeContext) {
	host.runtimeContext = runtime
}

// GetRuntimeErrors obtains the cumultated error object after running the SC
func (host *vmHost) GetRuntimeErrors() error {
	if host.runtimeContext != nil {
		return host.runtimeContext.GetAllErrors()
	}
	return nil
}

// SetBuiltInFunctionsContainer sets the built in function container - only for testing
func (host *vmHost) SetBuiltInFunctionsContainer(builtInFuncs vmcommon.BuiltInFunctionContainer) {
	if check.IfNil(builtInFuncs) {
		return
	}
	host.builtInFuncContainer = builtInFuncs
}

<<<<<<< HEAD
func (host *vmHost) SetGasFlag(flag bool) {
	host.gasFlag = flag
=======
// EpochConfirmed is called whenever a new epoch is confirmed
func (host *vmHost) EpochConfirmed(epoch uint32, _ uint64) {
	host.flagMultiESDTTransferAsyncCallBack.Toggle(epoch >= host.multiESDTTransferAsyncCallBackEnableEpoch)
	log.Debug("Arwen VM: multi esdt transfer on async callback intra shard", "enabled", host.flagMultiESDTTransferAsyncCallBack.IsSet())

	host.flagFixOOGReturnCode.Toggle(epoch >= host.fixOOGReturnCodeEnableEpoch)
	log.Debug("Arwen VM: fix OutOfGas ReturnCode", "enabled", host.flagFixOOGReturnCode.IsSet())

	host.flagRemoveNonUpdatedStorage.Toggle(epoch >= host.removeNonUpdatedStorageEnableEpoch)
	log.Debug("Arwen VM: remove non updated storage", "enabled", host.flagRemoveNonUpdatedStorage.IsSet())
}

// MultiESDTTransferAsyncCallBackEnabled returns true if the corresponding flag is set
func (host *vmHost) MultiESDTTransferAsyncCallBackEnabled() bool {
	return host.flagMultiESDTTransferAsyncCallBack.IsSet()
}

// FixOOGReturnCodeEnabled returns true if the corresponding flag is set
func (host *vmHost) FixOOGReturnCodeEnabled() bool {
	return host.flagFixOOGReturnCode.IsSet()
>>>>>>> 41443add
}<|MERGE_RESOLUTION|>--- conflicted
+++ resolved
@@ -54,9 +54,8 @@
 	esdtTransferParser   vmcommon.ESDTTransferParser
 	callArgsParser       arwen.CallArgsParser
 
-<<<<<<< HEAD
 	gasFlag bool
-=======
+
 	multiESDTTransferAsyncCallBackEnableEpoch uint32
 	flagMultiESDTTransferAsyncCallBack        atomic.Flag
 
@@ -65,7 +64,6 @@
 
 	removeNonUpdatedStorageEnableEpoch uint32
 	flagRemoveNonUpdatedStorage        atomic.Flag
->>>>>>> 41443add
 }
 
 // NewArwenVM creates a new Arwen vmHost
@@ -104,13 +102,10 @@
 		builtInFuncContainer: hostParameters.BuiltInFuncContainer,
 		esdtTransferParser:   hostParameters.ESDTTransferParser,
 		callArgsParser:       parsers.NewCallArgsParser(),
-<<<<<<< HEAD
 		gasFlag:              true,
-=======
 		multiESDTTransferAsyncCallBackEnableEpoch: hostParameters.MultiESDTTransferAsyncCallBackEnableEpoch,
 		fixOOGReturnCodeEnableEpoch:               hostParameters.FixOOGReturnCodeEnableEpoch,
 		removeNonUpdatedStorageEnableEpoch:        hostParameters.RemoveNonUpdatedStorageEnableEpoch,
->>>>>>> 41443add
 	}
 
 	var err error
@@ -433,10 +428,10 @@
 	host.builtInFuncContainer = builtInFuncs
 }
 
-<<<<<<< HEAD
 func (host *vmHost) SetGasFlag(flag bool) {
 	host.gasFlag = flag
-=======
+}
+
 // EpochConfirmed is called whenever a new epoch is confirmed
 func (host *vmHost) EpochConfirmed(epoch uint32, _ uint64) {
 	host.flagMultiESDTTransferAsyncCallBack.Toggle(epoch >= host.multiESDTTransferAsyncCallBackEnableEpoch)
@@ -457,5 +452,4 @@
 // FixOOGReturnCodeEnabled returns true if the corresponding flag is set
 func (host *vmHost) FixOOGReturnCodeEnabled() bool {
 	return host.flagFixOOGReturnCode.IsSet()
->>>>>>> 41443add
 }