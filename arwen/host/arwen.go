--- conflicted
+++ resolved
@@ -19,12 +19,8 @@
 
 var log = logger.GetOrCreate("arwen/host")
 
-<<<<<<< HEAD
 // MaximumWasmerInstanceCount specifies the maximum number of allowed Wasmer
 // instances on the InstanceStack of the RuntimeContext
-=======
-// MaximumWasmerInstanceCount represents the maximum number of Wasmer instances that can be active at the same time
->>>>>>> fa3813f7
 var MaximumWasmerInstanceCount = uint64(10)
 
 // TryFunction corresponds to the try() part of a try / catch block
@@ -183,14 +179,11 @@
 	return host.runtimeContext
 }
 
-<<<<<<< HEAD
 // Async returns the AsyncContext instance of the host
 func (host *vmHost) Async() arwen.AsyncContext {
 	return host.asyncContext
 }
 
-=======
->>>>>>> fa3813f7
 // Output returns the OutputContext instance of the host
 func (host *vmHost) Output() arwen.OutputContext {
 	return host.outputContext
@@ -211,14 +204,11 @@
 	return host.bigIntContext
 }
 
-<<<<<<< HEAD
 // CallArgsParser returns the CallArgsParser instance of the host
 func (host *vmHost) CallArgsParser() arwen.CallArgsParser {
 	return host.callArgsParser
 }
 
-=======
->>>>>>> fa3813f7
 // IsArwenV2Enabled returns whether the Arwen V2 mode is enabled
 func (host *vmHost) IsArwenV2Enabled() bool {
 	return host.flagArwenV2.IsSet()
