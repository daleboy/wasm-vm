package host

import (
	"fmt"
	"sync"

	"github.com/ElrondNetwork/arwen-wasm-vm/v1_4/arwen"
	"github.com/ElrondNetwork/arwen-wasm-vm/v1_4/arwen/contexts"
	"github.com/ElrondNetwork/arwen-wasm-vm/v1_4/arwen/cryptoapi"
	"github.com/ElrondNetwork/arwen-wasm-vm/v1_4/arwen/elrondapi"
	"github.com/ElrondNetwork/arwen-wasm-vm/v1_4/config"
	"github.com/ElrondNetwork/arwen-wasm-vm/v1_4/crypto"
	"github.com/ElrondNetwork/arwen-wasm-vm/v1_4/crypto/factory"
	"github.com/ElrondNetwork/arwen-wasm-vm/v1_4/wasmer"
	"github.com/ElrondNetwork/elrond-go-core/core/check"
	logger "github.com/ElrondNetwork/elrond-go-logger"
	vmcommon "github.com/ElrondNetwork/elrond-vm-common"
	"github.com/ElrondNetwork/elrond-vm-common/atomic"
	"github.com/ElrondNetwork/elrond-vm-common/parsers"
)

var log = logger.GetOrCreate("arwen/host")

// MaximumWasmerInstanceCount specifies the maximum number of allowed Wasmer
// instances on the InstanceStack of the RuntimeContext
var MaximumWasmerInstanceCount = uint64(10)

// TryFunction corresponds to the try() part of a try / catch block
type TryFunction func()

// CatchFunction corresponds to the catch() part of a try / catch block
type CatchFunction func(error)

var _ arwen.VMHost = (*vmHost)(nil)

// vmHost implements HostContext interface.
type vmHost struct {
	cryptoHook   crypto.VMCrypto
	mutExecution sync.RWMutex

	ethInput []byte

	blockchainContext   arwen.BlockchainContext
	runtimeContext      arwen.RuntimeContext
	asyncContext        arwen.AsyncContext
	outputContext       arwen.OutputContext
	meteringContext     arwen.MeteringContext
	storageContext      arwen.StorageContext
	managedTypesContext arwen.ManagedTypesContext

	gasSchedule          config.GasScheduleMap
	scAPIMethods         *wasmer.Imports
	builtInFuncContainer vmcommon.BuiltInFunctionContainer
	esdtTransferParser   vmcommon.ESDTTransferParser
	callArgsParser       arwen.CallArgsParser
<<<<<<< HEAD

	gasFlag bool

	multiESDTTransferAsyncCallBackEnableEpoch uint32
	flagMultiESDTTransferAsyncCallBack        atomic.Flag

	fixOOGReturnCodeEnableEpoch uint32
	flagFixOOGReturnCode        atomic.Flag

	removeNonUpdatedStorageEnableEpoch uint32
	flagRemoveNonUpdatedStorage        atomic.Flag
=======
>>>>>>> e0fadbff
}

// NewArwenVM creates a new Arwen vmHost
func NewArwenVM(
	blockChainHook vmcommon.BlockchainHook,
	hostParameters *arwen.VMHostParameters,
) (arwen.VMHost, error) {

	if check.IfNil(blockChainHook) {
		return nil, arwen.ErrNilBlockChainHook
	}
	if hostParameters == nil {
		return nil, arwen.ErrNilHostParameters
	}
	if check.IfNil(hostParameters.ESDTTransferParser) {
		return nil, arwen.ErrNilESDTTransferParser
	}
	if check.IfNil(hostParameters.BuiltInFuncContainer) {
		return nil, arwen.ErrNilBuiltInFunctionsContainer
	}
	if check.IfNil(hostParameters.EpochNotifier) {
		return nil, arwen.ErrNilEpochNotifier
	}

	cryptoHook := factory.NewVMCrypto()
	host := &vmHost{
		cryptoHook:           cryptoHook,
		meteringContext:      nil,
		runtimeContext:       nil,
		asyncContext:         nil,
		blockchainContext:    nil,
		storageContext:       nil,
		managedTypesContext:  nil,
		gasSchedule:          hostParameters.GasSchedule,
		scAPIMethods:         nil,
		builtInFuncContainer: hostParameters.BuiltInFuncContainer,
		esdtTransferParser:   hostParameters.ESDTTransferParser,
		callArgsParser:       parsers.NewCallArgsParser(),
<<<<<<< HEAD
		gasFlag:              true,
		multiESDTTransferAsyncCallBackEnableEpoch: hostParameters.MultiESDTTransferAsyncCallBackEnableEpoch,
		fixOOGReturnCodeEnableEpoch:               hostParameters.FixOOGReturnCodeEnableEpoch,
		removeNonUpdatedStorageEnableEpoch:        hostParameters.RemoveNonUpdatedStorageEnableEpoch,
=======
>>>>>>> e0fadbff
	}

	var err error

	imports, err := elrondapi.ElrondEIImports()
	if err != nil {
		return nil, err
	}

	imports, err = elrondapi.BigIntImports(imports)
	if err != nil {
		return nil, err
	}

	imports, err = elrondapi.SmallIntImports(imports)
	if err != nil {
		return nil, err
	}

	imports, err = elrondapi.ManagedEIImports(imports)
	if err != nil {
		return nil, err
	}

	imports, err = elrondapi.ManagedBufferImports(imports)
	if err != nil {
		return nil, err
	}

	imports, err = cryptoapi.CryptoImports(imports)
	if err != nil {
		return nil, err
	}

	err = wasmer.SetImports(imports)
	if err != nil {
		return nil, err
	}

	host.scAPIMethods = imports

	host.blockchainContext, err = contexts.NewBlockchainContext(host, blockChainHook)
	if err != nil {
		return nil, err
	}

	host.runtimeContext, err = contexts.NewRuntimeContext(host, hostParameters.VMType, host.builtInFuncContainer)
	if err != nil {
		return nil, err
	}

	host.asyncContext, err = contexts.NewAsyncContext(host, host.callArgsParser, host.esdtTransferParser)
	if err != nil {
		return nil, err
	}

	host.meteringContext, err = contexts.NewMeteringContext(host, hostParameters.GasSchedule, hostParameters.BlockGasLimit)
	if err != nil {
		return nil, err
	}

	host.outputContext, err = contexts.NewOutputContext(host)
	if err != nil {
		return nil, err
	}

	host.storageContext, err = contexts.NewStorageContext(host, blockChainHook, hostParameters.ElrondProtectedKeyPrefix)
	if err != nil {
		return nil, err
	}

	host.managedTypesContext, err = contexts.NewManagedTypesContext(host)
	if err != nil {
		return nil, err
	}

	gasCostConfig, err := config.CreateGasConfig(host.gasSchedule)
	if err != nil {
		return nil, err
	}

	host.runtimeContext.SetMaxInstanceCount(MaximumWasmerInstanceCount)

	opcodeCosts := gasCostConfig.WASMOpcodeCost.ToOpcodeCostsArray()
	wasmer.SetOpcodeCosts(&opcodeCosts)

	host.initContexts()
	hostParameters.EpochNotifier.RegisterNotifyHandler(host)

	return host, nil
}

// GetVersion returns the Arwen version string
func (host *vmHost) GetVersion() string {
	return arwen.ArwenVersion
}

// Crypto returns the VMCrypto instance of the host
func (host *vmHost) Crypto() crypto.VMCrypto {
	return host.cryptoHook
}

// Blockchain returns the BlockchainContext instance of the host
func (host *vmHost) Blockchain() arwen.BlockchainContext {
	return host.blockchainContext
}

// Runtime returns the RuntimeContext instance of the host
func (host *vmHost) Runtime() arwen.RuntimeContext {
	return host.runtimeContext
}

// Output returns the OutputContext instance of the host
func (host *vmHost) Output() arwen.OutputContext {
	return host.outputContext
}

// Metering returns the MeteringContext instance of the host
func (host *vmHost) Metering() arwen.MeteringContext {
	return host.meteringContext
}

// Async returns the AsyncContext instance of the host
func (host *vmHost) Async() arwen.AsyncContext {
	return host.asyncContext
}

// Storage returns the StorageContext instance of the host
func (host *vmHost) Storage() arwen.StorageContext {
	return host.storageContext
}

// BigInt returns the BigIntContext instance of the host
func (host *vmHost) ManagedTypes() arwen.ManagedTypesContext {
	return host.managedTypesContext
}

// GetContexts returns the main contexts of the host
func (host *vmHost) GetContexts() (
	arwen.ManagedTypesContext,
	arwen.BlockchainContext,
	arwen.MeteringContext,
	arwen.OutputContext,
	arwen.RuntimeContext,
	arwen.AsyncContext,
	arwen.StorageContext,
) {
	return host.managedTypesContext,
		host.blockchainContext,
		host.meteringContext,
		host.outputContext,
		host.runtimeContext,
		host.asyncContext,
		host.storageContext
}

// InitState resets the contexts of the host and reconfigures its flags
func (host *vmHost) InitState() {
	host.initContexts()
}

func (host *vmHost) initContexts() {
	host.ClearContextStateStack()
	host.managedTypesContext.InitState()
	host.outputContext.InitState()
	host.meteringContext.InitState()
	host.runtimeContext.InitState()
	host.asyncContext.InitState()
	host.storageContext.InitState()
	host.blockchainContext.InitState()
	host.ethInput = nil
}

// ClearContextStateStack cleans the state stacks of all the contexts of the host
func (host *vmHost) ClearContextStateStack() {
	host.managedTypesContext.ClearStateStack()
	host.outputContext.ClearStateStack()
	host.meteringContext.ClearStateStack()
	host.runtimeContext.ClearStateStack()
	host.asyncContext.ClearStateStack()
	host.storageContext.ClearStateStack()
	host.blockchainContext.ClearStateStack()
}

// Clean closes the currently running Wasmer instance
func (host *vmHost) Clean() {
	host.runtimeContext.CleanWasmerInstance()
}

// GetAPIMethods returns the EEI as a set of imports for Wasmer
func (host *vmHost) GetAPIMethods() *wasmer.Imports {
	return host.scAPIMethods
}

// GasScheduleChange applies a new gas schedule to the host
func (host *vmHost) GasScheduleChange(newGasSchedule config.GasScheduleMap) {
	host.mutExecution.Lock()
	defer host.mutExecution.Unlock()

	host.gasSchedule = newGasSchedule
	gasCostConfig, err := config.CreateGasConfig(newGasSchedule)
	if err != nil {
		log.Error("cannot apply new gas config", "err", err)
		return
	}

	opcodeCosts := gasCostConfig.WASMOpcodeCost.ToOpcodeCostsArray()
	wasmer.SetOpcodeCosts(&opcodeCosts)

	host.meteringContext.SetGasSchedule(newGasSchedule)
}

// GetGasScheduleMap returns the currently stored gas schedule
func (host *vmHost) GetGasScheduleMap() config.GasScheduleMap {
	return host.gasSchedule
}

// RunSmartContractCreate executes the deployment of a new contract
func (host *vmHost) RunSmartContractCreate(input *vmcommon.ContractCreateInput) (vmOutput *vmcommon.VMOutput, err error) {
	host.mutExecution.RLock()
	defer host.mutExecution.RUnlock()

	log.Trace("RunSmartContractCreate begin", "len(code)", len(input.ContractCode), "metadata", input.ContractCodeMetadata)

	try := func() {
		vmOutput = host.doRunSmartContractCreate(input)
	}

	catch := func(caught error) {
		err = caught
		log.Error("RunSmartContractCreate", "error", err)
	}

	TryCatch(try, catch, "arwen.RunSmartContractCreate")
	if vmOutput != nil {
		log.Trace("RunSmartContractCreate end", "returnCode", vmOutput.ReturnCode, "returnMessage", vmOutput.ReturnMessage)
	}

	return
}

// RunSmartContractCall executes the call of an existing contract
func (host *vmHost) RunSmartContractCall(input *vmcommon.ContractCallInput) (vmOutput *vmcommon.VMOutput, err error) {
	host.mutExecution.RLock()
	defer host.mutExecution.RUnlock()

	log.Trace("RunSmartContractCall begin", "function", input.Function)

	tryUpgrade := func() {
		vmOutput = host.doRunSmartContractUpgrade(input)
	}

	tryCall := func() {
		vmOutput = host.doRunSmartContractCall(input)
	}

	catch := func(caught error) {
		err = caught
		log.Error("RunSmartContractCall", "error", err)
	}

	isUpgrade := input.Function == arwen.UpgradeFunctionName
	if isUpgrade {
		TryCatch(tryUpgrade, catch, "arwen.RunSmartContractUpgrade")
	} else {
		TryCatch(tryCall, catch, "arwen.RunSmartContractCall")
	}

	return
}

// TryCatch simulates a try/catch block using golang's recover() functionality
func TryCatch(try TryFunction, catch CatchFunction, catchFallbackMessage string) {
	defer func() {
		if r := recover(); r != nil {
			err, ok := r.(error)
			if !ok {
				err = fmt.Errorf("%s, panic: %v", catchFallbackMessage, r)
			}

			catch(err)
		}
	}()

	try()
}

// AreInSameShard returns true if the provided addresses are part of the same shard
func (host *vmHost) AreInSameShard(leftAddress []byte, rightAddress []byte) bool {
	blockchain := host.Blockchain()
	leftShard := blockchain.GetShardOfAddress(leftAddress)
	rightShard := blockchain.GetShardOfAddress(rightAddress)

	return leftShard == rightShard
}

// IsInterfaceNil returns true if there is no value under the interface
func (host *vmHost) IsInterfaceNil() bool {
	return host == nil
}

// SetRuntimeContext sets the runtimeContext for this host, used in tests
func (host *vmHost) SetRuntimeContext(runtime arwen.RuntimeContext) {
	host.runtimeContext = runtime
}

// GetRuntimeErrors obtains the cumultated error object after running the SC
func (host *vmHost) GetRuntimeErrors() error {
	if host.runtimeContext != nil {
		return host.runtimeContext.GetAllErrors()
	}
	return nil
}

// SetBuiltInFunctionsContainer sets the built in function container - only for testing
func (host *vmHost) SetBuiltInFunctionsContainer(builtInFuncs vmcommon.BuiltInFunctionContainer) {
	if check.IfNil(builtInFuncs) {
		return
	}
	host.builtInFuncContainer = builtInFuncs
<<<<<<< HEAD
}

func (host *vmHost) SetGasFlag(flag bool) {
	host.gasFlag = flag
}

// EpochConfirmed is called whenever a new epoch is confirmed
func (host *vmHost) EpochConfirmed(epoch uint32, _ uint64) {
	host.flagMultiESDTTransferAsyncCallBack.Toggle(epoch >= host.multiESDTTransferAsyncCallBackEnableEpoch)
	log.Debug("Arwen VM: multi esdt transfer on async callback intra shard", "enabled", host.flagMultiESDTTransferAsyncCallBack.IsSet())

	host.flagFixOOGReturnCode.Toggle(epoch >= host.fixOOGReturnCodeEnableEpoch)
	log.Debug("Arwen VM: fix OutOfGas ReturnCode", "enabled", host.flagFixOOGReturnCode.IsSet())

	host.flagRemoveNonUpdatedStorage.Toggle(epoch >= host.removeNonUpdatedStorageEnableEpoch)
	log.Debug("Arwen VM: remove non updated storage", "enabled", host.flagRemoveNonUpdatedStorage.IsSet())
}

// MultiESDTTransferAsyncCallBackEnabled returns true if the corresponding flag is set
func (host *vmHost) MultiESDTTransferAsyncCallBackEnabled() bool {
	return host.flagMultiESDTTransferAsyncCallBack.IsSet()
}

// FixOOGReturnCodeEnabled returns true if the corresponding flag is set
func (host *vmHost) FixOOGReturnCodeEnabled() bool {
	return host.flagFixOOGReturnCode.IsSet()
=======
>>>>>>> e0fadbff
}<|MERGE_RESOLUTION|>--- conflicted
+++ resolved
@@ -53,9 +53,6 @@
 	builtInFuncContainer vmcommon.BuiltInFunctionContainer
 	esdtTransferParser   vmcommon.ESDTTransferParser
 	callArgsParser       arwen.CallArgsParser
-<<<<<<< HEAD
-
-	gasFlag bool
 
 	multiESDTTransferAsyncCallBackEnableEpoch uint32
 	flagMultiESDTTransferAsyncCallBack        atomic.Flag
@@ -65,8 +62,6 @@
 
 	removeNonUpdatedStorageEnableEpoch uint32
 	flagRemoveNonUpdatedStorage        atomic.Flag
-=======
->>>>>>> e0fadbff
 }
 
 // NewArwenVM creates a new Arwen vmHost
@@ -105,13 +100,9 @@
 		builtInFuncContainer: hostParameters.BuiltInFuncContainer,
 		esdtTransferParser:   hostParameters.ESDTTransferParser,
 		callArgsParser:       parsers.NewCallArgsParser(),
-<<<<<<< HEAD
-		gasFlag:              true,
 		multiESDTTransferAsyncCallBackEnableEpoch: hostParameters.MultiESDTTransferAsyncCallBackEnableEpoch,
 		fixOOGReturnCodeEnableEpoch:               hostParameters.FixOOGReturnCodeEnableEpoch,
 		removeNonUpdatedStorageEnableEpoch:        hostParameters.RemoveNonUpdatedStorageEnableEpoch,
-=======
->>>>>>> e0fadbff
 	}
 
 	var err error
@@ -432,11 +423,6 @@
 		return
 	}
 	host.builtInFuncContainer = builtInFuncs
-<<<<<<< HEAD
-}
-
-func (host *vmHost) SetGasFlag(flag bool) {
-	host.gasFlag = flag
 }
 
 // EpochConfirmed is called whenever a new epoch is confirmed
@@ -459,6 +445,4 @@
 // FixOOGReturnCodeEnabled returns true if the corresponding flag is set
 func (host *vmHost) FixOOGReturnCodeEnabled() bool {
 	return host.flagFixOOGReturnCode.IsSet()
-=======
->>>>>>> e0fadbff
 }