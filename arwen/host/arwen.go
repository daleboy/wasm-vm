package host

import (
	"fmt"
	"sync"

	"github.com/ElrondNetwork/arwen-wasm-vm/v1_4/arwen"
	"github.com/ElrondNetwork/arwen-wasm-vm/v1_4/arwen/contexts"
	"github.com/ElrondNetwork/arwen-wasm-vm/v1_4/arwen/cryptoapi"
	"github.com/ElrondNetwork/arwen-wasm-vm/v1_4/arwen/elrondapi"
	"github.com/ElrondNetwork/arwen-wasm-vm/v1_4/config"
	"github.com/ElrondNetwork/arwen-wasm-vm/v1_4/crypto"
	"github.com/ElrondNetwork/arwen-wasm-vm/v1_4/crypto/factory"
	"github.com/ElrondNetwork/arwen-wasm-vm/v1_4/wasmer"
	logger "github.com/ElrondNetwork/elrond-go-logger"
<<<<<<< HEAD
	vmcommon "github.com/ElrondNetwork/elrond-vm-common"
=======
	"github.com/ElrondNetwork/elrond-go-logger/check"
	"github.com/ElrondNetwork/elrond-vm-common"
>>>>>>> 4e78ef5e
	"github.com/ElrondNetwork/elrond-vm-common/atomic"
	"github.com/ElrondNetwork/elrond-vm-common/parsers"
)

var log = logger.GetOrCreate("arwen/host")

// MaximumWasmerInstanceCount specifies the maximum number of allowed Wasmer
// instances on the InstanceStack of the RuntimeContext
var MaximumWasmerInstanceCount = uint64(10)

// TryFunction corresponds to the try() part of a try / catch block
type TryFunction func()

// CatchFunction corresponds to the catch() part of a try / catch block
type CatchFunction func(error)

// vmHost implements HostContext interface.
type vmHost struct {
	cryptoHook   crypto.VMCrypto
	mutExecution sync.RWMutex

	ethInput []byte

	blockchainContext arwen.BlockchainContext
	runtimeContext    arwen.RuntimeContext
	asyncContext      arwen.AsyncContext
	outputContext     arwen.OutputContext
	meteringContext   arwen.MeteringContext
	storageContext    arwen.StorageContext
	bigIntContext     arwen.BigIntContext

	gasSchedule          config.GasScheduleMap
	scAPIMethods         *wasmer.Imports
	builtInFuncContainer vmcommon.BuiltInFunctionContainer
	esdtTransferParser   vmcommon.ESDTTransferParser

	arwenV2EnableEpoch uint32
	flagArwenV2        atomic.Flag

	aotEnableEpoch  uint32
	flagAheadOfTime atomic.Flag

	dynGasLockEnableEpoch uint32
	flagDynGasLock        atomic.Flag

	arwenV3EnableEpoch uint32
	flagArwenV3        atomic.Flag

	eSDTFunctionsEnableEpoch uint32
	flagESDTFunctions        atomic.Flag

	callArgsParser arwen.CallArgsParser
}

// NewArwenVM creates a new Arwen vmHost
func NewArwenVM(
	blockChainHook vmcommon.BlockchainHook,
	hostParameters *arwen.VMHostParameters,
) (arwen.VMHost, error) {

	if check.IfNil(blockChainHook) {
		return nil, arwen.ErrNilBlockChainHook
	}
	if hostParameters == nil {
		return nil, arwen.ErrNilHostParameters
	}
	if check.IfNil(hostParameters.ESDTTransferParser) {
		return nil, arwen.ErrNilESDTTransferParser
	}
	if check.IfNil(hostParameters.BuiltInFuncContainer) {
		return nil, arwen.ErrNilBuiltInFunctionsContainer
	}

	cryptoHook := factory.NewVMCrypto()
	host := &vmHost{
		cryptoHook:               cryptoHook,
		meteringContext:          nil,
		runtimeContext:           nil,
		asyncContext:             nil,
		blockchainContext:        nil,
		storageContext:           nil,
		bigIntContext:            nil,
		gasSchedule:              hostParameters.GasSchedule,
		scAPIMethods:             nil,
		arwenV2EnableEpoch:       hostParameters.ArwenV2EnableEpoch,
		aotEnableEpoch:           hostParameters.AheadOfTimeEnableEpoch,
		arwenV3EnableEpoch:       hostParameters.ArwenV3EnableEpoch,
		dynGasLockEnableEpoch:    hostParameters.DynGasLockEnableEpoch,
		eSDTFunctionsEnableEpoch: hostParameters.ArwenESDTFunctionsEnableEpoch,
<<<<<<< HEAD
		callArgsParser:           parsers.NewCallArgsParser(),
=======
		builtInFuncContainer:     hostParameters.BuiltInFuncContainer,
		esdtTransferParser:       hostParameters.ESDTTransferParser,
>>>>>>> 4e78ef5e
	}

	var err error

	imports, err := elrondapi.ElrondEIImports()
	if err != nil {
		return nil, err
	}

	imports, err = elrondapi.BigIntImports(imports)
	if err != nil {
		return nil, err
	}

	imports, err = elrondapi.SmallIntImports(imports)
	if err != nil {
		return nil, err
	}

	imports, err = cryptoapi.CryptoImports(imports)
	if err != nil {
		return nil, err
	}

	err = wasmer.SetImports(imports)
	if err != nil {
		return nil, err
	}

	host.scAPIMethods = imports

	host.blockchainContext, err = contexts.NewBlockchainContext(host, blockChainHook)
	if err != nil {
		return nil, err
	}

	host.runtimeContext, err = contexts.NewRuntimeContext(
		host,
		hostParameters.VMType,
		hostParameters.UseWarmInstance,
		host.builtInFuncContainer,
	)
	if err != nil {
		return nil, err
	}

	host.asyncContext = contexts.NewAsyncContext(host)

	host.meteringContext, err = contexts.NewMeteringContext(host, hostParameters.GasSchedule, hostParameters.BlockGasLimit)
	if err != nil {
		return nil, err
	}

	host.outputContext, err = contexts.NewOutputContext(host)
	if err != nil {
		return nil, err
	}

	host.storageContext, err = contexts.NewStorageContext(host, blockChainHook, hostParameters.ElrondProtectedKeyPrefix)
	if err != nil {
		return nil, err
	}

	host.bigIntContext, err = contexts.NewBigIntContext()
	if err != nil {
		return nil, err
	}

	gasCostConfig, err := config.CreateGasConfig(host.gasSchedule)
	if err != nil {
		return nil, err
	}

	host.runtimeContext.SetMaxInstanceCount(MaximumWasmerInstanceCount)

	opcodeCosts := gasCostConfig.WASMOpcodeCost.ToOpcodeCostsArray()
	wasmer.SetOpcodeCosts(&opcodeCosts)

	host.initContexts()

	return host, nil
}

// GetVersion returns the Arwen version string
func (host *vmHost) GetVersion() string {
	return arwen.ArwenVersion
}

// Crypto returns the VMCrypto instance of the host
func (host *vmHost) Crypto() crypto.VMCrypto {
	return host.cryptoHook
}

// Blockchain returns the BlockchainContext instance of the host
func (host *vmHost) Blockchain() arwen.BlockchainContext {
	return host.blockchainContext
}

// Runtime returns the RuntimeContext instance of the host
func (host *vmHost) Runtime() arwen.RuntimeContext {
	return host.runtimeContext
}

// Output returns the OutputContext instance of the host
func (host *vmHost) Output() arwen.OutputContext {
	return host.outputContext
}

// Metering returns the MeteringContext instance of the host
func (host *vmHost) Metering() arwen.MeteringContext {
	return host.meteringContext
}

// Storage returns the StorageContext instance of the host
func (host *vmHost) Storage() arwen.StorageContext {
	return host.storageContext
}

// BigInt returns the BigIntContext instance of the host
func (host *vmHost) BigInt() arwen.BigIntContext {
	return host.bigIntContext
}

// IsArwenV2Enabled returns whether the Arwen V2 mode is enabled
func (host *vmHost) IsArwenV2Enabled() bool {
	return host.flagArwenV2.IsSet()
}

// IsArwenV3Enabled returns whether the V3 features are enabled
func (host *vmHost) IsArwenV3Enabled() bool {
	return host.flagArwenV3.IsSet()
}

// IsAheadOfTimeCompileEnabled returns whether ahead-of-time compilation is enabled
func (host *vmHost) IsAheadOfTimeCompileEnabled() bool {
	return host.flagAheadOfTime.IsSet()
}

// IsDynamicGasLockingEnabled returns whether dynamic gas locking mode is enabled
func (host *vmHost) IsDynamicGasLockingEnabled() bool {
	return host.flagDynGasLock.IsSet()
}

// IsESDTFunctionsEnabled returns whether ESDT functions are enabled
func (host *vmHost) IsESDTFunctionsEnabled() bool {
	return host.flagESDTFunctions.IsSet()
}

// GetContexts returns the main contexts of the host
func (host *vmHost) GetContexts() (
	arwen.BigIntContext,
	arwen.BlockchainContext,
	arwen.MeteringContext,
	arwen.OutputContext,
	arwen.RuntimeContext,
	arwen.AsyncContext,
	arwen.StorageContext,
) {
	return host.bigIntContext,
		host.blockchainContext,
		host.meteringContext,
		host.outputContext,
		host.runtimeContext,
		host.asyncContext,
		host.storageContext
}

// InitState resets the contexts of the host and reconfigures its flags
func (host *vmHost) InitState() {
	host.initContexts()
	currentEpoch := host.Blockchain().CurrentEpoch()
	host.flagArwenV2.Toggle(currentEpoch >= host.arwenV2EnableEpoch)
	log.Trace("arwenV2", "enabled", host.flagArwenV2.IsSet())

	host.flagAheadOfTime.Toggle(currentEpoch >= host.aotEnableEpoch)
	log.Trace("aheadOfTime compile", "enabled", host.flagAheadOfTime.IsSet())

	host.flagDynGasLock.Toggle(currentEpoch >= host.dynGasLockEnableEpoch)
	log.Trace("dynamic gas locking", "enabled", host.flagDynGasLock.IsSet())

	host.flagArwenV3.Toggle(currentEpoch >= host.arwenV3EnableEpoch)
	log.Trace("arwen v3 improvement", "enabled", host.flagArwenV3.IsSet())

	host.flagESDTFunctions.Toggle(currentEpoch >= host.eSDTFunctionsEnableEpoch)
	log.Trace("esdt functions", "enabled", host.flagESDTFunctions.IsSet())
}

func (host *vmHost) initContexts() {
	host.ClearContextStateStack()
	host.bigIntContext.InitState()
	host.outputContext.InitState()
	host.meteringContext.InitState()
	host.runtimeContext.InitState()
	host.asyncContext.InitState()
	host.storageContext.InitState()
	host.blockchainContext.InitState()
	host.ethInput = nil
}

// ClearContextStateStack cleans the state stacks of all the contexts of the host
func (host *vmHost) ClearContextStateStack() {
	host.bigIntContext.ClearStateStack()
	host.outputContext.ClearStateStack()
	host.meteringContext.ClearStateStack()
	host.runtimeContext.ClearStateStack()
	host.asyncContext.ClearStateStack()
	host.storageContext.ClearStateStack()
	host.blockchainContext.ClearStateStack()
}

// Clean closes the currently running Wasmer instance
func (host *vmHost) Clean() {
	if host.runtimeContext.IsWarmInstance() {
		return
	}
	host.runtimeContext.CleanWasmerInstance()
}

// GetAPIMethods returns the EEI as a set of imports for Wasmer
func (host *vmHost) GetAPIMethods() *wasmer.Imports {
	return host.scAPIMethods
}

// GasScheduleChange applies a new gas schedule to the host
func (host *vmHost) GasScheduleChange(newGasSchedule config.GasScheduleMap) {
	host.mutExecution.Lock()
	defer host.mutExecution.Unlock()

	host.gasSchedule = newGasSchedule
	gasCostConfig, err := config.CreateGasConfig(newGasSchedule)
	if err != nil {
		log.Error("cannot apply new gas config remained with old one")
		return
	}

	opcodeCosts := gasCostConfig.WASMOpcodeCost.ToOpcodeCostsArray()
	wasmer.SetOpcodeCosts(&opcodeCosts)

	host.meteringContext.SetGasSchedule(newGasSchedule)
}

// GetGasScheduleMap returns the currently stored gas schedule
func (host *vmHost) GetGasScheduleMap() config.GasScheduleMap {
	return host.gasSchedule
}

// RunSmartContractCreate executes the deployment of a new contract
func (host *vmHost) RunSmartContractCreate(input *vmcommon.ContractCreateInput) (vmOutput *vmcommon.VMOutput, err error) {
	host.mutExecution.RLock()
	defer host.mutExecution.RUnlock()

	log.Trace("RunSmartContractCreate begin", "len(code)", len(input.ContractCode), "metadata", input.ContractCodeMetadata)

	try := func() {
		vmOutput = host.doRunSmartContractCreate(input)
	}

	catch := func(caught error) {
		err = caught
		log.Error("RunSmartContractCreate", "error", err)
	}

	TryCatch(try, catch, "arwen.RunSmartContractCreate")
	if vmOutput != nil {
		log.Trace("RunSmartContractCreate end", "returnCode", vmOutput.ReturnCode, "returnMessage", vmOutput.ReturnMessage)
	}

	return
}

// RunSmartContractCall executes the call of an existing contract
func (host *vmHost) RunSmartContractCall(input *vmcommon.ContractCallInput) (vmOutput *vmcommon.VMOutput, err error) {
	host.mutExecution.RLock()
	defer host.mutExecution.RUnlock()

	log.Trace("RunSmartContractCall begin", "function", input.Function)

	tryUpgrade := func() {
		vmOutput = host.doRunSmartContractUpgrade(input)
	}

	tryCall := func() {
		vmOutput = host.doRunSmartContractCall(input)

		if host.hasRetriableExecutionError(vmOutput) {
			log.Error("Retriable execution error detected. Will reset warm Wasmer instance.")
			host.runtimeContext.ResetWarmInstance()
		}
	}

	catch := func(caught error) {
		err = caught
		log.Error("RunSmartContractCall", "error", err)
	}

	isUpgrade := input.Function == arwen.UpgradeFunctionName
	if isUpgrade {
		TryCatch(tryUpgrade, catch, "arwen.RunSmartContractUpgrade")
	} else {
		TryCatch(tryCall, catch, "arwen.RunSmartContractCall")
	}

	return
}

// TryCatch simulates a try/catch block using golang's recover() functionality
func TryCatch(try TryFunction, catch CatchFunction, catchFallbackMessage string) {
	defer func() {
		if r := recover(); r != nil {
			err, ok := r.(error)
			if !ok {
				err = fmt.Errorf("%s, panic: %v", catchFallbackMessage, r)
			}

			catch(err)
		}
	}()

	try()
}

func (host *vmHost) hasRetriableExecutionError(vmOutput *vmcommon.VMOutput) bool {
	if !host.runtimeContext.IsWarmInstance() {
		return false
	}

	return vmOutput.ReturnMessage == "allocation error"
}

// AreInSameShard returns true if the provided addresses are part of the same shard
func (host *vmHost) AreInSameShard(leftAddress []byte, rightAddress []byte) bool {
	blockchain := host.Blockchain()
	leftShard := blockchain.GetShardOfAddress(leftAddress)
	rightShard := blockchain.GetShardOfAddress(rightAddress)

	return leftShard == rightShard
}

// IsInterfaceNil returns true if there is no value under the interface
func (host *vmHost) IsInterfaceNil() bool {
	return host == nil
}

// SetRuntimeContext sets the runtimeContext for this host, used in tests
func (host *vmHost) SetRuntimeContext(runtime arwen.RuntimeContext) {
	host.runtimeContext = runtime
}

// GetRuntimeErrors obtains the cumultated error object after running the SC
func (host *vmHost) GetRuntimeErrors() error {
	if host.runtimeContext != nil {
		return host.runtimeContext.GetAllErrors()
	}
	return nil
}

<<<<<<< HEAD
// CallArgsParser returns the CallArgsParser instance of the host
func (host *vmHost) CallArgsParser() arwen.CallArgsParser {
	return host.callArgsParser
}

// Async returns the AsyncContext instance of the host
func (host *vmHost) Async() arwen.AsyncContext {
	return host.asyncContext
=======
// SetBuiltInFunctionsContainer sets the built in function container - only for testing
func (host *vmHost) SetBuiltInFunctionsContainer(builtInFuncs vmcommon.BuiltInFunctionContainer) {
	if check.IfNil(builtInFuncs) {
		return
	}
	host.builtInFuncContainer = builtInFuncs
>>>>>>> 4e78ef5e
}<|MERGE_RESOLUTION|>--- conflicted
+++ resolved
@@ -13,12 +13,8 @@
 	"github.com/ElrondNetwork/arwen-wasm-vm/v1_4/crypto/factory"
 	"github.com/ElrondNetwork/arwen-wasm-vm/v1_4/wasmer"
 	logger "github.com/ElrondNetwork/elrond-go-logger"
-<<<<<<< HEAD
+	"github.com/ElrondNetwork/elrond-go-logger/check"
 	vmcommon "github.com/ElrondNetwork/elrond-vm-common"
-=======
-	"github.com/ElrondNetwork/elrond-go-logger/check"
-	"github.com/ElrondNetwork/elrond-vm-common"
->>>>>>> 4e78ef5e
 	"github.com/ElrondNetwork/elrond-vm-common/atomic"
 	"github.com/ElrondNetwork/elrond-vm-common/parsers"
 )
@@ -108,12 +104,9 @@
 		arwenV3EnableEpoch:       hostParameters.ArwenV3EnableEpoch,
 		dynGasLockEnableEpoch:    hostParameters.DynGasLockEnableEpoch,
 		eSDTFunctionsEnableEpoch: hostParameters.ArwenESDTFunctionsEnableEpoch,
-<<<<<<< HEAD
 		callArgsParser:           parsers.NewCallArgsParser(),
-=======
 		builtInFuncContainer:     hostParameters.BuiltInFuncContainer,
 		esdtTransferParser:       hostParameters.ESDTTransferParser,
->>>>>>> 4e78ef5e
 	}
 
 	var err error
@@ -470,7 +463,6 @@
 	return nil
 }
 
-<<<<<<< HEAD
 // CallArgsParser returns the CallArgsParser instance of the host
 func (host *vmHost) CallArgsParser() arwen.CallArgsParser {
 	return host.callArgsParser
@@ -479,12 +471,12 @@
 // Async returns the AsyncContext instance of the host
 func (host *vmHost) Async() arwen.AsyncContext {
 	return host.asyncContext
-=======
+}
+
 // SetBuiltInFunctionsContainer sets the built in function container - only for testing
 func (host *vmHost) SetBuiltInFunctionsContainer(builtInFuncs vmcommon.BuiltInFunctionContainer) {
 	if check.IfNil(builtInFuncs) {
 		return
 	}
 	host.builtInFuncContainer = builtInFuncs
->>>>>>> 4e78ef5e
 }