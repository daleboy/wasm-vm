package elrondapi

// // Declare the function signatures (see [cgo](https://golang.org/cmd/cgo/)).
//
// #include <stdlib.h>
// typedef unsigned char uint8_t;
// typedef int int32_t;
// typedef unsigned int uint32_t;
// typedef long long int int64;
//
// extern void getSCAddress(void *context, int32_t resultOffset);
// extern void getOwnerAddress(void *context, int32_t resultOffset);
// extern int32_t getShardOfAddress(void *context, int32_t addressOffset);
// extern int32_t isSmartContract(void *context, int32_t addressOffset);
// extern void getExternalBalance(void *context, int32_t addressOffset, int32_t resultOffset);
// extern int32_t blockHash(void *context, int64 nonce, int32_t resultOffset);
// extern int32_t transferValue(void *context, int32_t dstOffset, int32_t valueOffset, int32_t dataOffset, int32_t length);
// extern int32_t getArgumentLength(void *context, int32_t id);
// extern int32_t getArgument(void *context, int32_t id, int32_t argOffset);
// extern int32_t getFunction(void *context, int32_t functionOffset);
// extern int32_t getNumArguments(void *context);
// extern int32_t storageStore(void *context, int32_t keyOffset, int32_t keyLength , int32_t dataOffset, int32_t dataLength);
// extern int32_t storageLoadLength(void *context, int32_t keyOffset, int32_t keyLength );
// extern int32_t storageLoad(void *context, int32_t keyOffset, int32_t keyLength , int32_t dataOffset);
// extern int32_t storageLoadFromAddress(void *context, int32_t addressOffset, int32_t keyOffset, int32_t keyLength , int32_t dataOffset);
// extern void getCaller(void *context, int32_t resultOffset);
// extern int32_t callValue(void *context, int32_t resultOffset);
// extern int32_t getESDTValue(void *context, int32_t resultOffset);
// extern int32_t getESDTTokenName(void *context, int32_t resultOffset);
// extern int32_t getCallValueTokenName(void *context, int32_t callValueOffset, int32_t tokenNameOffset);
// extern void writeLog(void *context, int32_t pointer, int32_t length, int32_t topicPtr, int32_t numTopics);
// extern void returnData(void* context, int32_t dataOffset, int32_t length);
// extern void signalError(void* context, int32_t messageOffset, int32_t messageLength);
// extern int64 getGasLeft(void *context);
//
// extern int32_t executeOnDestContext(void *context, long long gas, int32_t addressOffset, int32_t valueOffset, int32_t functionOffset, int32_t functionLength, int32_t numArguments, int32_t argumentsLengthOffset, int32_t dataOffset);
// extern int32_t executeOnDestContextByCaller(void *context, long long gas, int32_t addressOffset, int32_t valueOffset, int32_t functionOffset, int32_t functionLength, int32_t numArguments, int32_t argumentsLengthOffset, int32_t dataOffset);
// extern int32_t executeOnSameContext(void *context, long long gas, int32_t addressOffset, int32_t valueOffset, int32_t functionOffset, int32_t functionLength, int32_t numArguments, int32_t argumentsLengthOffset, int32_t dataOffset);
// extern int32_t delegateExecution(void *context, long long gas, int32_t addressOffset, int32_t functionOffset, int32_t functionLength, int32_t numArguments, int32_t argumentsLengthOffset, int32_t dataOffset);
// extern int32_t executeReadOnly(void *context, long long gas, int32_t addressOffset, int32_t functionOffset, int32_t functionLength, int32_t numArguments, int32_t argumentsLengthOffset, int32_t dataOffset);
// extern int32_t createContract(void *context, long long gas, int32_t valueOffset, int32_t codeOffset, int32_t codeMetadataOffset, int32_t length, int32_t resultOffset, int32_t numArguments, int32_t argumentsLengthOffset, int32_t dataOffset);
// extern void upgradeContract(void *context, int32_t dstOffset, long long gas, int32_t valueOffset, int32_t codeOffset, int32_t codeMetadataOffset, int32_t length, int32_t numArguments, int32_t argumentsLengthOffset, int32_t dataOffset);
// extern void asyncCall(void *context, int32_t dstOffset, int32_t valueOffset, int32_t dataOffset, int32_t length);
// extern void createAsyncCall(void *context, int32_t groupIDOffset, int32_t groupIDLength, int32_t dstOffset, int32_t valueOffset, int32_t dataOffset, int32_t length, int32_t successCallback, int32_t successLength, int32_t errorCallback, int32_t errorLength, int64 gas);
// extern int32_t setAsyncGroupCallback(void *context, int32_t groupIDOffset, int32_t groupIDLength, int32_t callback, int32_t callbackLength, int32_t data, int32_t dataLength, int32_t gas);
//
// extern int32_t getNumReturnData(void *context);
// extern int32_t getReturnDataSize(void *context, int32_t resultID);
// extern int32_t getReturnData(void *context, int32_t resultID, int32_t dataOffset);
//
// extern int32_t setStorageLock(void *context, int32_t keyOffset, int32_t keyLength, int64 lockTimestamp);
// extern int64 getStorageLock(void *context, int32_t keyOffset, int32_t keyLength);
// extern int32_t isStorageLocked(void *context, int32_t keyOffset, int32_t keyLength);
// extern int32_t clearStorageLock(void *context, int32_t keyOffset, int32_t keyLength);
//
// extern int64 getBlockTimestamp(void *context);
// extern int64 getBlockNonce(void *context);
// extern int64 getBlockRound(void *context);
// extern int64 getBlockEpoch(void *context);
// extern void getBlockRandomSeed(void *context, int32_t resultOffset);
// extern void getStateRootHash(void *context, int32_t resultOffset);
//
// extern int64 getPrevBlockTimestamp(void *context);
// extern int64 getPrevBlockNonce(void *context);
// extern int64 getPrevBlockRound(void *context);
// extern int64 getPrevBlockEpoch(void *context);
// extern void getPrevBlockRandomSeed(void *context, int32_t resultOffset);
// extern void getOriginalTxHash(void *context, int32_t resultOffset);
// extern void getPrevTxHash(void *context, int32_t resultOffset);
import "C"

import (
	"encoding/binary"
	"encoding/hex"
	"errors"
	"fmt"
	"math/big"
	"unsafe"

	"github.com/ElrondNetwork/arwen-wasm-vm/arwen"
	"github.com/ElrondNetwork/arwen-wasm-vm/wasmer"
	"github.com/ElrondNetwork/elrond-go/core/vmcommon"
)

// ElrondEIImports creates a new wasmer.Imports populated with the ElrondEI API methods
func ElrondEIImports() (*wasmer.Imports, error) {
	imports := wasmer.NewImports()
	imports = imports.Namespace("env")

	imports, err := imports.Append("getSCAddress", getSCAddress, C.getSCAddress)
	if err != nil {
		return nil, err
	}

	imports, err = imports.Append("getOwnerAddress", getOwnerAddress, C.getOwnerAddress)
	if err != nil {
		return nil, err
	}

	imports, err = imports.Append("getShardOfAddress", getShardOfAddress, C.getShardOfAddress)
	if err != nil {
		return nil, err
	}

	imports, err = imports.Append("isSmartContract", isSmartContract, C.isSmartContract)
	if err != nil {
		return nil, err
	}

	imports, err = imports.Append("getExternalBalance", getExternalBalance, C.getExternalBalance)
	if err != nil {
		return nil, err
	}

	imports, err = imports.Append("getBlockHash", blockHash, C.blockHash)
	if err != nil {
		return nil, err
	}

	imports, err = imports.Append("transferValue", transferValue, C.transferValue)
	if err != nil {
		return nil, err
	}

	imports, err = imports.Append("asyncCall", asyncCall, C.asyncCall)
	if err != nil {
		return nil, err
	}

	imports, err = imports.Append("createAsyncCall", createAsyncCall, C.createAsyncCall)
	if err != nil {
		return nil, err
	}

	imports, err = imports.Append("setAsyncGroupCallback", setAsyncGroupCallback, C.setAsyncGroupCallback)
	if err != nil {
		return nil, err
	}

	imports, err = imports.Append("getArgumentLength", getArgumentLength, C.getArgumentLength)
	if err != nil {
		return nil, err
	}

	imports, err = imports.Append("getArgument", getArgument, C.getArgument)
	if err != nil {
		return nil, err
	}

	imports, err = imports.Append("getFunction", getFunction, C.getFunction)
	if err != nil {
		return nil, err
	}

	imports, err = imports.Append("getNumArguments", getNumArguments, C.getNumArguments)
	if err != nil {
		return nil, err
	}

	imports, err = imports.Append("storageStore", storageStore, C.storageStore)
	if err != nil {
		return nil, err
	}

	imports, err = imports.Append("storageLoadLength", storageLoadLength, C.storageLoadLength)
	if err != nil {
		return nil, err
	}

	imports, err = imports.Append("storageLoad", storageLoad, C.storageLoad)
	if err != nil {
		return nil, err
	}

	imports, err = imports.Append("storageLoadFromAddress", storageLoadFromAddress, C.storageLoadFromAddress)
	if err != nil {
		return nil, err
	}

	imports, err = imports.Append("getStorageLock", getStorageLock, C.getStorageLock)
	if err != nil {
		return nil, err
	}

	imports, err = imports.Append("setStorageLock", setStorageLock, C.setStorageLock)
	if err != nil {
		return nil, err
	}

	imports, err = imports.Append("isStorageLocked", isStorageLocked, C.isStorageLocked)
	if err != nil {
		return nil, err
	}

	imports, err = imports.Append("clearStorageLock", clearStorageLock, C.clearStorageLock)
	if err != nil {
		return nil, err
	}

	imports, err = imports.Append("getCaller", getCaller, C.getCaller)
	if err != nil {
		return nil, err
	}

	imports, err = imports.Append("getCallValue", callValue, C.callValue)
	if err != nil {
		return nil, err
	}

	imports, err = imports.Append("getESDTValue", getESDTValue, C.getESDTValue)
	if err != nil {
		return nil, err
	}

	imports, err = imports.Append("getESDTTokenName", getESDTTokenName, C.getESDTTokenName)
	if err != nil {
		return nil, err
	}

	imports, err = imports.Append("getCallValueTokenName", getCallValueTokenName, C.getCallValueTokenName)
	if err != nil {
		return nil, err
	}

	imports, err = imports.Append("writeLog", writeLog, C.writeLog)
	if err != nil {
		return nil, err
	}

	imports, err = imports.Append("finish", returnData, C.returnData)
	if err != nil {
		return nil, err
	}

	imports, err = imports.Append("signalError", signalError, C.signalError)
	if err != nil {
		return nil, err
	}

	imports, err = imports.Append("getBlockTimestamp", getBlockTimestamp, C.getBlockTimestamp)
	if err != nil {
		return nil, err
	}

	imports, err = imports.Append("getBlockNonce", getBlockNonce, C.getBlockNonce)
	if err != nil {
		return nil, err
	}

	imports, err = imports.Append("getBlockRound", getBlockRound, C.getBlockRound)
	if err != nil {
		return nil, err
	}

	imports, err = imports.Append("getBlockEpoch", getBlockEpoch, C.getBlockEpoch)
	if err != nil {
		return nil, err
	}

	imports, err = imports.Append("getBlockRandomSeed", getBlockRandomSeed, C.getBlockRandomSeed)
	if err != nil {
		return nil, err
	}

	imports, err = imports.Append("getStateRootHash", getStateRootHash, C.getStateRootHash)
	if err != nil {
		return nil, err
	}

	imports, err = imports.Append("getPrevBlockTimestamp", getPrevBlockTimestamp, C.getPrevBlockTimestamp)
	if err != nil {
		return nil, err
	}

	imports, err = imports.Append("getPrevBlockNonce", getPrevBlockNonce, C.getPrevBlockNonce)
	if err != nil {
		return nil, err
	}

	imports, err = imports.Append("getPrevBlockRound", getPrevBlockRound, C.getPrevBlockRound)
	if err != nil {
		return nil, err
	}

	imports, err = imports.Append("getPrevBlockEpoch", getPrevBlockEpoch, C.getPrevBlockEpoch)
	if err != nil {
		return nil, err
	}

	imports, err = imports.Append("getPrevBlockRandomSeed", getPrevBlockRandomSeed, C.getPrevBlockRandomSeed)
	if err != nil {
		return nil, err
	}

	imports, err = imports.Append("getOriginalTxHash", getOriginalTxHash, C.getOriginalTxHash)
	if err != nil {
		return nil, err
	}

	imports, err = imports.Append("getPrevTxHash", getPrevTxHash, C.getPrevTxHash)
	if err != nil {
		return nil, err
	}

	imports, err = imports.Append("getGasLeft", getGasLeft, C.getGasLeft)
	if err != nil {
		return nil, err
	}

	imports, err = imports.Append("executeOnDestContext", executeOnDestContext, C.executeOnDestContext)
	if err != nil {
		return nil, err
	}

	imports, err = imports.Append("executeOnDestContextByCaller", executeOnDestContextByCaller, C.executeOnDestContextByCaller)
	if err != nil {
		return nil, err
	}

	imports, err = imports.Append("executeOnSameContext", executeOnSameContext, C.executeOnSameContext)
	if err != nil {
		return nil, err
	}

	imports, err = imports.Append("delegateExecution", delegateExecution, C.delegateExecution)
	if err != nil {
		return nil, err
	}

	imports, err = imports.Append("createContract", createContract, C.createContract)
	if err != nil {
		return nil, err
	}

	imports, err = imports.Append("upgradeContract", upgradeContract, C.upgradeContract)
	if err != nil {
		return nil, err
	}

	imports, err = imports.Append("executeReadOnly", executeReadOnly, C.executeReadOnly)
	if err != nil {
		return nil, err
	}

	imports, err = imports.Append("getNumReturnData", getNumReturnData, C.getNumReturnData)
	if err != nil {
		return nil, err
	}

	imports, err = imports.Append("getReturnDataSize", getReturnDataSize, C.getReturnDataSize)
	if err != nil {
		return nil, err
	}

	imports, err = imports.Append("getReturnData", getReturnData, C.getReturnData)
	if err != nil {
		return nil, err
	}

	return imports, nil
}

//export getGasLeft
func getGasLeft(context unsafe.Pointer) int64 {
	metering := arwen.GetMeteringContext(context)

	gasToUse := metering.GasSchedule().ElrondAPICost.GetGasLeft
	metering.UseGas(gasToUse)

	return int64(metering.GasLeft())
}

//export getSCAddress
func getSCAddress(context unsafe.Pointer, resultOffset int32) {
	runtime := arwen.GetRuntimeContext(context)
	metering := arwen.GetMeteringContext(context)

	gasToUse := metering.GasSchedule().ElrondAPICost.GetSCAddress
	metering.UseGas(gasToUse)

	owner := runtime.GetSCAddress()
	err := runtime.MemStore(resultOffset, owner)
	if arwen.WithFault(err, context, runtime.ElrondAPIErrorShouldFailExecution()) {
		return
	}
}

//export getOwnerAddress
func getOwnerAddress(context unsafe.Pointer, resultOffset int32) {
	blockchain := arwen.GetBlockchainContext(context)
	runtime := arwen.GetRuntimeContext(context)
	metering := arwen.GetMeteringContext(context)

	gasToUse := metering.GasSchedule().ElrondAPICost.GetOwnerAddress
	metering.UseGas(gasToUse)

	owner, err := blockchain.GetOwnerAddress()
	if arwen.WithFault(err, context, runtime.ElrondAPIErrorShouldFailExecution()) {
		return
	}

	err = runtime.MemStore(resultOffset, owner)
	if arwen.WithFault(err, context, runtime.ElrondAPIErrorShouldFailExecution()) {
		return
	}
}

//export getShardOfAddress
func getShardOfAddress(context unsafe.Pointer, addressOffset int32) int32 {
	blockchain := arwen.GetBlockchainContext(context)
	runtime := arwen.GetRuntimeContext(context)
	metering := arwen.GetMeteringContext(context)

	gasToUse := metering.GasSchedule().ElrondAPICost.GetShardOfAddress
	metering.UseGas(gasToUse)

	address, err := runtime.MemLoad(addressOffset, arwen.AddressLen)
	if arwen.WithFault(err, context, runtime.ElrondAPIErrorShouldFailExecution()) {
		return 0
	}

	return int32(blockchain.GetShardOfAddress(address))
}

//export isSmartContract
func isSmartContract(context unsafe.Pointer, addressOffset int32) int32 {
	blockchain := arwen.GetBlockchainContext(context)
	runtime := arwen.GetRuntimeContext(context)
	metering := arwen.GetMeteringContext(context)

	gasToUse := metering.GasSchedule().ElrondAPICost.IsSmartContract
	metering.UseGas(gasToUse)

	address, err := runtime.MemLoad(addressOffset, arwen.AddressLen)
	if arwen.WithFault(err, context, runtime.ElrondAPIErrorShouldFailExecution()) {
		return 0
	}

	isSmartContract := blockchain.IsSmartContract(address)
	return int32(arwen.BooleanToInt(isSmartContract))
}

//export signalError
func signalError(context unsafe.Pointer, messageOffset int32, messageLength int32) {
	runtime := arwen.GetRuntimeContext(context)
	metering := arwen.GetMeteringContext(context)

	gasToUse := metering.GasSchedule().ElrondAPICost.SignalError
	metering.UseGas(gasToUse)

	message, err := runtime.MemLoad(messageOffset, messageLength)
	if arwen.WithFault(err, context, runtime.ElrondAPIErrorShouldFailExecution()) {
		return
	}
	runtime.SignalUserError(string(message))
}

//export getExternalBalance
func getExternalBalance(context unsafe.Pointer, addressOffset int32, resultOffset int32) {
	blockchain := arwen.GetBlockchainContext(context)
	runtime := arwen.GetRuntimeContext(context)
	metering := arwen.GetMeteringContext(context)

	gasToUse := metering.GasSchedule().ElrondAPICost.GetExternalBalance
	metering.UseGas(gasToUse)

	address, err := runtime.MemLoad(addressOffset, arwen.AddressLen)
	if arwen.WithFault(err, context, runtime.ElrondAPIErrorShouldFailExecution()) {
		return
	}

	balance := blockchain.GetBalance(address)

	err = runtime.MemStore(resultOffset, balance)
	if arwen.WithFault(err, context, runtime.ElrondAPIErrorShouldFailExecution()) {
		return
	}
}

//export blockHash
func blockHash(context unsafe.Pointer, nonce int64, resultOffset int32) int32 {
	blockchain := arwen.GetBlockchainContext(context)
	runtime := arwen.GetRuntimeContext(context)
	metering := arwen.GetMeteringContext(context)

	gasToUse := metering.GasSchedule().ElrondAPICost.GetBlockHash
	metering.UseGas(gasToUse)

	hash := blockchain.BlockHash(uint64(nonce))
	err := runtime.MemStore(resultOffset, hash)
	if arwen.WithFault(err, context, runtime.ElrondAPIErrorShouldFailExecution()) {
		return 1
	}

	return 0
}

//export transferValue
func transferValue(context unsafe.Pointer, destOffset int32, valueOffset int32, dataOffset int32, length int32) int32 {
	host := arwen.GetVMContext(context)
	runtime := host.Runtime()
	metering := host.Metering()
	output := host.Output()

	gasToUse := metering.GasSchedule().ElrondAPICost.TransferValue
	metering.UseGas(gasToUse)

	send := runtime.GetSCAddress()
	dest, err := runtime.MemLoad(destOffset, arwen.AddressLen)
	if arwen.WithFault(err, context, runtime.ElrondAPIErrorShouldFailExecution()) {
		return 1
	}

	valueBytes, err := runtime.MemLoad(valueOffset, arwen.BalanceLen)
	if arwen.WithFault(err, context, runtime.ElrondAPIErrorShouldFailExecution()) {
		return 1
	}

	gasToUse = metering.GasSchedule().BaseOperationCost.PersistPerByte * uint64(length)
	metering.UseGas(gasToUse)

	data, err := runtime.MemLoad(dataOffset, length)
	if arwen.WithFault(err, context, runtime.ElrondAPIErrorShouldFailExecution()) {
		return 1
	}

	// TODO write test for this, after removing vmContextMap
<<<<<<< HEAD
	functionName, _, err := host.CallArgsParser().ParseData(string(data))
=======
	argParser := parsers.NewCallArgsParser()
	functionName, _, _ := argParser.ParseData(string(data))
>>>>>>> fa3813f7
	if host.IsBuiltinFunctionName(functionName) {
		return 1
	}

	err = output.Transfer(dest, send, 0, 0, big.NewInt(0).SetBytes(valueBytes), data, vmcommon.DirectCall)
	if arwen.WithFault(err, context, runtime.ElrondAPIErrorShouldFailExecution()) {
		return 1
	}

	return 0
}

//export createAsyncCall
func createAsyncCall(context unsafe.Pointer,
	groupIDOffset int32,
	groupIDLength int32,
	destOffset int32,
	valueOffset int32,
	dataOffset int32,
	dataLength int32,
	successOffset int32,
	successLength int32,
	errorOffset int32,
	errorLength int32,
	gas int64,
) {
<<<<<<< HEAD
	// TODO Create new API cost for this method

	host := arwen.GetVmContext(context)
=======
	host := arwen.GetVMContext(context)
>>>>>>> fa3813f7
	runtime := host.Runtime()
	async := host.Async()

	groupIDBytes, err := runtime.MemLoad(groupIDOffset, groupIDLength)
	if arwen.WithFault(err, context, runtime.ElrondAPIErrorShouldFailExecution()) {
		return
	}

	groupID := string(groupIDBytes)
	if groupID == arwen.LegacyAsyncCallGroupID {
		err = arwen.ErrInvalidAsyncCallGroupID
		arwen.WithFault(err, context, runtime.ElrondAPIErrorShouldFailExecution())
		return
	}

	calledSCAddress, err := runtime.MemLoad(destOffset, arwen.AddressLen)
	if arwen.WithFault(err, context, runtime.ElrondAPIErrorShouldFailExecution()) {
		return
	}

	value, err := runtime.MemLoad(valueOffset, arwen.BalanceLen)
	if arwen.WithFault(err, context, runtime.ElrondAPIErrorShouldFailExecution()) {
		return
	}

	data, err := runtime.MemLoad(dataOffset, dataLength)
	if arwen.WithFault(err, context, runtime.ElrondAPIErrorShouldFailExecution()) {
		return
	}

	successFunc, err := runtime.MemLoad(successOffset, successLength)
	if arwen.WithFault(err, context, runtime.ElrondAPIErrorShouldFailExecution()) {
		return
	}

	errorFunc, err := runtime.MemLoad(errorOffset, errorLength)
	if arwen.WithFault(err, context, runtime.ElrondAPIErrorShouldFailExecution()) {
		return
	}

	err = async.AddCall(groupID, &arwen.AsyncCall{
		Status:          arwen.AsyncCallPending,
		Destination:     calledSCAddress,
		Data:            data,
		ValueBytes:      value,
		ProvidedGas:     uint64(gas),
		SuccessCallback: string(successFunc),
		ErrorCallback:   string(errorFunc),
	})
	if arwen.WithFault(err, context, runtime.ElrondAPIErrorShouldFailExecution()) {
		return
	}
}

//export setAsyncGroupCallback
func setAsyncGroupCallback(context unsafe.Pointer,
	groupIDOffset int32,
	groupIDLength int32,
	callback int32,
	callbackLength int32,
	data int32,
	dataLength int32,
	gas int32,
) int32 {
<<<<<<< HEAD

	// TODO Create new API cost for this method

	host := arwen.GetVmContext(context)
=======
	host := arwen.GetVMContext(context)
>>>>>>> fa3813f7
	runtime := host.Runtime()
	async := host.Async()

	groupIDBytes, err := runtime.MemLoad(groupIDOffset, groupIDLength)
	if arwen.WithFault(err, context, runtime.ElrondAPIErrorShouldFailExecution()) {
		return -1
	}

	groupID := string(groupIDBytes)
	if groupID == arwen.LegacyAsyncCallGroupID {
		err = arwen.ErrInvalidAsyncCallGroupID
		arwen.WithFault(err, context, runtime.ElrondAPIErrorShouldFailExecution())
		return -1
	}

	callbackNameBytes, err := runtime.MemLoad(callback, callbackLength)
	if arwen.WithFault(err, context, runtime.ElrondAPIErrorShouldFailExecution()) {
		return -1
	}

	dataBytes, err := runtime.MemLoad(data, dataLength)
	if arwen.WithFault(err, context, runtime.ElrondAPIErrorShouldFailExecution()) {
		return -1
	}

	_, exists := async.GetCallGroup(groupID)
	if !exists {
		err = arwen.ErrAsyncCallGroupDoesNotExist
		arwen.WithFault(err, context, runtime.ElrondAPIErrorShouldFailExecution())
		return -1
	}

	callbackName := string(callbackNameBytes)
	err = async.SetGroupCallback(groupID, callbackName, dataBytes, uint64(gas))
	if arwen.WithFault(err, context, runtime.ElrondAPIErrorShouldFailExecution()) {
		return -1
	}

	return 0
}

//export upgradeContract
func upgradeContract(
	context unsafe.Pointer,
	destOffset int32,
	gasLimit int64,
	valueOffset int32,
	codeOffset int32,
	codeMetadataOffset int32,
	length int32,
	numArguments int32,
	argumentsLengthOffset int32,
	dataOffset int32,
) {
	host := arwen.GetVMContext(context)
	runtime := host.Runtime()
	metering := host.Metering()

	gasToUse := metering.GasSchedule().ElrondAPICost.CreateContract
	metering.UseGas(gasToUse)

	// value, err := runtime.MemLoad(valueOffset, arwen.BalanceLen)
	// if arwen.WithFault(err, context, runtime.ElrondAPIErrorShouldFailExecution()) {
	// 	return
	// }

	code, err := runtime.MemLoad(codeOffset, length)
	if arwen.WithFault(err, context, runtime.ElrondAPIErrorShouldFailExecution()) {
		return
	}

	codeMetadata, err := runtime.MemLoad(codeMetadataOffset, arwen.CodeMetadataLen)
	if arwen.WithFault(err, context, runtime.ElrondAPIErrorShouldFailExecution()) {
		return
	}

	_, data, actualLen, err := getArgumentsFromMemory(
		host,
		0,
		0,
		numArguments,
		argumentsLengthOffset,
		dataOffset,
	)

	gasToUse = metering.GasSchedule().BaseOperationCost.DataCopyPerByte * uint64(actualLen)
	metering.UseGas(gasToUse)

	if arwen.WithFault(err, context, runtime.ElrondAPIErrorShouldFailExecution()) {
		return
	}

	gasSchedule := metering.GasSchedule()
	gasToUse = gasSchedule.ElrondAPICost.AsyncCallStep
	metering.UseGas(gasToUse)

	// calledSCAddress, err := runtime.MemLoad(destOffset, arwen.AddressLen)
	// if arwen.WithFault(err, context, runtime.ElrondAPIErrorShouldFailExecution()) {
	// 	return
	// }

	gasToUse = gasSchedule.BaseOperationCost.DataCopyPerByte * uint64(length)
	metering.UseGas(gasToUse)

	minAsyncCallCost := 2*gasSchedule.ElrondAPICost.AsyncCallStep + gasSchedule.ElrondAPICost.AsyncCallbackGasLock
	if uint64(gasLimit) < minAsyncCallCost {
		runtime.SetRuntimeBreakpointValue(arwen.BreakpointOutOfGas)
		return
	}

	// TODO replace the following code with runtime.AddAsyncCall()

	// Set up the async call as if it is not known whether the called SC
	// is in the same shard with the caller or not. This will be later resolved
	// in the handler for BreakpointAsyncCall.
	codeEncoded := hex.EncodeToString(code)
	codeMetadataEncoded := hex.EncodeToString(codeMetadata)
	finalData := arwen.UpgradeFunctionName + "@" + codeEncoded + "@" + codeMetadataEncoded
	for _, arg := range data {
		finalData += "@" + string(arg)
	}

	// runtime.SetAsyncCallInfo(&arwen.AsyncCallInfo{
	// 	Destination: calledSCAddress,
	// 	Data:        []byte(finalData),
	// 	GasLimit:    uint64(gasLimit),
	// 	ValueBytes:  value,
	// })

	// Instruct Wasmer to interrupt the execution of the caller SC.
	runtime.SetRuntimeBreakpointValue(arwen.BreakpointAsyncCall)
}

//export asyncCall
func asyncCall(context unsafe.Pointer, destOffset int32, valueOffset int32, dataOffset int32, length int32) {
	host := arwen.GetVMContext(context)
	runtime := host.Runtime()
	async := host.Async()
	metering := host.Metering()

	gasSchedule := metering.GasSchedule()
	gasToUse := gasSchedule.ElrondAPICost.AsyncCallStep
	metering.UseGas(gasToUse)

	calledSCAddress, err := runtime.MemLoad(destOffset, arwen.AddressLen)
	if arwen.WithFault(err, context, runtime.ElrondAPIErrorShouldFailExecution()) {
		return
	}

	value, err := runtime.MemLoad(valueOffset, arwen.BalanceLen)
	if arwen.WithFault(err, context, runtime.ElrondAPIErrorShouldFailExecution()) {
		return
	}

	gasToUse = gasSchedule.BaseOperationCost.DataCopyPerByte * uint64(length)
	metering.UseGas(gasToUse)

	data, err := runtime.MemLoad(dataOffset, length)
	if arwen.WithFault(err, context, runtime.ElrondAPIErrorShouldFailExecution()) {
		return
	}

	err = async.PrepareLegacyAsyncCall(calledSCAddress, data, value)
	if errors.Is(err, arwen.ErrNotEnoughGas) {
		runtime.SetRuntimeBreakpointValue(arwen.BreakpointOutOfGas)
		return
	}
	if arwen.WithFault(err, context, runtime.ElrondAPIErrorShouldFailExecution()) {
		return
	}
}

//export getArgumentLength
func getArgumentLength(context unsafe.Pointer, id int32) int32 {
	runtime := arwen.GetRuntimeContext(context)
	metering := arwen.GetMeteringContext(context)

	gasToUse := metering.GasSchedule().ElrondAPICost.GetArgument
	metering.UseGas(gasToUse)

	args := runtime.Arguments()
	if id < 0 || int32(len(args)) <= id {
		return -1
	}

	return int32(len(args[id]))
}

//export getArgument
func getArgument(context unsafe.Pointer, id int32, argOffset int32) int32 {
	runtime := arwen.GetRuntimeContext(context)
	metering := arwen.GetMeteringContext(context)

	gasToUse := metering.GasSchedule().ElrondAPICost.GetArgument
	metering.UseGas(gasToUse)

	args := runtime.Arguments()
	if id < 0 || int32(len(args)) <= id {
		return -1
	}

	err := runtime.MemStore(argOffset, args[id])
	if arwen.WithFault(err, context, runtime.ElrondAPIErrorShouldFailExecution()) {
		return -1
	}

	return int32(len(args[id]))
}

//export getFunction
func getFunction(context unsafe.Pointer, functionOffset int32) int32 {
	runtime := arwen.GetRuntimeContext(context)
	metering := arwen.GetMeteringContext(context)

	gasToUse := metering.GasSchedule().ElrondAPICost.GetFunction
	metering.UseGas(gasToUse)

	function := runtime.Function()
	err := runtime.MemStore(functionOffset, []byte(function))
	if arwen.WithFault(err, context, runtime.ElrondAPIErrorShouldFailExecution()) {
		return -1
	}

	return int32(len(function))
}

//export getNumArguments
func getNumArguments(context unsafe.Pointer) int32 {
	runtime := arwen.GetRuntimeContext(context)
	metering := arwen.GetMeteringContext(context)

	gasToUse := metering.GasSchedule().ElrondAPICost.GetNumArguments
	metering.UseGas(gasToUse)

	args := runtime.Arguments()
	return int32(len(args))
}

//export storageStore
func storageStore(context unsafe.Pointer, keyOffset int32, keyLength int32, dataOffset int32, dataLength int32) int32 {
	runtime := arwen.GetRuntimeContext(context)
	storage := arwen.GetStorageContext(context)
	metering := arwen.GetMeteringContext(context)

	gasToUse := metering.GasSchedule().ElrondAPICost.StorageStore
	metering.UseGas(gasToUse)

	key, err := runtime.MemLoad(keyOffset, keyLength)
	if arwen.WithFault(err, context, runtime.ElrondAPIErrorShouldFailExecution()) {
		return -1
	}

	data, err := runtime.MemLoad(dataOffset, dataLength)
	if arwen.WithFault(err, context, runtime.ElrondAPIErrorShouldFailExecution()) {
		return -1
	}

	storageStatus, err := storage.SetStorage(key, data)
	if arwen.WithFault(err, context, runtime.ElrondAPIErrorShouldFailExecution()) {
		return -1
	}

	return int32(storageStatus)
}

//export storageLoadLength
func storageLoadLength(context unsafe.Pointer, keyOffset int32, keyLength int32) int32 {
	runtime := arwen.GetRuntimeContext(context)
	storage := arwen.GetStorageContext(context)
	metering := arwen.GetMeteringContext(context)

	gasToUse := metering.GasSchedule().ElrondAPICost.StorageLoad
	metering.UseGas(gasToUse)

	key, err := runtime.MemLoad(keyOffset, keyLength)
	if arwen.WithFault(err, context, runtime.ElrondAPIErrorShouldFailExecution()) {
		return -1
	}

	data := storage.GetStorageUnmetered(key)

	return int32(len(data))
}

//export storageLoadFromAddress
func storageLoadFromAddress(context unsafe.Pointer, addressOffset int32, keyOffset int32, keyLength int32, dataOffset int32) int32 {
	runtime := arwen.GetRuntimeContext(context)
	storage := arwen.GetStorageContext(context)
	metering := arwen.GetMeteringContext(context)

	gasToUse := metering.GasSchedule().ElrondAPICost.StorageLoad
	metering.UseGas(gasToUse)

	key, err := runtime.MemLoad(keyOffset, keyLength)
	if arwen.WithFault(err, context, runtime.ElrondAPIErrorShouldFailExecution()) {
		return -1
	}

	address, err := runtime.MemLoad(addressOffset, arwen.AddressLen)
	if arwen.WithFault(err, context, runtime.ElrondAPIErrorShouldFailExecution()) {
		return -1
	}

	data := storage.GetStorageFromAddress(address, key)

	err = runtime.MemStore(dataOffset, data)
	if arwen.WithFault(err, context, runtime.ElrondAPIErrorShouldFailExecution()) {
		return -1
	}

	return int32(len(data))
}

//export storageLoad
func storageLoad(context unsafe.Pointer, keyOffset int32, keyLength int32, dataOffset int32) int32 {
	runtime := arwen.GetRuntimeContext(context)
	storage := arwen.GetStorageContext(context)
	metering := arwen.GetMeteringContext(context)

	gasToUse := metering.GasSchedule().ElrondAPICost.StorageLoad
	metering.UseGas(gasToUse)

	key, err := runtime.MemLoad(keyOffset, keyLength)
	if arwen.WithFault(err, context, runtime.ElrondAPIErrorShouldFailExecution()) {
		return -1
	}

	data := storage.GetStorage(key)

	err = runtime.MemStore(dataOffset, data)
	if arwen.WithFault(err, context, runtime.ElrondAPIErrorShouldFailExecution()) {
		return -1
	}

	return int32(len(data))
}

//export setStorageLock
func setStorageLock(context unsafe.Pointer, keyOffset int32, keyLength int32, lockTimestamp int64) int32 {
	runtime := arwen.GetRuntimeContext(context)
	storage := arwen.GetStorageContext(context)
	metering := arwen.GetMeteringContext(context)

	gasToUse := metering.GasSchedule().ElrondAPICost.Int64StorageStore
	metering.UseGas(gasToUse)

	key, err := runtime.MemLoad(keyOffset, keyLength)
	if arwen.WithFault(err, context, runtime.ElrondAPIErrorShouldFailExecution()) {
		return -1
	}

	timeLockKey := arwen.CustomStorageKey(arwen.TimeLockKeyPrefix, key)
	bigTimestamp := big.NewInt(0).SetInt64(lockTimestamp)
	storageStatus, err := storage.SetStorage(timeLockKey, bigTimestamp.Bytes())
	if arwen.WithFault(err, context, runtime.ElrondAPIErrorShouldFailExecution()) {
		return -1
	}
	return int32(storageStatus)
}

//export getStorageLock
func getStorageLock(context unsafe.Pointer, keyOffset int32, keyLength int32) int64 {
	runtime := arwen.GetRuntimeContext(context)
	metering := arwen.GetMeteringContext(context)
	storage := arwen.GetStorageContext(context)

	gasToUse := metering.GasSchedule().ElrondAPICost.StorageLoad
	metering.UseGas(gasToUse)

	key, err := runtime.MemLoad(keyOffset, keyLength)
	if arwen.WithFault(err, context, runtime.ElrondAPIErrorShouldFailExecution()) {
		return -1
	}

	timeLockKey := arwen.CustomStorageKey(arwen.TimeLockKeyPrefix, key)
	data := storage.GetStorage(timeLockKey)
	timeLock := big.NewInt(0).SetBytes(data).Int64()

	return timeLock
}

//export isStorageLocked
func isStorageLocked(context unsafe.Pointer, keyOffset int32, keyLength int32) int32 {
	timeLock := getStorageLock(context, keyOffset, keyLength)
	if timeLock < 0 {
		return -1
	}

	currentTimestamp := int64(getBlockTimestamp(context))
	if timeLock <= currentTimestamp {
		return 0
	}

	return 1
}

//export clearStorageLock
func clearStorageLock(context unsafe.Pointer, keyOffset int32, keyLength int32) int32 {
	return setStorageLock(context, keyOffset, keyLength, 0)
}

//export getCaller
func getCaller(context unsafe.Pointer, resultOffset int32) {
	runtime := arwen.GetRuntimeContext(context)
	metering := arwen.GetMeteringContext(context)

	gasToUse := metering.GasSchedule().ElrondAPICost.GetCaller
	metering.UseGas(gasToUse)

	caller := runtime.GetVMInput().CallerAddr

	err := runtime.MemStore(resultOffset, caller)
	if arwen.WithFault(err, context, runtime.ElrondAPIErrorShouldFailExecution()) {
		return
	}
}

//export callValue
func callValue(context unsafe.Pointer, resultOffset int32) int32 {
	runtime := arwen.GetRuntimeContext(context)
	metering := arwen.GetMeteringContext(context)

	gasToUse := metering.GasSchedule().ElrondAPICost.GetCallValue
	metering.UseGas(gasToUse)

	value := runtime.GetVMInput().CallValue.Bytes()
	value = arwen.PadBytesLeft(value, arwen.BalanceLen)

	err := runtime.MemStore(resultOffset, value)
	if arwen.WithFault(err, context, runtime.ElrondAPIErrorShouldFailExecution()) {
		return -1
	}

	return int32(len(value))
}

//export getESDTValue
func getESDTValue(context unsafe.Pointer, resultOffset int32) int32 {
	runtime := arwen.GetRuntimeContext(context)
	metering := arwen.GetMeteringContext(context)

	gasToUse := metering.GasSchedule().ElrondAPICost.GetCallValue
	metering.UseGas(gasToUse)

	var value []byte

	esdtValue := runtime.GetVMInput().ESDTValue
	if esdtValue != nil {
		value = esdtValue.Bytes()
		value = arwen.PadBytesLeft(value, arwen.BalanceLen)
	}

	err := runtime.MemStore(resultOffset, value)
	if arwen.WithFault(err, context, runtime.ElrondAPIErrorShouldFailExecution()) {
		return -1
	}

	return int32(len(value))
}

//export getESDTTokenName
func getESDTTokenName(context unsafe.Pointer, resultOffset int32) int32 {
	runtime := arwen.GetRuntimeContext(context)
	metering := arwen.GetMeteringContext(context)

	gasToUse := metering.GasSchedule().ElrondAPICost.GetCallValue
	metering.UseGas(gasToUse)

	tokenName := runtime.GetVMInput().ESDTTokenName

	err := runtime.MemStore(resultOffset, tokenName)
	if arwen.WithFault(err, context, runtime.ElrondAPIErrorShouldFailExecution()) {
		return -1
	}

	return int32(len(tokenName))
}

//export getCallValueTokenName
func getCallValueTokenName(context unsafe.Pointer, callValueOffset int32, tokenNameOffset int32) int32 {
	runtime := arwen.GetRuntimeContext(context)
	metering := arwen.GetMeteringContext(context)

	gasToUse := metering.GasSchedule().ElrondAPICost.GetCallValue
	metering.UseGas(gasToUse)

	callValue := runtime.GetVMInput().CallValue.Bytes()
	tokenName := []byte("eGLD")
	if len(runtime.GetVMInput().ESDTTokenName) > 0 {
		tokenName = runtime.GetVMInput().ESDTTokenName
		callValue = runtime.GetVMInput().ESDTValue.Bytes()
	}
	callValue = arwen.PadBytesLeft(callValue, arwen.BalanceLen)

	err := runtime.MemStore(tokenNameOffset, tokenName)
	if arwen.WithFault(err, context, runtime.ElrondAPIErrorShouldFailExecution()) {
		return -1
	}

	err = runtime.MemStore(callValueOffset, callValue)
	if arwen.WithFault(err, context, runtime.ElrondAPIErrorShouldFailExecution()) {
		return -1
	}

	return int32(len(tokenName))
}

//export writeLog
func writeLog(context unsafe.Pointer, pointer int32, length int32, topicPtr int32, numTopics int32) {
	runtime := arwen.GetRuntimeContext(context)
	output := arwen.GetOutputContext(context)
	metering := arwen.GetMeteringContext(context)

	gasToUse := metering.GasSchedule().ElrondAPICost.Log
	gasToUse += metering.GasSchedule().BaseOperationCost.PersistPerByte * uint64(numTopics*arwen.HashLen+length)
	metering.UseGas(gasToUse)

	log, err := runtime.MemLoad(pointer, length)
	if arwen.WithFault(err, context, runtime.ElrondAPIErrorShouldFailExecution()) {
		return
	}

	topics, err := arwen.GuardedMakeByteSlice2D(numTopics)
	if arwen.WithFault(err, context, runtime.ElrondAPIErrorShouldFailExecution()) {
		return
	}

	for i := int32(0); i < numTopics; i++ {
		topics[i], err = runtime.MemLoad(topicPtr+i*arwen.HashLen, arwen.HashLen)
		if arwen.WithFault(err, context, runtime.ElrondAPIErrorShouldFailExecution()) {
			return
		}
	}

	output.WriteLog(runtime.GetSCAddress(), topics, log)
}

//export getBlockTimestamp
func getBlockTimestamp(context unsafe.Pointer) int64 {
	blockchain := arwen.GetBlockchainContext(context)
	metering := arwen.GetMeteringContext(context)

	gasToUse := metering.GasSchedule().ElrondAPICost.GetBlockTimeStamp
	metering.UseGas(gasToUse)

	return int64(blockchain.CurrentTimeStamp())
}

//export getBlockNonce
func getBlockNonce(context unsafe.Pointer) int64 {
	blockchain := arwen.GetBlockchainContext(context)
	metering := arwen.GetMeteringContext(context)

	gasToUse := metering.GasSchedule().ElrondAPICost.GetBlockNonce
	metering.UseGas(gasToUse)

	return int64(blockchain.CurrentNonce())
}

//export getBlockRound
func getBlockRound(context unsafe.Pointer) int64 {
	blockchain := arwen.GetBlockchainContext(context)
	metering := arwen.GetMeteringContext(context)

	gasToUse := metering.GasSchedule().ElrondAPICost.GetBlockRound
	metering.UseGas(gasToUse)

	return int64(blockchain.CurrentRound())
}

//export getBlockEpoch
func getBlockEpoch(context unsafe.Pointer) int64 {
	blockchain := arwen.GetBlockchainContext(context)
	metering := arwen.GetMeteringContext(context)

	gasToUse := metering.GasSchedule().ElrondAPICost.GetBlockEpoch
	metering.UseGas(gasToUse)

	return int64(blockchain.CurrentEpoch())
}

//export getBlockRandomSeed
func getBlockRandomSeed(context unsafe.Pointer, pointer int32) {
	runtime := arwen.GetRuntimeContext(context)
	blockchain := arwen.GetBlockchainContext(context)
	metering := arwen.GetMeteringContext(context)

	gasToUse := metering.GasSchedule().ElrondAPICost.GetBlockRandomSeed
	metering.UseGas(gasToUse)

	randomSeed := blockchain.CurrentRandomSeed()
	err := runtime.MemStore(pointer, randomSeed)
	arwen.WithFault(err, context, runtime.ElrondAPIErrorShouldFailExecution())
}

//export getStateRootHash
func getStateRootHash(context unsafe.Pointer, pointer int32) {
	runtime := arwen.GetRuntimeContext(context)
	blockchain := arwen.GetBlockchainContext(context)
	metering := arwen.GetMeteringContext(context)

	gasToUse := metering.GasSchedule().ElrondAPICost.GetStateRootHash
	metering.UseGas(gasToUse)

	stateRootHash := blockchain.GetStateRootHash()
	err := runtime.MemStore(pointer, stateRootHash)
	arwen.WithFault(err, context, runtime.ElrondAPIErrorShouldFailExecution())
}

//export getPrevBlockTimestamp
func getPrevBlockTimestamp(context unsafe.Pointer) int64 {
	blockchain := arwen.GetBlockchainContext(context)
	metering := arwen.GetMeteringContext(context)

	gasToUse := metering.GasSchedule().ElrondAPICost.GetBlockTimeStamp
	metering.UseGas(gasToUse)

	return int64(blockchain.LastTimeStamp())
}

//export getPrevBlockNonce
func getPrevBlockNonce(context unsafe.Pointer) int64 {
	blockchain := arwen.GetBlockchainContext(context)
	metering := arwen.GetMeteringContext(context)

	gasToUse := metering.GasSchedule().ElrondAPICost.GetBlockNonce
	metering.UseGas(gasToUse)

	return int64(blockchain.LastNonce())
}

//export getPrevBlockRound
func getPrevBlockRound(context unsafe.Pointer) int64 {
	blockchain := arwen.GetBlockchainContext(context)
	metering := arwen.GetMeteringContext(context)

	gasToUse := metering.GasSchedule().ElrondAPICost.GetBlockRound
	metering.UseGas(gasToUse)

	return int64(blockchain.LastRound())
}

//export getPrevBlockEpoch
func getPrevBlockEpoch(context unsafe.Pointer) int64 {
	blockchain := arwen.GetBlockchainContext(context)
	metering := arwen.GetMeteringContext(context)

	gasToUse := metering.GasSchedule().ElrondAPICost.GetBlockEpoch
	metering.UseGas(gasToUse)

	return int64(blockchain.LastEpoch())
}

//export getPrevBlockRandomSeed
func getPrevBlockRandomSeed(context unsafe.Pointer, pointer int32) {
	runtime := arwen.GetRuntimeContext(context)
	blockchain := arwen.GetBlockchainContext(context)
	metering := arwen.GetMeteringContext(context)

	gasToUse := metering.GasSchedule().ElrondAPICost.GetBlockRandomSeed
	metering.UseGas(gasToUse)

	randomSeed := blockchain.LastRandomSeed()
	err := runtime.MemStore(pointer, randomSeed)
	arwen.WithFault(err, context, runtime.ElrondAPIErrorShouldFailExecution())
}

//export returnData
func returnData(context unsafe.Pointer, pointer int32, length int32) {
	runtime := arwen.GetRuntimeContext(context)
	output := arwen.GetOutputContext(context)
	metering := arwen.GetMeteringContext(context)

	gasToUse := metering.GasSchedule().ElrondAPICost.Finish
	gasToUse += metering.GasSchedule().BaseOperationCost.PersistPerByte * uint64(length)
	metering.UseGas(gasToUse)

	data, err := runtime.MemLoad(pointer, length)
	if arwen.WithFault(err, context, runtime.ElrondAPIErrorShouldFailExecution()) {
		return
	}

	output.Finish(data)
}

//export executeOnSameContext
func executeOnSameContext(
	context unsafe.Pointer,
	gasLimit int64,
	addressOffset int32,
	valueOffset int32,
	functionOffset int32,
	functionLength int32,
	numArguments int32,
	argumentsLengthOffset int32,
	dataOffset int32,
) int32 {
	host := arwen.GetVMContext(context)
	runtime := host.Runtime()
	metering := host.Metering()

	gasToUse := metering.GasSchedule().ElrondAPICost.ExecuteOnSameContext
	metering.UseGas(gasToUse)

	value, err := runtime.MemLoad(valueOffset, arwen.BalanceLen)
	if arwen.WithFault(err, context, runtime.ElrondSyncExecAPIErrorShouldFailExecution()) {
		return 1
	}

	sender := runtime.GetSCAddress()
	bigIntVal := big.NewInt(0).SetBytes(value)
	contractCallInput, err := prepareIndirectContractCallInput(
		host,
		sender,
		bigIntVal,
		gasLimit,
		addressOffset,
		functionOffset,
		functionLength,
		numArguments,
		argumentsLengthOffset,
		dataOffset,
	)
	if arwen.WithFault(err, context, runtime.ElrondSyncExecAPIErrorShouldFailExecution()) {
		return 1
	}

<<<<<<< HEAD
	bigIntVal := big.NewInt(0).SetBytes(value)
	contractCallInput := &vmcommon.ContractCallInput{
		VMInput: vmcommon.VMInput{
			CallerAddr:  sender,
			Arguments:   data,
			CallValue:   bigIntVal,
			GasPrice:    0,
			GasProvided: metering.BoundGasLimit(uint64(gasLimit)),
		},
		RecipientAddr: destination,
		Function:      function,
	}

	err = host.ExecuteOnSameContext(contractCallInput)
=======
	_, err = host.ExecuteOnSameContext(contractCallInput)
>>>>>>> fa3813f7
	if arwen.WithFault(err, context, runtime.ElrondSyncExecAPIErrorShouldFailExecution()) {
		return 1
	}

	return 0
}

//export executeOnDestContext
func executeOnDestContext(
	context unsafe.Pointer,
	gasLimit int64,
	addressOffset int32,
	valueOffset int32,
	functionOffset int32,
	functionLength int32,
	numArguments int32,
	argumentsLengthOffset int32,
	dataOffset int32,
) int32 {
	host := arwen.GetVMContext(context)
	runtime := host.Runtime()
	metering := host.Metering()

	gasToUse := metering.GasSchedule().ElrondAPICost.ExecuteOnDestContext
	metering.UseGas(gasToUse)

	value, err := runtime.MemLoad(valueOffset, arwen.BalanceLen)
	if arwen.WithFault(err, context, runtime.ElrondSyncExecAPIErrorShouldFailExecution()) {
		return 1
	}

	sender := runtime.GetSCAddress()
	bigIntVal := big.NewInt(0).SetBytes(value)
	contractCallInput, err := prepareIndirectContractCallInput(
		host,
		sender,
		bigIntVal,
		gasLimit,
		addressOffset,
		functionOffset,
		functionLength,
		numArguments,
		argumentsLengthOffset,
		dataOffset,
	)
	if arwen.WithFault(err, context, runtime.ElrondSyncExecAPIErrorShouldFailExecution()) {
		return 1
	}

<<<<<<< HEAD
	bigIntVal := big.NewInt(0).SetBytes(value)
	contractCallInput := &vmcommon.ContractCallInput{
		VMInput: vmcommon.VMInput{
			CallerAddr:  sender,
			Arguments:   data,
			CallValue:   bigIntVal,
			GasPrice:    0,
			GasProvided: metering.BoundGasLimit(uint64(gasLimit)),
		},
		RecipientAddr: destination,
		Function:      function,
	}

	_, err = host.ExecuteOnDestContext(contractCallInput)
=======
	_, _, err = host.ExecuteOnDestContext(contractCallInput)
>>>>>>> fa3813f7
	if arwen.WithFault(err, context, runtime.ElrondSyncExecAPIErrorShouldFailExecution()) {
		return 1
	}

	return 0
}

//export executeOnDestContextByCaller
func executeOnDestContextByCaller(
	context unsafe.Pointer,
	gasLimit int64,
	addressOffset int32,
	valueOffset int32,
	functionOffset int32,
	functionLength int32,
	numArguments int32,
	argumentsLengthOffset int32,
	dataOffset int32,
) int32 {
	host := arwen.GetVMContext(context)
	runtime := host.Runtime()
	metering := host.Metering()

	gasToUse := metering.GasSchedule().ElrondAPICost.ExecuteOnDestContext
	metering.UseGas(gasToUse)

	value, err := runtime.MemLoad(valueOffset, arwen.BalanceLen)
	if arwen.WithFault(err, context, runtime.ElrondSyncExecAPIErrorShouldFailExecution()) {
		return 1
	}

	sender := runtime.GetVMInput().CallerAddr
	bigIntVal := big.NewInt(0).SetBytes(value)
	contractCallInput, err := prepareIndirectContractCallInput(
		host,
		sender,
		bigIntVal,
		gasLimit,
		addressOffset,
		functionOffset,
		functionLength,
		numArguments,
		argumentsLengthOffset,
		dataOffset,
	)
	if arwen.WithFault(err, context, runtime.ElrondSyncExecAPIErrorShouldFailExecution()) {
		return 1
	}

	_, _, err = host.ExecuteOnDestContext(contractCallInput)
	if arwen.WithFault(err, context, runtime.ElrondSyncExecAPIErrorShouldFailExecution()) {
		return 1
	}

	return 0
}

//export delegateExecution
func delegateExecution(
	context unsafe.Pointer,
	gasLimit int64,
	addressOffset int32,
	functionOffset int32,
	functionLength int32,
	numArguments int32,
	argumentsLengthOffset int32,
	dataOffset int32,
) int32 {
	host := arwen.GetVMContext(context)
	runtime := host.Runtime()
	metering := host.Metering()

	gasToUse := metering.GasSchedule().ElrondAPICost.DelegateExecution
	metering.UseGas(gasToUse)

	sender := runtime.GetSCAddress()
	value := runtime.GetVMInput().CallValue
	bigIntVal := big.NewInt(0).Set(value)
	contractCallInput, err := prepareIndirectContractCallInput(
		host,
		sender,
		bigIntVal,
		gasLimit,
		addressOffset,
		functionOffset,
		functionLength,
		numArguments,
		argumentsLengthOffset,
		dataOffset,
	)
	if arwen.WithFault(err, context, runtime.ElrondSyncExecAPIErrorShouldFailExecution()) {
		return 1
	}

<<<<<<< HEAD
	value := runtime.GetVMInput().CallValue
	bigIntVal := big.NewInt(0).Set(value)
	contractCallInput := &vmcommon.ContractCallInput{
		VMInput: vmcommon.VMInput{
			CallerAddr:  sender,
			Arguments:   data,
			CallValue:   bigIntVal,
			GasPrice:    0,
			GasProvided: metering.BoundGasLimit(uint64(gasLimit)),
		},
		RecipientAddr: destination,
		Function:      function,
	}

	err = host.ExecuteOnSameContext(contractCallInput)
=======
	_, err = host.ExecuteOnSameContext(contractCallInput)
>>>>>>> fa3813f7
	if arwen.WithFault(err, context, runtime.ElrondSyncExecAPIErrorShouldFailExecution()) {
		return 1
	}

	return 0
}

//export executeReadOnly
func executeReadOnly(
	context unsafe.Pointer,
	gasLimit int64,
	addressOffset int32,
	functionOffset int32,
	functionLength int32,
	numArguments int32,
	argumentsLengthOffset int32,
	dataOffset int32,
) int32 {
	host := arwen.GetVMContext(context)
	runtime := host.Runtime()
	metering := host.Metering()

	gasToUse := metering.GasSchedule().ElrondAPICost.ExecuteReadOnly
	metering.UseGas(gasToUse)

	sender := runtime.GetSCAddress()
	value := runtime.GetVMInput().CallValue
	bigIntVal := big.NewInt(0).Set(value)

	contractCallInput, err := prepareIndirectContractCallInput(
		host,
		sender,
		bigIntVal,
		gasLimit,
		addressOffset,
		functionOffset,
		functionLength,
		numArguments,
		argumentsLengthOffset,
		dataOffset,
	)
	if arwen.WithFault(err, context, runtime.ElrondSyncExecAPIErrorShouldFailExecution()) {
		return 1
	}

	runtime.SetReadOnly(true)
<<<<<<< HEAD

	value := runtime.GetVMInput().CallValue
	bigIntVal := big.NewInt(0).Set(value)
	contractCallInput := &vmcommon.ContractCallInput{
		VMInput: vmcommon.VMInput{
			CallerAddr:  sender,
			Arguments:   data,
			CallValue:   bigIntVal,
			GasPrice:    0,
			GasProvided: metering.BoundGasLimit(uint64(gasLimit)),
		},
		RecipientAddr: destination,
		Function:      function,
	}

	err = host.ExecuteOnSameContext(contractCallInput)
=======
	_, err = host.ExecuteOnSameContext(contractCallInput)
>>>>>>> fa3813f7
	runtime.SetReadOnly(false)
	if arwen.WithFault(err, context, runtime.ElrondSyncExecAPIErrorShouldFailExecution()) {
		return 1
	}

	return 0
}

//export createContract
func createContract(
	context unsafe.Pointer,
	gasLimit int64,
	valueOffset int32,
	codeOffset int32,
	codeMetadataOffset int32,
	length int32,
	resultOffset int32,
	numArguments int32,
	argumentsLengthOffset int32,
	dataOffset int32,
) int32 {
	host := arwen.GetVMContext(context)
	runtime := host.Runtime()
	metering := host.Metering()

	gasToUse := metering.GasSchedule().ElrondAPICost.CreateContract
	metering.UseGas(gasToUse)

	sender := runtime.GetSCAddress()
	value, err := runtime.MemLoad(valueOffset, arwen.BalanceLen)
	if arwen.WithFault(err, context, runtime.ElrondAPIErrorShouldFailExecution()) {
		return 1
	}

	code, err := runtime.MemLoad(codeOffset, length)
	if arwen.WithFault(err, context, runtime.ElrondAPIErrorShouldFailExecution()) {
		return 1
	}

	codeMetadata, err := runtime.MemLoad(codeMetadataOffset, arwen.CodeMetadataLen)
	if arwen.WithFault(err, context, runtime.ElrondAPIErrorShouldFailExecution()) {
		return 1
	}

	_, data, actualLen, err := getArgumentsFromMemory(
		host,
		0,
		0,
		numArguments,
		argumentsLengthOffset,
		dataOffset,
	)

	gasToUse = metering.GasSchedule().BaseOperationCost.DataCopyPerByte * uint64(actualLen)
	metering.UseGas(gasToUse)

	if arwen.WithFault(err, context, runtime.ElrondAPIErrorShouldFailExecution()) {
		return 1
	}

	contractCreate := &vmcommon.ContractCreateInput{
		VMInput: vmcommon.VMInput{
			CallerAddr:  sender,
			Arguments:   data,
			CallValue:   big.NewInt(0).SetBytes(value),
			GasPrice:    0,
			GasProvided: metering.BoundGasLimit(uint64(gasLimit)),
		},
		ContractCode:         code,
		ContractCodeMetadata: codeMetadata,
	}

	newAddress, err := host.CreateNewContract(contractCreate)
	if err != nil {
		return 1
	}

	err = runtime.MemStore(resultOffset, newAddress)
	if arwen.WithFault(err, context, runtime.ElrondAPIErrorShouldFailExecution()) {
		return 1
	}

	return 0
}

//export getNumReturnData
func getNumReturnData(context unsafe.Pointer) int32 {
	output := arwen.GetOutputContext(context)
	metering := arwen.GetMeteringContext(context)

	gasToUse := metering.GasSchedule().ElrondAPICost.GetNumReturnData
	metering.UseGas(gasToUse)

	returnData := output.ReturnData()
	return int32(len(returnData))
}

//export getReturnDataSize
func getReturnDataSize(context unsafe.Pointer, resultID int32) int32 {
	output := arwen.GetOutputContext(context)
	metering := arwen.GetMeteringContext(context)

	gasToUse := metering.GasSchedule().ElrondAPICost.GetReturnDataSize
	metering.UseGas(gasToUse)

	returnData := output.ReturnData()
	if resultID >= int32(len(returnData)) {
		return 0
	}

	return int32(len(returnData[resultID]))
}

//export getReturnData
func getReturnData(context unsafe.Pointer, resultID int32, dataOffset int32) int32 {
	runtime := arwen.GetRuntimeContext(context)
	output := arwen.GetOutputContext(context)
	metering := arwen.GetMeteringContext(context)

	gasToUse := metering.GasSchedule().ElrondAPICost.GetReturnData
	metering.UseGas(gasToUse)

	returnData := output.ReturnData()
	if resultID >= int32(len(returnData)) {
		return 0
	}

	err := runtime.MemStore(dataOffset, returnData[resultID])
	if arwen.WithFault(err, context, runtime.ElrondAPIErrorShouldFailExecution()) {
		return 0
	}

	return int32(len(returnData[resultID]))
}

//export getOriginalTxHash
func getOriginalTxHash(context unsafe.Pointer, dataOffset int32) {
	runtime := arwen.GetRuntimeContext(context)
	metering := arwen.GetMeteringContext(context)

	gasToUse := metering.GasSchedule().ElrondAPICost.GetBlockHash
	metering.UseGas(gasToUse)

	err := runtime.MemStore(dataOffset, runtime.GetOriginalTxHash())
	_ = arwen.WithFault(err, context, runtime.ElrondAPIErrorShouldFailExecution())
}

<<<<<<< HEAD
//export getPrevTxHash
func getPrevTxHash(context unsafe.Pointer, dataOffset int32) {
	runtime := arwen.GetRuntimeContext(context)
	metering := arwen.GetMeteringContext(context)

	gasToUse := metering.GasSchedule().ElrondAPICost.GetBlockHash
	metering.UseGas(gasToUse)

	err := runtime.MemStore(dataOffset, runtime.GetPrevTxHash())
	_ = arwen.WithFault(err, context, runtime.ElrondAPIErrorShouldFailExecution())
}

func areInSameShard(host arwen.VMHost, leftAddress []byte, rightAddress []byte) bool {
	blockchain := host.Blockchain()
	leftShard := blockchain.GetShardOfAddress(leftAddress)
	rightShard := blockchain.GetShardOfAddress(rightAddress)
=======
func prepareIndirectContractCallInput(
	host arwen.VMHost,
	sender []byte,
	value *big.Int,
	gasLimit int64,
	addressOffset int32,
	functionOffset int32,
	functionLength int32,
	numArguments int32,
	argumentsLengthOffset int32,
	dataOffset int32,
) (*vmcommon.ContractCallInput, error) {
	runtime := host.Runtime()
	metering := host.Metering()

	destination, err := runtime.MemLoad(addressOffset, arwen.AddressLen)
	if err != nil {
		return nil, err
	}

	if !host.AreInSameShard(runtime.GetSCAddress(), destination) {
		return nil, arwen.ErrSyncExecutionNotInSameShard
	}

	function, data, actualLen, err := getArgumentsFromMemory(
		host,
		functionOffset,
		functionLength,
		numArguments,
		argumentsLengthOffset,
		dataOffset,
	)
	gasToUse := metering.GasSchedule().BaseOperationCost.DataCopyPerByte * uint64(actualLen)
	metering.UseGas(gasToUse)
	if err != nil {
		return nil, err
	}

	contractCallInput := &vmcommon.ContractCallInput{
		VMInput: vmcommon.VMInput{
			CallerAddr:  sender,
			Arguments:   data,
			CallValue:   value,
			GasPrice:    0,
			GasProvided: metering.BoundGasLimit(gasLimit),
		},
		RecipientAddr: destination,
		Function:      function,
	}

	return contractCallInput, nil
}

func getArgumentsFromMemory(
	host arwen.VMHost,
	functionOffset int32,
	functionLength int32,
	numArguments int32,
	argumentsLengthOffset int32,
	dataOffset int32,
) (string, [][]byte, int32, error) {
	runtime := host.Runtime()

	if numArguments < 0 {
		return "", nil, 0, fmt.Errorf("negative numArguments (%d)", numArguments)
	}

	function, err := runtime.MemLoad(functionOffset, functionLength)
	if err != nil {
		return "", nil, 0, err
	}
>>>>>>> fa3813f7

	argumentsLengthData, err := runtime.MemLoad(argumentsLengthOffset, numArguments*4)
	if err != nil {
		return "", nil, 0, err
	}

	argumentLengths := createInt32Array(argumentsLengthData, numArguments)
	data, err := runtime.MemLoadMultiple(dataOffset, argumentLengths)
	if err != nil {
		return "", nil, 0, err
	}

	totalArgumentBytes := int32(0)
	for _, length := range argumentLengths {
		totalArgumentBytes += length
	}

	return string(function), data, totalArgumentBytes, nil
}

func createInt32Array(rawData []byte, numIntegers int32) []int32 {
	integers := make([]int32, numIntegers)
	index := 0
	for cursor := 0; cursor < len(rawData); cursor += 4 {
		rawInt := rawData[cursor : cursor+4]
		actualInt := binary.LittleEndian.Uint32(rawInt)
		integers[index] = int32(actualInt)
		index++
	}
	return integers
}<|MERGE_RESOLUTION|>--- conflicted
+++ resolved
@@ -525,12 +525,7 @@
 	}
 
 	// TODO write test for this, after removing vmContextMap
-<<<<<<< HEAD
 	functionName, _, err := host.CallArgsParser().ParseData(string(data))
-=======
-	argParser := parsers.NewCallArgsParser()
-	functionName, _, _ := argParser.ParseData(string(data))
->>>>>>> fa3813f7
 	if host.IsBuiltinFunctionName(functionName) {
 		return 1
 	}
@@ -557,13 +552,9 @@
 	errorLength int32,
 	gas int64,
 ) {
-<<<<<<< HEAD
 	// TODO Create new API cost for this method
 
-	host := arwen.GetVmContext(context)
-=======
 	host := arwen.GetVMContext(context)
->>>>>>> fa3813f7
 	runtime := host.Runtime()
 	async := host.Async()
 
@@ -628,14 +619,9 @@
 	dataLength int32,
 	gas int32,
 ) int32 {
-<<<<<<< HEAD
-
 	// TODO Create new API cost for this method
 
-	host := arwen.GetVmContext(context)
-=======
 	host := arwen.GetVMContext(context)
->>>>>>> fa3813f7
 	runtime := host.Runtime()
 	async := host.Async()
 
@@ -1363,24 +1349,7 @@
 		return 1
 	}
 
-<<<<<<< HEAD
-	bigIntVal := big.NewInt(0).SetBytes(value)
-	contractCallInput := &vmcommon.ContractCallInput{
-		VMInput: vmcommon.VMInput{
-			CallerAddr:  sender,
-			Arguments:   data,
-			CallValue:   bigIntVal,
-			GasPrice:    0,
-			GasProvided: metering.BoundGasLimit(uint64(gasLimit)),
-		},
-		RecipientAddr: destination,
-		Function:      function,
-	}
-
 	err = host.ExecuteOnSameContext(contractCallInput)
-=======
-	_, err = host.ExecuteOnSameContext(contractCallInput)
->>>>>>> fa3813f7
 	if arwen.WithFault(err, context, runtime.ElrondSyncExecAPIErrorShouldFailExecution()) {
 		return 1
 	}
@@ -1430,24 +1399,7 @@
 		return 1
 	}
 
-<<<<<<< HEAD
-	bigIntVal := big.NewInt(0).SetBytes(value)
-	contractCallInput := &vmcommon.ContractCallInput{
-		VMInput: vmcommon.VMInput{
-			CallerAddr:  sender,
-			Arguments:   data,
-			CallValue:   bigIntVal,
-			GasPrice:    0,
-			GasProvided: metering.BoundGasLimit(uint64(gasLimit)),
-		},
-		RecipientAddr: destination,
-		Function:      function,
-	}
-
 	_, err = host.ExecuteOnDestContext(contractCallInput)
-=======
-	_, _, err = host.ExecuteOnDestContext(contractCallInput)
->>>>>>> fa3813f7
 	if arwen.WithFault(err, context, runtime.ElrondSyncExecAPIErrorShouldFailExecution()) {
 		return 1
 	}
@@ -1497,7 +1449,7 @@
 		return 1
 	}
 
-	_, _, err = host.ExecuteOnDestContext(contractCallInput)
+	_, err = host.ExecuteOnDestContext(contractCallInput)
 	if arwen.WithFault(err, context, runtime.ElrondSyncExecAPIErrorShouldFailExecution()) {
 		return 1
 	}
@@ -1542,25 +1494,7 @@
 		return 1
 	}
 
-<<<<<<< HEAD
-	value := runtime.GetVMInput().CallValue
-	bigIntVal := big.NewInt(0).Set(value)
-	contractCallInput := &vmcommon.ContractCallInput{
-		VMInput: vmcommon.VMInput{
-			CallerAddr:  sender,
-			Arguments:   data,
-			CallValue:   bigIntVal,
-			GasPrice:    0,
-			GasProvided: metering.BoundGasLimit(uint64(gasLimit)),
-		},
-		RecipientAddr: destination,
-		Function:      function,
-	}
-
 	err = host.ExecuteOnSameContext(contractCallInput)
-=======
-	_, err = host.ExecuteOnSameContext(contractCallInput)
->>>>>>> fa3813f7
 	if arwen.WithFault(err, context, runtime.ElrondSyncExecAPIErrorShouldFailExecution()) {
 		return 1
 	}
@@ -1607,26 +1541,7 @@
 	}
 
 	runtime.SetReadOnly(true)
-<<<<<<< HEAD
-
-	value := runtime.GetVMInput().CallValue
-	bigIntVal := big.NewInt(0).Set(value)
-	contractCallInput := &vmcommon.ContractCallInput{
-		VMInput: vmcommon.VMInput{
-			CallerAddr:  sender,
-			Arguments:   data,
-			CallValue:   bigIntVal,
-			GasPrice:    0,
-			GasProvided: metering.BoundGasLimit(uint64(gasLimit)),
-		},
-		RecipientAddr: destination,
-		Function:      function,
-	}
-
 	err = host.ExecuteOnSameContext(contractCallInput)
-=======
-	_, err = host.ExecuteOnSameContext(contractCallInput)
->>>>>>> fa3813f7
 	runtime.SetReadOnly(false)
 	if arwen.WithFault(err, context, runtime.ElrondSyncExecAPIErrorShouldFailExecution()) {
 		return 1
@@ -1774,7 +1689,6 @@
 	_ = arwen.WithFault(err, context, runtime.ElrondAPIErrorShouldFailExecution())
 }
 
-<<<<<<< HEAD
 //export getPrevTxHash
 func getPrevTxHash(context unsafe.Pointer, dataOffset int32) {
 	runtime := arwen.GetRuntimeContext(context)
@@ -1787,11 +1701,6 @@
 	_ = arwen.WithFault(err, context, runtime.ElrondAPIErrorShouldFailExecution())
 }
 
-func areInSameShard(host arwen.VMHost, leftAddress []byte, rightAddress []byte) bool {
-	blockchain := host.Blockchain()
-	leftShard := blockchain.GetShardOfAddress(leftAddress)
-	rightShard := blockchain.GetShardOfAddress(rightAddress)
-=======
 func prepareIndirectContractCallInput(
 	host arwen.VMHost,
 	sender []byte,
@@ -1836,7 +1745,7 @@
 			Arguments:   data,
 			CallValue:   value,
 			GasPrice:    0,
-			GasProvided: metering.BoundGasLimit(gasLimit),
+			GasProvided: metering.BoundGasLimit(uint64(gasLimit)),
 		},
 		RecipientAddr: destination,
 		Function:      function,
@@ -1863,7 +1772,6 @@
 	if err != nil {
 		return "", nil, 0, err
 	}
->>>>>>> fa3813f7
 
 	argumentsLengthData, err := runtime.MemLoad(argumentsLengthOffset, numArguments*4)
 	if err != nil {
