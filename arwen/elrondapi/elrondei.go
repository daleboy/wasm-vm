package elrondapi

// // Declare the function signatures (see [cgo](https://golang.org/cmd/cgo/)).
//
// #include <stdlib.h>
// typedef unsigned char uint8_t;
// typedef int int32_t;
//
// extern void getOwner(void *context, int32_t resultOffset);
// extern void getExternalBalance(void *context, int32_t addressOffset, int32_t resultOffset);
// extern int32_t blockHash(void *context, long long nonce, int32_t resultOffset);
// extern int32_t transferValue(void *context, int32_t dstOffset, int32_t valueOffset, int32_t dataOffset, int32_t length);
// extern int32_t getArgument(void *context, int32_t id, int32_t argOffset);
// extern int32_t getFunction(void *context, int32_t functionOffset);
// extern int32_t getNumArguments(void *context);
// extern int32_t storageStore(void *context, int32_t keyOffset, int32_t dataOffset, int32_t dataLength);
// extern int32_t storageLoad(void *context, int32_t keyOffset, int32_t dataOffset);
// extern void getCaller(void *context, int32_t resultOffset);
// extern int32_t callValue(void *context, int32_t resultOffset);
// extern void writeLog(void *context, int32_t pointer, int32_t length, int32_t topicPtr, int32_t numTopics);
// extern void returnData(void* context, int32_t dataOffset, int32_t length);
// extern void signalError(void* context);
// extern long long getGasLeft(void *context);
//
// extern int32_t executeOnDestContext(void *context, long long gas, int32_t addressOffset, int32_t valueOffset, int32_t functionOffset, int32_t functionLength, int32_t numArguments, int32_t argumentsLengthOffset, int32_t dataOffset);
// extern int32_t executeOnSameContext(void *context, long long gas, int32_t addressOffset, int32_t valueOffset, int32_t functionOffset, int32_t functionLength, int32_t numArguments, int32_t argumentsLengthOffset, int32_t dataOffset);
// extern int32_t delegateExecution(void *context, long long gas, int32_t addressOffset, int32_t functionOffset, int32_t functionLength, int32_t numArguments, int32_t argumentsLengthOffset, int32_t dataOffset);
// extern int32_t executeReadOnly(void *context, long long gas, int32_t addressOffset, int32_t functionOffset, int32_t functionLength, int32_t numArguments, int32_t argumentsLengthOffset, int32_t dataOffset);
// extern int32_t createContract(void *context, int32_t valueOffset, int32_t codeOffset, int32_t length, int32_t resultOffset, int32_t numArguments, int32_t argumentsLengthOffset, int32_t dataOffset);
//
// extern int32_t getNumReturnData(void *context);
// extern int32_t getReturnDataSize(void *context, int32_t resultId);
// extern int32_t getReturnData(void *context, int32_t resultId, int32_t dataOffset);
//
// extern long long getBlockTimestamp(void *context);
// extern long long getBlockNonce(void *context);
// extern long long getBlockRound(void *context);
// extern long long getBlockEpoch(void *context);
// extern void getBlockRandomSeed(void *context, int32_t resultOffset);
// extern void getStateRootHash(void *context, int32_t resultOffset);
//
// extern long long getPrevBlockTimestamp(void *context);
// extern long long getPrevBlockNonce(void *context);
// extern long long getPrevBlockRound(void *context);
// extern long long getPrevBlockEpoch(void *context);
// extern void getPrevBlockRandomSeed(void *context, int32_t resultOffset);
//
// extern long long int64getArgument(void *context, int32_t id);
// extern int32_t int64storageStore(void *context, int32_t keyOffset, long long value);
// extern long long int64storageLoad(void *context, int32_t keyOffset);
// extern void int64finish(void* context, long long value);
import "C"

import (
	"math/big"
	"unsafe"

	"github.com/ElrondNetwork/arwen-wasm-vm/arwen"
<<<<<<< HEAD
	"github.com/ElrondNetwork/arwen-wasm-vm/arwen/debugging"

=======
	vmcommon "github.com/ElrondNetwork/elrond-vm-common"
>>>>>>> 37039ee5
	"github.com/ElrondNetwork/go-ext-wasm/wasmer"
)

func ElrondEImports() (*wasmer.Imports, error) {
	imports := wasmer.NewImports()
	imports = imports.Namespace("env")

	imports, err := imports.Append("getOwner", getOwner, C.getOwner)
	if err != nil {
		return nil, err
	}

	imports, err = imports.Append("getExternalBalance", getExternalBalance, C.getExternalBalance)
	if err != nil {
		return nil, err
	}

	imports, err = imports.Append("getBlockHash", blockHash, C.blockHash)
	if err != nil {
		return nil, err
	}

	imports, err = imports.Append("transferValue", transferValue, C.transferValue)
	if err != nil {
		return nil, err
	}

	imports, err = imports.Append("getArgument", getArgument, C.getArgument)
	if err != nil {
		return nil, err
	}

	imports, err = imports.Append("getFunction", getFunction, C.getFunction)
	if err != nil {
		return nil, err
	}

	imports, err = imports.Append("getNumArguments", getNumArguments, C.getNumArguments)
	if err != nil {
		return nil, err
	}

	imports, err = imports.Append("storageStore", storageStore, C.storageStore)
	if err != nil {
		return nil, err
	}

	imports, err = imports.Append("storageLoad", storageLoad, C.storageLoad)
	if err != nil {
		return nil, err
	}

	imports, err = imports.Append("getCaller", getCaller, C.getCaller)
	if err != nil {
		return nil, err
	}

	imports, err = imports.Append("getCallValue", callValue, C.callValue)
	if err != nil {
		return nil, err
	}

	imports, err = imports.Append("writeLog", writeLog, C.writeLog)
	if err != nil {
		return nil, err
	}

	imports, err = imports.Append("finish", returnData, C.returnData)
	if err != nil {
		return nil, err
	}

	imports, err = imports.Append("signalError", signalError, C.signalError)
	if err != nil {
		return nil, err
	}

	imports, err = imports.Append("getBlockTimestamp", getBlockTimestamp, C.getBlockTimestamp)
	if err != nil {
		return nil, err
	}

	imports, err = imports.Append("getBlockNonce", getBlockNonce, C.getBlockNonce)
	if err != nil {
		return nil, err
	}

	imports, err = imports.Append("getBlockRound", getBlockRound, C.getBlockRound)
	if err != nil {
		return nil, err
	}

	imports, err = imports.Append("getBlockEpoch", getBlockEpoch, C.getBlockEpoch)
	if err != nil {
		return nil, err
	}

	imports, err = imports.Append("getBlockRandomSeed", getBlockRandomSeed, C.getBlockRandomSeed)
	if err != nil {
		return nil, err
	}

	imports, err = imports.Append("getStateRootHash", getStateRootHash, C.getStateRootHash)
	if err != nil {
		return nil, err
	}

	imports, err = imports.Append("getPrevBlockTimestamp", getPrevBlockTimestamp, C.getPrevBlockTimestamp)
	if err != nil {
		return nil, err
	}

	imports, err = imports.Append("getPrevBlockNonce", getPrevBlockNonce, C.getPrevBlockNonce)
	if err != nil {
		return nil, err
	}

	imports, err = imports.Append("getPrevBlockRound", getPrevBlockRound, C.getPrevBlockRound)
	if err != nil {
		return nil, err
	}

	imports, err = imports.Append("getPrevBlockEpoch", getPrevBlockEpoch, C.getPrevBlockEpoch)
	if err != nil {
		return nil, err
	}

	imports, err = imports.Append("getPrevBlockRandomSeed", getPrevBlockRandomSeed, C.getPrevBlockRandomSeed)
	if err != nil {
		return nil, err
	}

	imports, err = imports.Append("getGasLeft", getGasLeft, C.getGasLeft)
	if err != nil {
		return nil, err
	}

	imports, err = imports.Append("executeOnDestContext", executeOnDestContext, C.executeOnDestContext)
	if err != nil {
		return nil, err
	}

	imports, err = imports.Append("executeOnSameContext", executeOnSameContext, C.executeOnSameContext)
	if err != nil {
		return nil, err
	}

	imports, err = imports.Append("delegateExecution", delegateExecution, C.delegateExecution)
	if err != nil {
		return nil, err
	}

	imports, err = imports.Append("createContract", createContract, C.createContract)
	if err != nil {
		return nil, err
	}

	imports, err = imports.Append("executeReadOnly", executeReadOnly, C.executeReadOnly)
	if err != nil {
		return nil, err
	}

	imports, err = imports.Append("getNumReturnData", getNumReturnData, C.getNumReturnData)
	if err != nil {
		return nil, err
	}

	imports, err = imports.Append("getReturnDataSize", getReturnDataSize, C.getReturnDataSize)
	if err != nil {
		return nil, err
	}

	imports, err = imports.Append("getReturnData", getReturnData, C.getReturnData)
	if err != nil {
		return nil, err
	}

	imports, err = imports.Append("int64getArgument", int64getArgument, C.int64getArgument)
	if err != nil {
		return nil, err
	}

	imports, err = imports.Append("int64storageStore", int64storageStore, C.int64storageStore)
	if err != nil {
		return nil, err
	}

	imports, err = imports.Append("int64storageLoad", int64storageLoad, C.int64storageLoad)
	if err != nil {
		return nil, err
	}

	imports, err = imports.Append("int64finish", int64finish, C.int64finish)
	if err != nil {
		return nil, err
	}

	return imports, nil
}


//export getGasLeft
func getGasLeft(context unsafe.Pointer) int64 {
	debugging.TraceCall("getGasLeft")

	instCtx := wasmer.IntoInstanceContext(context)
	hostContext := arwen.GetErdContext(instCtx.Data())

	gasToUse := hostContext.GasSchedule().ElrondAPICost.GetGasLeft
	hostContext.UseGas(gasToUse)

	debugging.TraceReturnUint64(hostContext.GasLeft())
	return int64(hostContext.GasLeft())
}

//export getOwner
func getOwner(context unsafe.Pointer, resultOffset int32) {
	debugging.TraceCall("getOwner")

	instCtx := wasmer.IntoInstanceContext(context)
	hostContext := arwen.GetErdContext(instCtx.Data())

	owner := hostContext.GetSCAddress()
	debugging.TraceVarBytes("owner", owner)
	_ = arwen.StoreBytes(instCtx.Memory(), resultOffset, owner)
	
	gasToUse := hostContext.GasSchedule().ElrondAPICost.GetOwner
	hostContext.UseGas(gasToUse)
}

//export signalError
func signalError(context unsafe.Pointer) {
	debugging.TraceCall("signalError")

	instCtx := wasmer.IntoInstanceContext(context)
	hostContext := arwen.GetErdContext(instCtx.Data())

	hostContext.SignalUserError()

	gasToUse := hostContext.GasSchedule().ElrondAPICost.SignalError
	hostContext.UseGas(gasToUse)
}

//export getExternalBalance
func getExternalBalance(context unsafe.Pointer, addressOffset int32, resultOffset int32) {
	debugging.TraceCall("getExternalBalance")

	instCtx := wasmer.IntoInstanceContext(context)
	hostContext := arwen.GetErdContext(instCtx.Data())

	address := arwen.LoadBytes(instCtx.Memory(), addressOffset, arwen.AddressLen)
	balance := hostContext.GetBalance(address)
	debugging.TraceVarBytes("address", address)
	debugging.TraceVarBigIntBytes("balance", balance)

	_ = arwen.StoreBytes(instCtx.Memory(), resultOffset, balance)

	gasToUse := hostContext.GasSchedule().ElrondAPICost.GetExternalBalance
	hostContext.UseGas(gasToUse)
}

//export blockHash
func blockHash(context unsafe.Pointer, nonce int64, resultOffset int32) int32 {
	debugging.TraceCall("blockHash")

	instCtx := wasmer.IntoInstanceContext(context)
	hostContext := arwen.GetErdContext(instCtx.Data())

	gasToUse := hostContext.GasSchedule().ElrondAPICost.GetBlockHash
	hostContext.UseGas(gasToUse)

	//TODO: change blockchain hook to treat actual nonce - not the offset.
	hash := hostContext.BlockHash(nonce)
	err := arwen.StoreBytes(instCtx.Memory(), resultOffset, hash)
	debugging.TraceErr("StoreBytes", err)
	if err != nil {
		return 1
	}

	debugging.TraceVarBytes("hash", hash)

	return 0
}

//export transferValue
<<<<<<< HEAD
func transferValue(context unsafe.Pointer, gasLimit int64, sndOffset int32, destOffset int32, valueOffset int32, dataOffset int32, length int32) int32 {
	debugging.TraceCall("transferValue")

=======
func transferValue(context unsafe.Pointer, destOffset int32, valueOffset int32, dataOffset int32, length int32) int32 {
>>>>>>> 37039ee5
	instCtx := wasmer.IntoInstanceContext(context)
	hostContext := arwen.GetErdContext(instCtx.Data())

	send := hostContext.GetSCAddress()
	dest := arwen.LoadBytes(instCtx.Memory(), destOffset, arwen.AddressLen)
	value := arwen.LoadBytes(instCtx.Memory(), valueOffset, arwen.BalanceLen)
	data := arwen.LoadBytes(instCtx.Memory(), dataOffset, length)

	gasToUse := hostContext.GasSchedule().ElrondAPICost.TransferValue
	gasToUse += hostContext.GasSchedule().BaseOperationCost.StorePerByte * uint64(length)
	hostContext.UseGas(gasToUse)
	debugging.TraceVarUint64("gasToUse", gasToUse)

<<<<<<< HEAD
	_, err := hostContext.Transfer(dest, send, big.NewInt(0).SetBytes(value), data, gasLimit)
	debugging.TraceErr("Transfer", err)
	if err != nil {	
		return 1
	}
=======
	hostContext.Transfer(dest, send, big.NewInt(0).SetBytes(value), data)
>>>>>>> 37039ee5

	return 0
}

//export getArgument
func getArgument(context unsafe.Pointer, id int32, argOffset int32) int32 {
	debugging.TraceCall("getArgument")

	instCtx := wasmer.IntoInstanceContext(context)
	hostContext := arwen.GetErdContext(instCtx.Data())

	gasToUse := hostContext.GasSchedule().ElrondAPICost.GetArgument
	hostContext.UseGas(gasToUse)

	args := hostContext.Arguments()
	if int32(len(args)) <= id {
		debugging.TraceErrMessage("invalid argument id")
		return -1
	}

<<<<<<< HEAD
	debugging.TraceVarBytes("argAsBytes", args[id].Bytes())
	debugging.TraceVarBigIntBytes("argAsBigInt", args[id].Bytes())
	err := arwen.StoreBytes(instCtx.Memory(), argOffset, args[id].Bytes())
	debugging.TraceErr("StoreBytes", err)
=======
	// this endpoint interprets arguments as unsigned positive ints, so it removes leading zeros
	// this solution is temporary
	// TODO: replace with left-aligned fixed width arguments for addresses
	arg := args[id]
	for len(arg) > 0 && arg[0] == 0 {
		arg = arg[1:]
	}

	err := arwen.StoreBytes(instCtx.Memory(), argOffset, arg)
>>>>>>> 37039ee5
	if err != nil {
		return -1
	}

<<<<<<< HEAD
	debugging.TraceReturnInt32(int32(len(args[id].Bytes())))
	return int32(len(args[id].Bytes()))
=======
	return int32(len(args[id]))
>>>>>>> 37039ee5
}

//export getFunction
func getFunction(context unsafe.Pointer, functionOffset int32) int32 {
	debugging.TraceCall("getFunction")

	instCtx := wasmer.IntoInstanceContext(context)
	hostContext := arwen.GetErdContext(instCtx.Data())

	gasToUse := hostContext.GasSchedule().ElrondAPICost.GetFunction
	hostContext.UseGas(gasToUse)

	function := hostContext.Function()
	debugging.TraceVarString("function", function)
	err := arwen.StoreBytes(instCtx.Memory(), functionOffset, []byte(function))
	debugging.TraceErr("StoreBytes", err)
	if err != nil {
		return -1
	}

	result := int32(len(function))
	debugging.TraceReturnInt32(result)
	return result
}

//export getNumArguments
func getNumArguments(context unsafe.Pointer) int32 {
	debugging.TraceCall("getNumArguments")

	instCtx := wasmer.IntoInstanceContext(context)
	hostContext := arwen.GetErdContext(instCtx.Data())

	gasToUse := hostContext.GasSchedule().ElrondAPICost.GetNumArguments
	hostContext.UseGas(gasToUse)

	result := int32(len(hostContext.Arguments()))
	debugging.TraceReturnInt32(result)
	return result
}

//export storageStore
func storageStore(context unsafe.Pointer, keyOffset int32, dataOffset int32, dataLength int32) int32 {
	debugging.TraceCall("storageStore")

	instCtx := wasmer.IntoInstanceContext(context)
	hostContext := arwen.GetErdContext(instCtx.Data())

	key := arwen.LoadBytes(instCtx.Memory(), keyOffset, arwen.HashLen)
	data := arwen.LoadBytes(instCtx.Memory(), dataOffset, dataLength)
	debugging.TraceVarBytes("key", key)
	debugging.TraceVarBytes("data", data)

	gasToUse := hostContext.GasSchedule().ElrondAPICost.StorageStore
	gasToUse += hostContext.GasSchedule().BaseOperationCost.StorePerByte * uint64(dataLength)
	hostContext.UseGas(gasToUse)
	debugging.TraceVarUint64("gasToUse", gasToUse)

	result := hostContext.SetStorage(hostContext.GetSCAddress(), key, data)
	debugging.TraceReturnInt32(result)
	return result
}

//export storageLoad
func storageLoad(context unsafe.Pointer, keyOffset int32, dataOffset int32) int32 {
	debugging.TraceCall("storageLoad")

	instCtx := wasmer.IntoInstanceContext(context)
	hostContext := arwen.GetErdContext(instCtx.Data())

	key := arwen.LoadBytes(instCtx.Memory(), keyOffset, arwen.HashLen)
	data := hostContext.GetStorage(hostContext.GetSCAddress(), key)
	debugging.TraceVarBytes("key", key)
	debugging.TraceVarBytes("data", data)

	gasToUse := hostContext.GasSchedule().ElrondAPICost.StorageLoad
	gasToUse += hostContext.GasSchedule().BaseOperationCost.DataCopyPerByte * uint64(len(data))
	hostContext.UseGas(gasToUse)
	debugging.TraceVarUint64("gasToUse", gasToUse)

	err := arwen.StoreBytes(instCtx.Memory(), dataOffset, data)
	debugging.TraceErr("StoreBytes", err)
	if err != nil {
		return -1
	}

	result := int32(len(data))
	debugging.TraceReturnInt32(result)
	return result
}

//export getCaller
func getCaller(context unsafe.Pointer, resultOffset int32) {
	debugging.TraceCall("getCaller")

	instCtx := wasmer.IntoInstanceContext(context)
	hostContext := arwen.GetErdContext(instCtx.Data())

	caller := hostContext.GetVMInput().CallerAddr
	debugging.TraceVarBytes("caller", caller)

	_ = arwen.StoreBytes(instCtx.Memory(), resultOffset, caller)

	gasToUse := hostContext.GasSchedule().ElrondAPICost.GetCaller
	hostContext.UseGas(gasToUse)
}

//export callValue
func callValue(context unsafe.Pointer, resultOffset int32) int32 {
	debugging.TraceCall("callValue")

	instCtx := wasmer.IntoInstanceContext(context)
	hostContext := arwen.GetErdContext(instCtx.Data())

	value := hostContext.GetVMInput().CallValue.Bytes()
	length := len(value)
	invBytes := make([]byte, length)
	for i := 0; i < length; i++ {
		invBytes[length-i-1] = value[i]
	}

	debugging.TraceVarBigIntBytes("value", value)

	gasToUse := hostContext.GasSchedule().ElrondAPICost.GetCallValue
	hostContext.UseGas(gasToUse)

	err := arwen.StoreBytes(instCtx.Memory(), resultOffset, invBytes)
	debugging.TraceErr("StoreBytes", err)
	if err != nil {
		return -1
	}

	result := int32(length)
	debugging.TraceReturnInt32(result)
	return result
}

//export writeLog
func writeLog(context unsafe.Pointer, pointer int32, length int32, topicPtr int32, numTopics int32) {
	debugging.TraceCall("writeLog")

	instCtx := wasmer.IntoInstanceContext(context)
	hostContext := arwen.GetErdContext(instCtx.Data())

	log := arwen.LoadBytes(instCtx.Memory(), pointer, length)

	topics := make([][]byte, numTopics)
	for i := int32(0); i < numTopics; i++ {
		topics[i] = arwen.LoadBytes(instCtx.Memory(), topicPtr+i*arwen.HashLen, arwen.HashLen)
		debugging.TraceVarBytes("topic[]", topics[i])
	}

	hostContext.WriteLog(hostContext.GetSCAddress(), topics, log)

	gasToUse := hostContext.GasSchedule().ElrondAPICost.Log
	gasToUse += hostContext.GasSchedule().BaseOperationCost.StorePerByte * uint64(numTopics*arwen.HashLen+length)
	hostContext.UseGas(gasToUse)
	debugging.TraceVarUint64("gasToUse", gasToUse)
}

//export getBlockTimestamp
func getBlockTimestamp(context unsafe.Pointer) int64 {
	debugging.TraceCall("getBlockTimestamp")

	instCtx := wasmer.IntoInstanceContext(context)
	hostContext := arwen.GetErdContext(instCtx.Data())

	gasToUse := hostContext.GasSchedule().ElrondAPICost.GetBlockTimeStamp
	hostContext.UseGas(gasToUse)

	result := int64(hostContext.BlockChainHook().CurrentTimeStamp())
	debugging.TraceReturnInt64(result)
	return result
}

//export getBlockNonce
func getBlockNonce(context unsafe.Pointer) int64 {
	debugging.TraceCall("getBlockNonce")

	instCtx := wasmer.IntoInstanceContext(context)
	hostContext := arwen.GetErdContext(instCtx.Data())

	gasToUse := hostContext.GasSchedule().ElrondAPICost.GetBlockNonce
	hostContext.UseGas(gasToUse)

	result := int64(hostContext.BlockChainHook().CurrentNonce())
	debugging.TraceReturnInt64(result)
	return result
}

//export getBlockRound
func getBlockRound(context unsafe.Pointer) int64 {
	debugging.TraceCall("getBlockRound")

	instCtx := wasmer.IntoInstanceContext(context)
	hostContext := arwen.GetErdContext(instCtx.Data())

	gasToUse := hostContext.GasSchedule().ElrondAPICost.GetBlockRound
	hostContext.UseGas(gasToUse)

	result := int64(hostContext.BlockChainHook().CurrentRound())
	debugging.TraceReturnInt64(result)
	return result
}

//export getBlockEpoch
func getBlockEpoch(context unsafe.Pointer) int64 {
	debugging.TraceCall("getBlockEpoch")

	instCtx := wasmer.IntoInstanceContext(context)
	hostContext := arwen.GetErdContext(instCtx.Data())

	gasToUse := hostContext.GasSchedule().ElrondAPICost.GetBlockEpoch
	hostContext.UseGas(gasToUse)

	result := int64(hostContext.BlockChainHook().CurrentEpoch())
	debugging.TraceReturnInt64(result)
	return result
}

//export getBlockRandomSeed
func getBlockRandomSeed(context unsafe.Pointer, pointer int32) {
	debugging.TraceCall("getBlockRandomSeed")

	instCtx := wasmer.IntoInstanceContext(context)
	hostContext := arwen.GetErdContext(instCtx.Data())

	gasToUse := hostContext.GasSchedule().ElrondAPICost.GetBlockRandomSeed
	hostContext.UseGas(gasToUse)

	randomSeed := hostContext.BlockChainHook().CurrentRandomSeed()
	debugging.TraceVarBytes("randomSeed", randomSeed)
	_ = arwen.StoreBytes(instCtx.Memory(), pointer, randomSeed)
}

//export getStateRootHash
func getStateRootHash(context unsafe.Pointer, pointer int32) {
	debugging.TraceCall("getStateRootHash")

	instCtx := wasmer.IntoInstanceContext(context)
	hostContext := arwen.GetErdContext(instCtx.Data())

	gasToUse := hostContext.GasSchedule().ElrondAPICost.GetStateRootHash
	hostContext.UseGas(gasToUse)

	stateRootHash := hostContext.BlockChainHook().GetStateRootHash()
	debugging.TraceVarBytes("randomSeed", stateRootHash)
	_ = arwen.StoreBytes(instCtx.Memory(), pointer, stateRootHash)
}

//export getPrevBlockTimestamp
func getPrevBlockTimestamp(context unsafe.Pointer) int64 {
	debugging.TraceCall("getPrevBlockTimestamp")

	instCtx := wasmer.IntoInstanceContext(context)
	hostContext := arwen.GetErdContext(instCtx.Data())

	gasToUse := hostContext.GasSchedule().ElrondAPICost.GetBlockTimeStamp
	hostContext.UseGas(gasToUse)

	result := int64(hostContext.BlockChainHook().LastTimeStamp())
	debugging.TraceReturnInt64(result)
	return result
}

//export getPrevBlockNonce
func getPrevBlockNonce(context unsafe.Pointer) int64 {
	debugging.TraceCall("getPrevBlockNonce")

	instCtx := wasmer.IntoInstanceContext(context)
	hostContext := arwen.GetErdContext(instCtx.Data())

	gasToUse := hostContext.GasSchedule().ElrondAPICost.GetBlockNonce
	hostContext.UseGas(gasToUse)

	result := int64(hostContext.BlockChainHook().LastNonce())
	debugging.TraceReturnInt64(result)
	return result
}

//export getPrevBlockRound
func getPrevBlockRound(context unsafe.Pointer) int64 {
	debugging.TraceCall("getPrevBlockRound")

	instCtx := wasmer.IntoInstanceContext(context)
	hostContext := arwen.GetErdContext(instCtx.Data())

	gasToUse := hostContext.GasSchedule().ElrondAPICost.GetBlockRound
	hostContext.UseGas(gasToUse)

	result := int64(hostContext.BlockChainHook().LastRound())
	debugging.TraceReturnInt64(result)
	return result
}

//export getPrevBlockEpoch
func getPrevBlockEpoch(context unsafe.Pointer) int64 {
	debugging.TraceCall("getPrevBlockEpoch")

	instCtx := wasmer.IntoInstanceContext(context)
	hostContext := arwen.GetErdContext(instCtx.Data())

	gasToUse := hostContext.GasSchedule().ElrondAPICost.GetBlockEpoch
	hostContext.UseGas(gasToUse)

	result := int64(hostContext.BlockChainHook().LastEpoch())
	debugging.TraceReturnInt64(result)
	return result
}

//export getPrevBlockRandomSeed
func getPrevBlockRandomSeed(context unsafe.Pointer, pointer int32) {
	debugging.TraceCall("getPrevBlockRandomSeed")

	instCtx := wasmer.IntoInstanceContext(context)
	hostContext := arwen.GetErdContext(instCtx.Data())

	gasToUse := hostContext.GasSchedule().ElrondAPICost.GetBlockRandomSeed
	hostContext.UseGas(gasToUse)

	randomSeed := hostContext.BlockChainHook().LastRandomSeed()
	debugging.TraceVarBytes("randomSeed", randomSeed)
	_ = arwen.StoreBytes(instCtx.Memory(), pointer, randomSeed)
}

//export returnData
func returnData(context unsafe.Pointer, pointer int32, length int32) {
	debugging.TraceCall("returnData")

	instCtx := wasmer.IntoInstanceContext(context)
	hostContext := arwen.GetErdContext(instCtx.Data())

	data := arwen.LoadBytes(instCtx.Memory(), pointer, length)
	hostContext.Finish(data)
	debugging.TraceVarBytes("data", data)

	gasToUse := hostContext.GasSchedule().ElrondAPICost.Finish
	gasToUse += hostContext.GasSchedule().BaseOperationCost.StorePerByte * uint64(length)
	hostContext.UseGas(gasToUse)
}

//export int64getArgument
func int64getArgument(context unsafe.Pointer, id int32) int64 {
	debugging.TraceCall("int64getArgument")

	instCtx := wasmer.IntoInstanceContext(context)
	hostContext := arwen.GetErdContext(instCtx.Data())

	gasToUse := hostContext.GasSchedule().ElrondAPICost.Int64GetArgument
	hostContext.UseGas(gasToUse)

	args := hostContext.Arguments()
	if int32(len(args)) <= id {
		return -1
	}

<<<<<<< HEAD
	result := args[id].Int64()
	debugging.TraceReturnInt64(result)
	return result
=======
	argBigInt := big.NewInt(0).SetBytes(args[id])
	return argBigInt.Int64()
>>>>>>> 37039ee5
}

//export int64storageStore
func int64storageStore(context unsafe.Pointer, keyOffset int32, value int64) int32 {
	debugging.TraceCall("int64storageStore")

	instCtx := wasmer.IntoInstanceContext(context)
	hostContext := arwen.GetErdContext(instCtx.Data())

	key := arwen.LoadBytes(instCtx.Memory(), keyOffset, arwen.HashLen)
	data := big.NewInt(value)
	debugging.TraceVarBigInt("data", data)

	gasToUse := hostContext.GasSchedule().ElrondAPICost.Int64StorageStore
	hostContext.UseGas(gasToUse)

	result := hostContext.SetStorage(hostContext.GetSCAddress(), key, data.Bytes())
	debugging.TraceReturnInt32(result)
	return result
}

//export int64storageLoad
func int64storageLoad(context unsafe.Pointer, keyOffset int32) int64 {
	debugging.TraceCall("int64storageLoad")

	instCtx := wasmer.IntoInstanceContext(context)
	hostContext := arwen.GetErdContext(instCtx.Data())

	key := arwen.LoadBytes(instCtx.Memory(), keyOffset, arwen.HashLen)
	data := hostContext.GetStorage(hostContext.GetSCAddress(), key)

	bigInt := big.NewInt(0).SetBytes(data)

	gasToUse := hostContext.GasSchedule().ElrondAPICost.Int64StorageLoad
	hostContext.UseGas(gasToUse)

	result := bigInt.Int64()
	debugging.TraceReturnInt64(result)
	return result
}

//export int64finish
func int64finish(context unsafe.Pointer, value int64) {
	debugging.TraceCall("int64finish")

	instCtx := wasmer.IntoInstanceContext(context)
	hostContext := arwen.GetErdContext(instCtx.Data())

	hostContext.Finish(big.NewInt(0).SetInt64(value).Bytes())

	gasToUse := hostContext.GasSchedule().ElrondAPICost.Int64Finish
	hostContext.UseGas(gasToUse)
}

//export executeOnSameContext
func executeOnSameContext(
	context unsafe.Pointer,
	gasLimit int64,
	addressOffset int32,
	valueOffset int32,
	functionOffset int32,
	functionLength int32,
	numArguments int32,
	argumentsLengthOffset int32,
	dataOffset int32,
) int32 {
	instCtx := wasmer.IntoInstanceContext(context)
	ethContext := arwen.GetEthContext(instCtx.Data())

	send := ethContext.GetSCAddress()
	dest := arwen.LoadBytes(instCtx.Memory(), addressOffset, arwen.AddressLen)
	value := arwen.LoadBytes(instCtx.Memory(), valueOffset, arwen.BalanceLen)
	function, data, actualLen := getArgumentsFromMemory(context, functionOffset, functionLength, numArguments, argumentsLengthOffset, dataOffset)

	gasToUse := ethContext.GasSchedule().ElrondAPICost.ExecuteOnSameContext
	gasToUse += ethContext.GasSchedule().BaseOperationCost.StorePerByte * uint64(actualLen)
	ethContext.UseGas(gasToUse)

	if ethContext.GasLeft() < uint64(gasLimit) {
		return 1
	}

	bigIntVal := big.NewInt(0).SetBytes(value)
	ethContext.Transfer(dest, send, bigIntVal, nil)

	contractCallInput := &vmcommon.ContractCallInput{
		VMInput: vmcommon.VMInput{
			CallerAddr:  send,
			Arguments:   data,
			CallValue:   bigIntVal,
			GasPrice:    0,
			GasProvided: uint64(gasLimit),
		},
		RecipientAddr: dest,
		Function:      function,
	}
	err := ethContext.ExecuteOnDestContext(contractCallInput)
	if err != nil {
		return 1
	}

	return 0
}

//export executeOnDestContext
func executeOnDestContext(
	context unsafe.Pointer,
	gasLimit int64,
	addressOffset int32,
	valueOffset int32,
	functionOffset int32,
	functionLength int32,
	numArguments int32,
	argumentsLengthOffset int32,
	dataOffset int32,
) int32 {
	instCtx := wasmer.IntoInstanceContext(context)
	ethContext := arwen.GetEthContext(instCtx.Data())

	send := ethContext.GetSCAddress()
	dest := arwen.LoadBytes(instCtx.Memory(), addressOffset, arwen.AddressLen)
	value := arwen.LoadBytes(instCtx.Memory(), valueOffset, arwen.BalanceLen)
	function, data, actualLen := getArgumentsFromMemory(context, functionOffset, functionLength, numArguments, argumentsLengthOffset, dataOffset)

	gasToUse := ethContext.GasSchedule().ElrondAPICost.ExecuteOnDestContext
	gasToUse += ethContext.GasSchedule().BaseOperationCost.StorePerByte * uint64(actualLen)
	ethContext.UseGas(gasToUse)

	if ethContext.GasLeft() < uint64(gasLimit) {
		return 1
	}

	ethContext.Transfer(dest, send, big.NewInt(0).SetBytes(value), nil)
	contractCallInput := &vmcommon.ContractCallInput{
		VMInput: vmcommon.VMInput{
			CallerAddr:  send,
			Arguments:   data,
			CallValue:   big.NewInt(0).SetBytes(value),
			GasPrice:    0,
			GasProvided: uint64(gasLimit),
		},
		RecipientAddr: dest,
		Function:      function,
	}
	err := ethContext.ExecuteOnSameContext(contractCallInput)
	if err != nil {
		return 1
	}

	return 0
}

func getArgumentsFromMemory(
	context unsafe.Pointer,
	functionOffset int32,
	functionLength int32,
	numArguments int32,
	argumentsLengthOffset int32,
	dataOffset int32,
) (string, [][]byte, int32) {
	instCtx := wasmer.IntoInstanceContext(context)
	argumentsLengthData := arwen.LoadBytes(instCtx.Memory(), argumentsLengthOffset, numArguments*4)

	currOffset := dataOffset
	data := make([][]byte, numArguments)
	for i := int32(0); i < numArguments; i++ {
		currArgLenData := argumentsLengthData[i*4 : i*4+4]
		actualLen := dataToInt32(currArgLenData)

		data[i] = arwen.LoadBytes(instCtx.Memory(), currOffset, actualLen)
		currOffset += actualLen
	}

	function := arwen.LoadBytes(instCtx.Memory(), functionOffset, functionLength)

	return string(function), data, currOffset - dataOffset
}

//export delegateExecution
func delegateExecution(
	context unsafe.Pointer,
	gasLimit int64,
	addressOffset int32,
	functionOffset int32,
	functionLength int32,
	numArguments int32,
	argumentsLengthOffset int32,
	dataOffset int32,
) int32 {
	instCtx := wasmer.IntoInstanceContext(context)
	erdContext := arwen.GetErdContext(instCtx.Data())

	address := arwen.LoadBytes(instCtx.Memory(), addressOffset, arwen.HashLen)
	function, data, actualLen := getArgumentsFromMemory(context, functionOffset, functionLength, numArguments, argumentsLengthOffset, dataOffset)

	value := erdContext.GetVMInput().CallValue
	sender := erdContext.GetVMInput().CallerAddr

	gasToUse := erdContext.GasSchedule().ElrondAPICost.DelegateExecution
	gasToUse += erdContext.GasSchedule().BaseOperationCost.StorePerByte * uint64(actualLen)
	erdContext.UseGas(gasToUse)

	if erdContext.GasLeft() < uint64(gasLimit) {
		return 1
	}

	erdContext.Transfer(address, sender, value, nil)
	contractCallInput := &vmcommon.ContractCallInput{
		VMInput: vmcommon.VMInput{
			CallerAddr:  sender,
			Arguments:   data,
			CallValue:   value,
			GasPrice:    0,
			GasProvided: uint64(gasLimit),
		},
		RecipientAddr: address,
		Function:      function,
	}
	err := erdContext.ExecuteOnSameContext(contractCallInput)
	if err != nil {
		return 1
	}

	return 0
}

func dataToInt32(data []byte) int32 {
	actualLen := int32(0)
	for i := len(data) - 1; i >= 0; i-- {
		actualLen = (actualLen << 8) + int32(data[i])
	}

	return actualLen
}

//export executeReadOnly
func executeReadOnly(
	context unsafe.Pointer,
	gasLimit int64,
	addressOffset int32,
	functionOffset int32,
	functionLength int32,
	numArguments int32,
	argumentsLengthOffset int32,
	dataOffset int32,
) int32 {
	instCtx := wasmer.IntoInstanceContext(context)
	erdContext := arwen.GetErdContext(instCtx.Data())

	address := arwen.LoadBytes(instCtx.Memory(), addressOffset, arwen.HashLen)
	function, data, actualLen := getArgumentsFromMemory(context, functionOffset, functionLength, numArguments, argumentsLengthOffset, dataOffset)

	value := erdContext.GetVMInput().CallValue
	sender := erdContext.GetVMInput().CallerAddr

	gasToUse := erdContext.GasSchedule().ElrondAPICost.ExecuteReadOnly
	gasToUse += erdContext.GasSchedule().BaseOperationCost.StorePerByte * uint64(actualLen)
	erdContext.UseGas(gasToUse)

	if erdContext.GasLeft() < uint64(gasLimit) {
		return 1
	}

	erdContext.Transfer(address, sender, value, nil)

	erdContext.SetReadOnly(true)
	contractCallInput := &vmcommon.ContractCallInput{
		VMInput: vmcommon.VMInput{
			CallerAddr:  sender,
			Arguments:   data,
			CallValue:   value,
			GasPrice:    0,
			GasProvided: uint64(gasLimit),
		},
		RecipientAddr: address,
		Function:      function,
	}
	err := erdContext.ExecuteOnSameContext(contractCallInput)
	erdContext.SetReadOnly(false)
	if err != nil {
		return 1
	}

	return 0
}

//export createContract
func createContract(
	context unsafe.Pointer,
	valueOffset int32,
	codeOffset int32,
	length int32,
	resultOffset int32,
	numArguments int32,
	argumentsLengthOffset int32,
	dataOffset int32,
) int32 {
	instCtx := wasmer.IntoInstanceContext(context)
	erdContext := arwen.GetErdContext(instCtx.Data())

	sender := erdContext.GetSCAddress()
	value := arwen.LoadBytes(instCtx.Memory(), valueOffset, arwen.BalanceLen)
	code := arwen.LoadBytes(instCtx.Memory(), codeOffset, length)

	_, data, actualLen := getArgumentsFromMemory(context, 0, 0, numArguments, argumentsLengthOffset, dataOffset)

	gasToUse := erdContext.GasSchedule().ElrondAPICost.CreateContract
	gasToUse += erdContext.GasSchedule().BaseOperationCost.StorePerByte * (uint64(len(code)) + uint64(actualLen))
	erdContext.UseGas(gasToUse)
	gasLimit := erdContext.GasLeft()

	contractCreate := &vmcommon.ContractCreateInput{
		VMInput: vmcommon.VMInput{
			CallerAddr:  sender,
			Arguments:   data,
			CallValue:   big.NewInt(0).SetBytes(value),
			GasPrice:    0,
			GasProvided: gasLimit,
		},
		ContractCode: code,
	}
	newAddress, err := erdContext.CreateNewContract(contractCreate)
	if err != nil {
		return 1
	}

	_ = arwen.StoreBytes(instCtx.Memory(), resultOffset, newAddress)

	return 0
}

//export getNumReturnData
func getNumReturnData(context unsafe.Pointer) int32 {
	instCtx := wasmer.IntoInstanceContext(context)
	ethContext := arwen.GetEthContext(instCtx.Data())

	gasToUse := ethContext.GasSchedule().ElrondAPICost.GetNumReturnData
	ethContext.UseGas(gasToUse)

	returnData := ethContext.ReturnData()
	return int32(len(returnData))
}

//export getReturnDataSize
func getReturnDataSize(context unsafe.Pointer, resultId int32) int32 {
	instCtx := wasmer.IntoInstanceContext(context)
	erdContext := arwen.GetErdContext(instCtx.Data())

	gasToUse := erdContext.GasSchedule().ElrondAPICost.GetReturnDataSize
	erdContext.UseGas(gasToUse)

	returnData := erdContext.ReturnData()
	if int32(len(returnData)) >= resultId {
		return 0
	}

	return int32(len(returnData[resultId]))
}

//export getReturnData
func getReturnData(context unsafe.Pointer, resultId int32, dataOffset int32) int32 {
	instCtx := wasmer.IntoInstanceContext(context)
	erdContext := arwen.GetErdContext(instCtx.Data())

	gasToUse := erdContext.GasSchedule().ElrondAPICost.GetReturnData
	erdContext.UseGas(gasToUse)

	returnData := erdContext.ReturnData()
	if int32(len(returnData)) >= resultId {
		return 0
	}

	_ = arwen.StoreBytes(instCtx.Memory(), dataOffset, returnData[resultId])
	return int32(len(returnData[resultId]))
}<|MERGE_RESOLUTION|>--- conflicted
+++ resolved
@@ -56,12 +56,8 @@
 	"unsafe"
 
 	"github.com/ElrondNetwork/arwen-wasm-vm/arwen"
-<<<<<<< HEAD
 	"github.com/ElrondNetwork/arwen-wasm-vm/arwen/debugging"
-
-=======
 	vmcommon "github.com/ElrondNetwork/elrond-vm-common"
->>>>>>> 37039ee5
 	"github.com/ElrondNetwork/go-ext-wasm/wasmer"
 )
 
@@ -347,13 +343,9 @@
 }
 
 //export transferValue
-<<<<<<< HEAD
-func transferValue(context unsafe.Pointer, gasLimit int64, sndOffset int32, destOffset int32, valueOffset int32, dataOffset int32, length int32) int32 {
+func transferValue(context unsafe.Pointer, destOffset int32, valueOffset int32, dataOffset int32, length int32) int32 {
 	debugging.TraceCall("transferValue")
 
-=======
-func transferValue(context unsafe.Pointer, destOffset int32, valueOffset int32, dataOffset int32, length int32) int32 {
->>>>>>> 37039ee5
 	instCtx := wasmer.IntoInstanceContext(context)
 	hostContext := arwen.GetErdContext(instCtx.Data())
 
@@ -367,15 +359,7 @@
 	hostContext.UseGas(gasToUse)
 	debugging.TraceVarUint64("gasToUse", gasToUse)
 
-<<<<<<< HEAD
-	_, err := hostContext.Transfer(dest, send, big.NewInt(0).SetBytes(value), data, gasLimit)
-	debugging.TraceErr("Transfer", err)
-	if err != nil {	
-		return 1
-	}
-=======
 	hostContext.Transfer(dest, send, big.NewInt(0).SetBytes(value), data)
->>>>>>> 37039ee5
 
 	return 0
 }
@@ -396,12 +380,6 @@
 		return -1
 	}
 
-<<<<<<< HEAD
-	debugging.TraceVarBytes("argAsBytes", args[id].Bytes())
-	debugging.TraceVarBigIntBytes("argAsBigInt", args[id].Bytes())
-	err := arwen.StoreBytes(instCtx.Memory(), argOffset, args[id].Bytes())
-	debugging.TraceErr("StoreBytes", err)
-=======
 	// this endpoint interprets arguments as unsigned positive ints, so it removes leading zeros
 	// this solution is temporary
 	// TODO: replace with left-aligned fixed width arguments for addresses
@@ -410,18 +388,15 @@
 		arg = arg[1:]
 	}
 
+	debugging.TraceVarBytes("argAsBytes", arg.Bytes())
+	debugging.TraceVarBigIntBytes("argAsBigInt", arg.Bytes())
+
 	err := arwen.StoreBytes(instCtx.Memory(), argOffset, arg)
->>>>>>> 37039ee5
 	if err != nil {
 		return -1
 	}
 
-<<<<<<< HEAD
-	debugging.TraceReturnInt32(int32(len(args[id].Bytes())))
-	return int32(len(args[id].Bytes()))
-=======
 	return int32(len(args[id]))
->>>>>>> 37039ee5
 }
 
 //export getFunction
@@ -777,14 +752,8 @@
 		return -1
 	}
 
-<<<<<<< HEAD
-	result := args[id].Int64()
-	debugging.TraceReturnInt64(result)
-	return result
-=======
 	argBigInt := big.NewInt(0).SetBytes(args[id])
 	return argBigInt.Int64()
->>>>>>> 37039ee5
 }
 
 //export int64storageStore
