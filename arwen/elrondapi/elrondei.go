package elrondapi

// // Declare the function signatures (see [cgo](https://golang.org/cmd/cgo/)).
//
// #include <stdlib.h>
// typedef unsigned char uint8_t;
// typedef int int32_t;
//
// extern void getOwner(void *context, int32_t resultOffset);
// extern void getExternalBalance(void *context, int32_t addressOffset, int32_t resultOffset);
// extern int32_t blockHash(void *context, long long nonce, int32_t resultOffset);
// extern int32_t transferValue(void *context, long long gas, int32_t dstOffset, int32_t valueOffset, int32_t dataOffset, int32_t length);
// extern int32_t getArgument(void *context, int32_t id, int32_t argOffset);
// extern int32_t getFunction(void *context, int32_t functionOffset);
// extern int32_t getNumArguments(void *context);
// extern int32_t storageStore(void *context, int32_t keyOffset, int32_t dataOffset, int32_t dataLength);
// extern int32_t storageLoad(void *context, int32_t keyOffset, int32_t dataOffset);
// extern void getCaller(void *context, int32_t resultOffset);
// extern int32_t callValue(void *context, int32_t resultOffset);
// extern void writeLog(void *context, int32_t pointer, int32_t length, int32_t topicPtr, int32_t numTopics);
// extern void returnData(void* context, int32_t dataOffset, int32_t length);
// extern void signalError(void* context);
// extern long long getGasLeft(void *context);
//
// extern int32_t executeOnDestContext(void *context, long long gas, int32_t addressOffset, int32_t valueOffset, int32_t functionOffset, int32_t functionLength, int32_t numArguments, int32_t argumentsLengthOffset, int32_t dataOffset);
// extern int32_t executeOnSameContext(void *context, long long gas, int32_t addressOffset, int32_t valueOffset, int32_t functionOffset, int32_t functionLength, int32_t numArguments, int32_t argumentsLengthOffset, int32_t dataOffset);
// extern int32_t delegateExecution(void *context, long long gas, int32_t addressOffset, int32_t functionOffset, int32_t functionLength, int32_t numArguments, int32_t argumentsLengthOffset, int32_t dataOffset);
// extern int32_t executeReadOnly(void *context, long long gas, int32_t addressOffset, int32_t functionOffset, int32_t functionLength, int32_t numArguments, int32_t argumentsLengthOffset, int32_t dataOffset);
// extern int32_t createContract(void *context, int32_t valueOffset, int32_t codeOffset, int32_t length, int32_t resultOffset, int32_t numArguments, int32_t argumentsLengthOffset, int32_t dataOffset);
//
// extern int32_t getNumReturnData(void *context);
// extern int32_t getReturnDataSize(void *context, int32_t resultId);
// extern int32_t getReturnData(void *context, int32_t resultId, int32_t dataOffset);
//
// extern long long getBlockTimestamp(void *context);
// extern long long getBlockNonce(void *context);
// extern long long getBlockRound(void *context);
// extern long long getBlockEpoch(void *context);
// extern void getBlockRandomSeed(void *context, int32_t resultOffset);
// extern void getStateRootHash(void *context, int32_t resultOffset);
//
// extern long long getPrevBlockTimestamp(void *context);
// extern long long getPrevBlockNonce(void *context);
// extern long long getPrevBlockRound(void *context);
// extern long long getPrevBlockEpoch(void *context);
// extern void getPrevBlockRandomSeed(void *context, int32_t resultOffset);
//
// extern long long int64getArgument(void *context, int32_t id);
// extern int32_t int64storageStore(void *context, int32_t keyOffset, long long value);
// extern long long int64storageLoad(void *context, int32_t keyOffset);
// extern void int64finish(void* context, long long value);
import "C"

import (
	"math/big"
	"unsafe"

	"github.com/ElrondNetwork/arwen-wasm-vm/arwen"
	"github.com/ElrondNetwork/arwen-wasm-vm/arwen/debugging"
	vmcommon "github.com/ElrondNetwork/elrond-vm-common"
	"github.com/ElrondNetwork/go-ext-wasm/wasmer"
)

func ElrondEImports() (*wasmer.Imports, error) {
	imports := wasmer.NewImports()
	imports = imports.Namespace("env")

	imports, err := imports.Append("getOwner", getOwner, C.getOwner)
	if err != nil {
		return nil, err
	}

	imports, err = imports.Append("getExternalBalance", getExternalBalance, C.getExternalBalance)
	if err != nil {
		return nil, err
	}

	imports, err = imports.Append("getBlockHash", blockHash, C.blockHash)
	if err != nil {
		return nil, err
	}

	imports, err = imports.Append("transferValue", transferValue, C.transferValue)
	if err != nil {
		return nil, err
	}

	imports, err = imports.Append("getArgument", getArgument, C.getArgument)
	if err != nil {
		return nil, err
	}

	imports, err = imports.Append("getFunction", getFunction, C.getFunction)
	if err != nil {
		return nil, err
	}

	imports, err = imports.Append("getNumArguments", getNumArguments, C.getNumArguments)
	if err != nil {
		return nil, err
	}

	imports, err = imports.Append("storageStore", storageStore, C.storageStore)
	if err != nil {
		return nil, err
	}

	imports, err = imports.Append("storageLoad", storageLoad, C.storageLoad)
	if err != nil {
		return nil, err
	}

	imports, err = imports.Append("getCaller", getCaller, C.getCaller)
	if err != nil {
		return nil, err
	}

	imports, err = imports.Append("getCallValue", callValue, C.callValue)
	if err != nil {
		return nil, err
	}

	imports, err = imports.Append("writeLog", writeLog, C.writeLog)
	if err != nil {
		return nil, err
	}

	imports, err = imports.Append("finish", returnData, C.returnData)
	if err != nil {
		return nil, err
	}

	imports, err = imports.Append("signalError", signalError, C.signalError)
	if err != nil {
		return nil, err
	}

	imports, err = imports.Append("getBlockTimestamp", getBlockTimestamp, C.getBlockTimestamp)
	if err != nil {
		return nil, err
	}

	imports, err = imports.Append("getBlockNonce", getBlockNonce, C.getBlockNonce)
	if err != nil {
		return nil, err
	}

	imports, err = imports.Append("getBlockRound", getBlockRound, C.getBlockRound)
	if err != nil {
		return nil, err
	}

	imports, err = imports.Append("getBlockEpoch", getBlockEpoch, C.getBlockEpoch)
	if err != nil {
		return nil, err
	}

	imports, err = imports.Append("getBlockRandomSeed", getBlockRandomSeed, C.getBlockRandomSeed)
	if err != nil {
		return nil, err
	}

	imports, err = imports.Append("getStateRootHash", getStateRootHash, C.getStateRootHash)
	if err != nil {
		return nil, err
	}

	imports, err = imports.Append("getPrevBlockTimestamp", getPrevBlockTimestamp, C.getPrevBlockTimestamp)
	if err != nil {
		return nil, err
	}

	imports, err = imports.Append("getPrevBlockNonce", getPrevBlockNonce, C.getPrevBlockNonce)
	if err != nil {
		return nil, err
	}

	imports, err = imports.Append("getPrevBlockRound", getPrevBlockRound, C.getPrevBlockRound)
	if err != nil {
		return nil, err
	}

	imports, err = imports.Append("getPrevBlockEpoch", getPrevBlockEpoch, C.getPrevBlockEpoch)
	if err != nil {
		return nil, err
	}

	imports, err = imports.Append("getPrevBlockRandomSeed", getPrevBlockRandomSeed, C.getPrevBlockRandomSeed)
	if err != nil {
		return nil, err
	}

	imports, err = imports.Append("getGasLeft", getGasLeft, C.getGasLeft)
	if err != nil {
		return nil, err
	}

	imports, err = imports.Append("executeOnDestContext", executeOnDestContext, C.executeOnDestContext)
	if err != nil {
		return nil, err
	}

	imports, err = imports.Append("executeOnSameContext", executeOnSameContext, C.executeOnSameContext)
	if err != nil {
		return nil, err
	}

	imports, err = imports.Append("delegateExecution", delegateExecution, C.delegateExecution)
	if err != nil {
		return nil, err
	}

	imports, err = imports.Append("createContract", createContract, C.createContract)
	if err != nil {
		return nil, err
	}

	imports, err = imports.Append("executeReadOnly", executeReadOnly, C.executeReadOnly)
	if err != nil {
		return nil, err
	}

	imports, err = imports.Append("getNumReturnData", getNumReturnData, C.getNumReturnData)
	if err != nil {
		return nil, err
	}

	imports, err = imports.Append("getReturnDataSize", getReturnDataSize, C.getReturnDataSize)
	if err != nil {
		return nil, err
	}

	imports, err = imports.Append("getReturnData", getReturnData, C.getReturnData)
	if err != nil {
		return nil, err
	}

	imports, err = imports.Append("int64getArgument", int64getArgument, C.int64getArgument)
	if err != nil {
		return nil, err
	}

	imports, err = imports.Append("int64storageStore", int64storageStore, C.int64storageStore)
	if err != nil {
		return nil, err
	}

	imports, err = imports.Append("int64storageLoad", int64storageLoad, C.int64storageLoad)
	if err != nil {
		return nil, err
	}

	imports, err = imports.Append("int64finish", int64finish, C.int64finish)
	if err != nil {
		return nil, err
	}

	return imports, nil
}

//export getGasLeft
func getGasLeft(context unsafe.Pointer) int64 {
	debugging.TraceCall("getGasLeft")

	instCtx := wasmer.IntoInstanceContext(context)
	hostContext := arwen.GetErdContext(instCtx.Data())

	gasToUse := hostContext.GasSchedule().ElrondAPICost.GetGasLeft
	hostContext.UseGas(gasToUse)

	debugging.TraceReturnUint64(hostContext.GasLeft())
	return int64(hostContext.GasLeft())
}

//export getOwner
func getOwner(context unsafe.Pointer, resultOffset int32) {
	debugging.TraceCall("getOwner")

	instCtx := wasmer.IntoInstanceContext(context)
	hostContext := arwen.GetErdContext(instCtx.Data())

	owner := hostContext.GetSCAddress()
	err := arwen.StoreBytes(instCtx.Memory(), resultOffset, owner)
	if withFault(err, context) {
		return
	}

	gasToUse := hostContext.GasSchedule().ElrondAPICost.GetOwner
	hostContext.UseGas(gasToUse)
}

//export signalError
func signalError(context unsafe.Pointer) {
	debugging.TraceCall("signalError")

	instCtx := wasmer.IntoInstanceContext(context)
	hostContext := arwen.GetErdContext(instCtx.Data())

	hostContext.SignalUserError()

	gasToUse := hostContext.GasSchedule().ElrondAPICost.SignalError
	hostContext.UseGas(gasToUse)
}

//export getExternalBalance
func getExternalBalance(context unsafe.Pointer, addressOffset int32, resultOffset int32) {
	debugging.TraceCall("getExternalBalance")

	instCtx := wasmer.IntoInstanceContext(context)
	hostContext := arwen.GetErdContext(instCtx.Data())

	address, err := arwen.LoadBytes(instCtx.Memory(), addressOffset, arwen.AddressLen)
	if withFault(err, context) {
		return
	}

	balance := hostContext.GetBalance(address)
	debugging.TraceVarBytes("address", address)
	debugging.TraceVarBigIntBytes("balance", balance)

	err = arwen.StoreBytes(instCtx.Memory(), resultOffset, balance)
	if withFault(err, context) {
		return
	}

	gasToUse := hostContext.GasSchedule().ElrondAPICost.GetExternalBalance
	hostContext.UseGas(gasToUse)
}

//export blockHash
func blockHash(context unsafe.Pointer, nonce int64, resultOffset int32) int32 {
	debugging.TraceCall("blockHash")

	instCtx := wasmer.IntoInstanceContext(context)
	hostContext := arwen.GetErdContext(instCtx.Data())

	gasToUse := hostContext.GasSchedule().ElrondAPICost.GetBlockHash
	hostContext.UseGas(gasToUse)

	//TODO: change blockchain hook to treat actual nonce - not the offset.
	hash := hostContext.BlockHash(nonce)
	err := arwen.StoreBytes(instCtx.Memory(), resultOffset, hash)
	if withFault(err, context) {
		return 1
	}

	debugging.TraceVarBytes("hash", hash)

	return 0
}

//export transferValue
<<<<<<< HEAD
func transferValue(context unsafe.Pointer, destOffset int32, valueOffset int32, dataOffset int32, length int32) int32 {
	debugging.TraceCall("transferValue")

=======
func transferValue(context unsafe.Pointer, gasLimit int64, destOffset int32, valueOffset int32, dataOffset int32, length int32) int32 {
>>>>>>> 4cf5d043
	instCtx := wasmer.IntoInstanceContext(context)
	hostContext := arwen.GetErdContext(instCtx.Data())

	send := hostContext.GetSCAddress()
	dest, err := arwen.LoadBytes(instCtx.Memory(), destOffset, arwen.AddressLen)
	if withFault(err, context) {
		return 1
	}

	value, err := arwen.LoadBytes(instCtx.Memory(), valueOffset, arwen.BalanceLen)
	if withFault(err, context) {
		return 1
	}

	data, err := arwen.LoadBytes(instCtx.Memory(), dataOffset, length)
	if withFault(err, context) {
		return 1
	}

	gasToUse := hostContext.GasSchedule().ElrondAPICost.TransferValue
	gasToUse += hostContext.GasSchedule().BaseOperationCost.PersistPerByte * uint64(length)
	hostContext.UseGas(gasToUse)
	debugging.TraceVarUint64("gasToUse", gasToUse)

	hostContext.Transfer(dest, send, hostContext.BoundGasLimit(gasLimit), big.NewInt(0).SetBytes(value), data)

	return 0
}

//export getArgument
func getArgument(context unsafe.Pointer, id int32, argOffset int32) int32 {
	debugging.TraceCall("getArgument")
	debugging.TraceVarInt32("id", id)

	instCtx := wasmer.IntoInstanceContext(context)
	hostContext := arwen.GetErdContext(instCtx.Data())

	gasToUse := hostContext.GasSchedule().ElrondAPICost.GetArgument
	hostContext.UseGas(gasToUse)

	args := hostContext.Arguments()
	if int32(len(args)) <= id {
		debugging.TraceErrMessage("invalid argument id")
		return -1
	}

	debugging.TraceVarBytes("argAsBytes", args[id])
	debugging.TraceVarBigIntBytes("argAsBigInt", args[id])

	err := arwen.StoreBytes(instCtx.Memory(), argOffset, args[id])
	if withFault(err, context) {
		return -1
	}

	return int32(len(args[id]))
}

//export getFunction
func getFunction(context unsafe.Pointer, functionOffset int32) int32 {
	debugging.TraceCall("getFunction")

	instCtx := wasmer.IntoInstanceContext(context)
	hostContext := arwen.GetErdContext(instCtx.Data())

	gasToUse := hostContext.GasSchedule().ElrondAPICost.GetFunction
	hostContext.UseGas(gasToUse)

	function := hostContext.Function()
	debugging.TraceVarString("function", function)
	err := arwen.StoreBytes(instCtx.Memory(), functionOffset, []byte(function))
	if withFault(err, context) {
		return -1
	}

	result := int32(len(function))
	debugging.TraceReturnInt32(result)
	return result
}

//export getNumArguments
func getNumArguments(context unsafe.Pointer) int32 {
	debugging.TraceCall("getNumArguments")

	instCtx := wasmer.IntoInstanceContext(context)
	hostContext := arwen.GetErdContext(instCtx.Data())

	gasToUse := hostContext.GasSchedule().ElrondAPICost.GetNumArguments
	hostContext.UseGas(gasToUse)

	result := int32(len(hostContext.Arguments()))
	debugging.TraceReturnInt32(result)
	return result
}

//export storageStore
func storageStore(context unsafe.Pointer, keyOffset int32, dataOffset int32, dataLength int32) int32 {
	debugging.TraceCall("storageStore")

	instCtx := wasmer.IntoInstanceContext(context)
	hostContext := arwen.GetErdContext(instCtx.Data())

	key, err := arwen.LoadBytes(instCtx.Memory(), keyOffset, arwen.HashLen)
	if withFault(err, context) {
		return -1
	}

	debugging.TraceVarBytes("key", key)

	data, err := arwen.LoadBytes(instCtx.Memory(), dataOffset, dataLength)
	if withFault(err, context) {
		return -1
	}

	debugging.TraceVarBytes("data", data)

	gasToUse := hostContext.GasSchedule().ElrondAPICost.StorageStore
	hostContext.UseGas(gasToUse)
	debugging.TraceVarUint64("gasToUse", gasToUse)

	result := hostContext.SetStorage(hostContext.GetSCAddress(), key, data)
	debugging.TraceReturnInt32(result)
	return result
}

//export storageLoad
func storageLoad(context unsafe.Pointer, keyOffset int32, dataOffset int32) int32 {
	debugging.TraceCall("storageLoad")

	instCtx := wasmer.IntoInstanceContext(context)
	hostContext := arwen.GetErdContext(instCtx.Data())

	key, err := arwen.LoadBytes(instCtx.Memory(), keyOffset, arwen.HashLen)
	if withFault(err, context) {
		return -1
	}

	data := hostContext.GetStorage(hostContext.GetSCAddress(), key)
	debugging.TraceVarBytes("key", key)
	debugging.TraceVarBytes("data", data)

	gasToUse := hostContext.GasSchedule().ElrondAPICost.StorageLoad
	gasToUse += hostContext.GasSchedule().BaseOperationCost.DataCopyPerByte * uint64(len(data))
	hostContext.UseGas(gasToUse)
	debugging.TraceVarUint64("gasToUse", gasToUse)

	err = arwen.StoreBytes(instCtx.Memory(), dataOffset, data)
	if withFault(err, context) {
		return -1
	}

	result := int32(len(data))
	debugging.TraceReturnInt32(result)
	return result
}

//export getCaller
func getCaller(context unsafe.Pointer, resultOffset int32) {
	debugging.TraceCall("getCaller")

	instCtx := wasmer.IntoInstanceContext(context)
	hostContext := arwen.GetErdContext(instCtx.Data())

	caller := hostContext.GetVMInput().CallerAddr
	debugging.TraceVarBytes("caller", caller)

	err := arwen.StoreBytes(instCtx.Memory(), resultOffset, caller)
	if withFault(err, context) {
		return
	}

	gasToUse := hostContext.GasSchedule().ElrondAPICost.GetCaller
	hostContext.UseGas(gasToUse)
}

//export callValue
func callValue(context unsafe.Pointer, resultOffset int32) int32 {
	debugging.TraceCall("callValue")

	instCtx := wasmer.IntoInstanceContext(context)
	hostContext := arwen.GetErdContext(instCtx.Data())

	value := hostContext.GetVMInput().CallValue.Bytes()
	length := len(value)
	invBytes := make([]byte, length)
	for i := 0; i < length; i++ {
		invBytes[length-i-1] = value[i]
	}

	debugging.TraceVarBigIntBytes("value", value)

	gasToUse := hostContext.GasSchedule().ElrondAPICost.GetCallValue
	hostContext.UseGas(gasToUse)

	err := arwen.StoreBytes(instCtx.Memory(), resultOffset, invBytes)
	if withFault(err, context) {
		return -1
	}

	result := int32(length)
	debugging.TraceReturnInt32(result)
	return result
}

//export writeLog
func writeLog(context unsafe.Pointer, pointer int32, length int32, topicPtr int32, numTopics int32) {
	debugging.TraceCall("writeLog")

	instCtx := wasmer.IntoInstanceContext(context)
	hostContext := arwen.GetErdContext(instCtx.Data())

	log, err := arwen.LoadBytes(instCtx.Memory(), pointer, length)
	if withFault(err, context) {
		return
	}

	topics, err := arwen.GuardedMakeByteSlice2D(numTopics)
	if withFault(err, context) {
		return
	}

	for i := int32(0); i < numTopics; i++ {
		topics[i], err = arwen.LoadBytes(instCtx.Memory(), topicPtr+i*arwen.HashLen, arwen.HashLen)
		if withFault(err, context) {
			return
		}
	}

	hostContext.WriteLog(hostContext.GetSCAddress(), topics, log)

	gasToUse := hostContext.GasSchedule().ElrondAPICost.Log
	gasToUse += hostContext.GasSchedule().BaseOperationCost.PersistPerByte * uint64(numTopics*arwen.HashLen+length)
	hostContext.UseGas(gasToUse)
	debugging.TraceVarUint64("gasToUse", gasToUse)
}

//export getBlockTimestamp
func getBlockTimestamp(context unsafe.Pointer) int64 {
	debugging.TraceCall("getBlockTimestamp")

	instCtx := wasmer.IntoInstanceContext(context)
	hostContext := arwen.GetErdContext(instCtx.Data())

	gasToUse := hostContext.GasSchedule().ElrondAPICost.GetBlockTimeStamp
	hostContext.UseGas(gasToUse)

	result := int64(hostContext.BlockChainHook().CurrentTimeStamp())
	debugging.TraceReturnInt64(result)
	return result
}

//export getBlockNonce
func getBlockNonce(context unsafe.Pointer) int64 {
	debugging.TraceCall("getBlockNonce")

	instCtx := wasmer.IntoInstanceContext(context)
	hostContext := arwen.GetErdContext(instCtx.Data())

	gasToUse := hostContext.GasSchedule().ElrondAPICost.GetBlockNonce
	hostContext.UseGas(gasToUse)

	result := int64(hostContext.BlockChainHook().CurrentNonce())
	debugging.TraceReturnInt64(result)
	return result
}

//export getBlockRound
func getBlockRound(context unsafe.Pointer) int64 {
	debugging.TraceCall("getBlockRound")

	instCtx := wasmer.IntoInstanceContext(context)
	hostContext := arwen.GetErdContext(instCtx.Data())

	gasToUse := hostContext.GasSchedule().ElrondAPICost.GetBlockRound
	hostContext.UseGas(gasToUse)

	result := int64(hostContext.BlockChainHook().CurrentRound())
	debugging.TraceReturnInt64(result)
	return result
}

//export getBlockEpoch
func getBlockEpoch(context unsafe.Pointer) int64 {
	debugging.TraceCall("getBlockEpoch")

	instCtx := wasmer.IntoInstanceContext(context)
	hostContext := arwen.GetErdContext(instCtx.Data())

	gasToUse := hostContext.GasSchedule().ElrondAPICost.GetBlockEpoch
	hostContext.UseGas(gasToUse)

	result := int64(hostContext.BlockChainHook().CurrentEpoch())
	debugging.TraceReturnInt64(result)
	return result
}

//export getBlockRandomSeed
func getBlockRandomSeed(context unsafe.Pointer, pointer int32) {
	debugging.TraceCall("getBlockRandomSeed")

	instCtx := wasmer.IntoInstanceContext(context)
	hostContext := arwen.GetErdContext(instCtx.Data())

	gasToUse := hostContext.GasSchedule().ElrondAPICost.GetBlockRandomSeed
	hostContext.UseGas(gasToUse)

	randomSeed := hostContext.BlockChainHook().CurrentRandomSeed()
	err := arwen.StoreBytes(instCtx.Memory(), pointer, randomSeed)
	withFault(err, context)
}

//export getStateRootHash
func getStateRootHash(context unsafe.Pointer, pointer int32) {
	debugging.TraceCall("getStateRootHash")

	instCtx := wasmer.IntoInstanceContext(context)
	hostContext := arwen.GetErdContext(instCtx.Data())

	gasToUse := hostContext.GasSchedule().ElrondAPICost.GetStateRootHash
	hostContext.UseGas(gasToUse)

	stateRootHash := hostContext.BlockChainHook().GetStateRootHash()
	err := arwen.StoreBytes(instCtx.Memory(), pointer, stateRootHash)
	withFault(err, context)
}

//export getPrevBlockTimestamp
func getPrevBlockTimestamp(context unsafe.Pointer) int64 {
	debugging.TraceCall("getPrevBlockTimestamp")

	instCtx := wasmer.IntoInstanceContext(context)
	hostContext := arwen.GetErdContext(instCtx.Data())

	gasToUse := hostContext.GasSchedule().ElrondAPICost.GetBlockTimeStamp
	hostContext.UseGas(gasToUse)

	result := int64(hostContext.BlockChainHook().LastTimeStamp())
	debugging.TraceReturnInt64(result)
	return result
}

//export getPrevBlockNonce
func getPrevBlockNonce(context unsafe.Pointer) int64 {
	debugging.TraceCall("getPrevBlockNonce")

	instCtx := wasmer.IntoInstanceContext(context)
	hostContext := arwen.GetErdContext(instCtx.Data())

	gasToUse := hostContext.GasSchedule().ElrondAPICost.GetBlockNonce
	hostContext.UseGas(gasToUse)

	result := int64(hostContext.BlockChainHook().LastNonce())
	debugging.TraceReturnInt64(result)
	return result
}

//export getPrevBlockRound
func getPrevBlockRound(context unsafe.Pointer) int64 {
	debugging.TraceCall("getPrevBlockRound")

	instCtx := wasmer.IntoInstanceContext(context)
	hostContext := arwen.GetErdContext(instCtx.Data())

	gasToUse := hostContext.GasSchedule().ElrondAPICost.GetBlockRound
	hostContext.UseGas(gasToUse)

	result := int64(hostContext.BlockChainHook().LastRound())
	debugging.TraceReturnInt64(result)
	return result
}

//export getPrevBlockEpoch
func getPrevBlockEpoch(context unsafe.Pointer) int64 {
	debugging.TraceCall("getPrevBlockEpoch")

	instCtx := wasmer.IntoInstanceContext(context)
	hostContext := arwen.GetErdContext(instCtx.Data())

	gasToUse := hostContext.GasSchedule().ElrondAPICost.GetBlockEpoch
	hostContext.UseGas(gasToUse)

	result := int64(hostContext.BlockChainHook().LastEpoch())
	debugging.TraceReturnInt64(result)
	return result
}

//export getPrevBlockRandomSeed
func getPrevBlockRandomSeed(context unsafe.Pointer, pointer int32) {
	debugging.TraceCall("getPrevBlockRandomSeed")

	instCtx := wasmer.IntoInstanceContext(context)
	hostContext := arwen.GetErdContext(instCtx.Data())

	gasToUse := hostContext.GasSchedule().ElrondAPICost.GetBlockRandomSeed
	hostContext.UseGas(gasToUse)

	randomSeed := hostContext.BlockChainHook().LastRandomSeed()
	err := arwen.StoreBytes(instCtx.Memory(), pointer, randomSeed)
	withFault(err, context)
}

//export returnData
func returnData(context unsafe.Pointer, pointer int32, length int32) {
	debugging.TraceCall("returnData")

	instCtx := wasmer.IntoInstanceContext(context)
	hostContext := arwen.GetErdContext(instCtx.Data())

	data, err := arwen.LoadBytes(instCtx.Memory(), pointer, length)
	if withFault(err, context) {
		return
	}

	hostContext.Finish(data)
	debugging.TraceVarBytes("data", data)

	gasToUse := hostContext.GasSchedule().ElrondAPICost.Finish
	gasToUse += hostContext.GasSchedule().BaseOperationCost.PersistPerByte * uint64(length)
	hostContext.UseGas(gasToUse)
}

//export int64getArgument
func int64getArgument(context unsafe.Pointer, id int32) int64 {
	debugging.TraceCall("int64getArgument")

	instCtx := wasmer.IntoInstanceContext(context)
	hostContext := arwen.GetErdContext(instCtx.Data())

	gasToUse := hostContext.GasSchedule().ElrondAPICost.Int64GetArgument
	hostContext.UseGas(gasToUse)

	args := hostContext.Arguments()
	if int32(len(args)) <= id {
		return -1
	}

	argBigInt := big.NewInt(0).SetBytes(args[id])
	return argBigInt.Int64()
}

//export int64storageStore
func int64storageStore(context unsafe.Pointer, keyOffset int32, value int64) int32 {
	debugging.TraceCall("int64storageStore")

	instCtx := wasmer.IntoInstanceContext(context)
	hostContext := arwen.GetErdContext(instCtx.Data())

	key, err := arwen.LoadBytes(instCtx.Memory(), keyOffset, arwen.HashLen)
	if withFault(err, context) {
		return -1
	}

	data := big.NewInt(value)
	debugging.TraceVarBigInt("data", data)

	gasToUse := hostContext.GasSchedule().ElrondAPICost.Int64StorageStore
	hostContext.UseGas(gasToUse)

	result := hostContext.SetStorage(hostContext.GetSCAddress(), key, data.Bytes())
	debugging.TraceReturnInt32(result)
	return result
}

//export int64storageLoad
func int64storageLoad(context unsafe.Pointer, keyOffset int32) int64 {
	debugging.TraceCall("int64storageLoad")

	instCtx := wasmer.IntoInstanceContext(context)
	hostContext := arwen.GetErdContext(instCtx.Data())

	key, err := arwen.LoadBytes(instCtx.Memory(), keyOffset, arwen.HashLen)
	if withFault(err, context) {
		return 0
	}

	data := hostContext.GetStorage(hostContext.GetSCAddress(), key)

	bigInt := big.NewInt(0).SetBytes(data)

	gasToUse := hostContext.GasSchedule().ElrondAPICost.Int64StorageLoad
	hostContext.UseGas(gasToUse)

	result := bigInt.Int64()
	debugging.TraceReturnInt64(result)
	return result
}

//export int64finish
func int64finish(context unsafe.Pointer, value int64) {
	debugging.TraceCall("int64finish")

	instCtx := wasmer.IntoInstanceContext(context)
	hostContext := arwen.GetErdContext(instCtx.Data())

	hostContext.Finish(big.NewInt(0).SetInt64(value).Bytes())

	gasToUse := hostContext.GasSchedule().ElrondAPICost.Int64Finish
	hostContext.UseGas(gasToUse)
}

//export executeOnSameContext
func executeOnSameContext(
	context unsafe.Pointer,
	gasLimit int64,
	addressOffset int32,
	valueOffset int32,
	functionOffset int32,
	functionLength int32,
	numArguments int32,
	argumentsLengthOffset int32,
	dataOffset int32,
) int32 {
	instCtx := wasmer.IntoInstanceContext(context)
	erdContext := arwen.GetErdContext(instCtx.Data())

	send := erdContext.GetSCAddress()
	dest, err := arwen.LoadBytes(instCtx.Memory(), addressOffset, arwen.AddressLen)
	if withFault(err, context) {
		return 1
	}

	value, err := arwen.LoadBytes(instCtx.Memory(), valueOffset, arwen.BalanceLen)
	if withFault(err, context) {
		return 1
	}

	function, data, actualLen := getArgumentsFromMemory(context, functionOffset, functionLength, numArguments, argumentsLengthOffset, dataOffset)

	gasToUse := erdContext.GasSchedule().ElrondAPICost.ExecuteOnSameContext
	gasToUse += erdContext.GasSchedule().BaseOperationCost.DataCopyPerByte * uint64(actualLen)
	erdContext.UseGas(gasToUse)

	bigIntVal := big.NewInt(0).SetBytes(value)
	erdContext.Transfer(dest, send, 0, bigIntVal, nil)

	contractCallInput := &vmcommon.ContractCallInput{
		VMInput: vmcommon.VMInput{
			CallerAddr:  send,
			Arguments:   data,
			CallValue:   bigIntVal,
			GasPrice:    0,
			GasProvided: erdContext.BoundGasLimit(gasLimit),
		},
		RecipientAddr: dest,
		Function:      function,
	}

	err = erdContext.ExecuteOnDestContext(contractCallInput)
	if err != nil {
		return 1
	}

	return 0
}

//export executeOnDestContext
func executeOnDestContext(
	context unsafe.Pointer,
	gasLimit int64,
	addressOffset int32,
	valueOffset int32,
	functionOffset int32,
	functionLength int32,
	numArguments int32,
	argumentsLengthOffset int32,
	dataOffset int32,
) int32 {
	instCtx := wasmer.IntoInstanceContext(context)
	erdContext := arwen.GetErdContext(instCtx.Data())

	send := erdContext.GetSCAddress()
	dest, err := arwen.LoadBytes(instCtx.Memory(), addressOffset, arwen.AddressLen)
	if withFault(err, context) {
		return 1
	}

	value, err := arwen.LoadBytes(instCtx.Memory(), valueOffset, arwen.BalanceLen)
	if withFault(err, context) {
		return 1
	}

	function, data, actualLen := getArgumentsFromMemory(context, functionOffset, functionLength, numArguments, argumentsLengthOffset, dataOffset)

	gasToUse := erdContext.GasSchedule().ElrondAPICost.ExecuteOnDestContext
	gasToUse += erdContext.GasSchedule().BaseOperationCost.DataCopyPerByte * uint64(actualLen)
	erdContext.UseGas(gasToUse)

	erdContext.Transfer(dest, send, 0, big.NewInt(0).SetBytes(value), nil)

	contractCallInput := &vmcommon.ContractCallInput{
		VMInput: vmcommon.VMInput{
			CallerAddr:  send,
			Arguments:   data,
			CallValue:   big.NewInt(0).SetBytes(value),
			GasPrice:    0,
			GasProvided: erdContext.BoundGasLimit(gasLimit),
		},
		RecipientAddr: dest,
		Function:      function,
	}

	err = erdContext.ExecuteOnDestContext(contractCallInput)
	if err != nil {
		return 1
	}

	return 0
}

func getArgumentsFromMemory(
	context unsafe.Pointer,
	functionOffset int32,
	functionLength int32,
	numArguments int32,
	argumentsLengthOffset int32,
	dataOffset int32,
) (string, [][]byte, int32) {
	instCtx := wasmer.IntoInstanceContext(context)
	argumentsLengthData, err := arwen.LoadBytes(instCtx.Memory(), argumentsLengthOffset, numArguments*4)
	if withFault(err, context) {
		return "", nil, 0
	}

	currOffset := dataOffset
	data, err := arwen.GuardedMakeByteSlice2D(numArguments)
	if withFault(err, context) {
		return "", nil, 0
	}

	for i := int32(0); i < numArguments; i++ {
		currArgLenData := argumentsLengthData[i*4 : i*4+4]
		actualLen := dataToInt32(currArgLenData)

		data[i], err = arwen.LoadBytes(instCtx.Memory(), currOffset, actualLen)
		if withFault(err, context) {
			return "", nil, 0
		}

		currOffset += actualLen
	}

	function, err := arwen.LoadBytes(instCtx.Memory(), functionOffset, functionLength)
	if withFault(err, context) {
		return "", nil, 0
	}

	return string(function), data, currOffset - dataOffset
}

//export delegateExecution
func delegateExecution(
	context unsafe.Pointer,
	gasLimit int64,
	addressOffset int32,
	functionOffset int32,
	functionLength int32,
	numArguments int32,
	argumentsLengthOffset int32,
	dataOffset int32,
) int32 {
	instCtx := wasmer.IntoInstanceContext(context)
	erdContext := arwen.GetErdContext(instCtx.Data())

	address, err := arwen.LoadBytes(instCtx.Memory(), addressOffset, arwen.HashLen)
	if withFault(err, context) {
		return 1
	}

	function, data, actualLen := getArgumentsFromMemory(context, functionOffset, functionLength, numArguments, argumentsLengthOffset, dataOffset)

	value := erdContext.GetVMInput().CallValue
	sender := erdContext.GetVMInput().CallerAddr

	gasToUse := erdContext.GasSchedule().ElrondAPICost.DelegateExecution
	gasToUse += erdContext.GasSchedule().BaseOperationCost.DataCopyPerByte * uint64(actualLen)
	erdContext.UseGas(gasToUse)

	erdContext.Transfer(address, sender, 0, value, nil)

	contractCallInput := &vmcommon.ContractCallInput{
		VMInput: vmcommon.VMInput{
			CallerAddr:  sender,
			Arguments:   data,
			CallValue:   value,
			GasPrice:    0,
			GasProvided: erdContext.BoundGasLimit(gasLimit),
		},
		RecipientAddr: address,
		Function:      function,
	}

	err = erdContext.ExecuteOnSameContext(contractCallInput)
	if err != nil {
		return 1
	}

	return 0
}

func dataToInt32(data []byte) int32 {
	actualLen := int32(0)
	for i := len(data) - 1; i >= 0; i-- {
		actualLen = (actualLen << 8) + int32(data[i])
	}

	return actualLen
}

//export executeReadOnly
func executeReadOnly(
	context unsafe.Pointer,
	gasLimit int64,
	addressOffset int32,
	functionOffset int32,
	functionLength int32,
	numArguments int32,
	argumentsLengthOffset int32,
	dataOffset int32,
) int32 {
	instCtx := wasmer.IntoInstanceContext(context)
	erdContext := arwen.GetErdContext(instCtx.Data())

	address, err := arwen.LoadBytes(instCtx.Memory(), addressOffset, arwen.HashLen)
	if withFault(err, context) {
		return 1
	}

	function, data, actualLen := getArgumentsFromMemory(context, functionOffset, functionLength, numArguments, argumentsLengthOffset, dataOffset)

	value := erdContext.GetVMInput().CallValue
	sender := erdContext.GetVMInput().CallerAddr

	gasToUse := erdContext.GasSchedule().ElrondAPICost.ExecuteReadOnly
	gasToUse += erdContext.GasSchedule().BaseOperationCost.DataCopyPerByte * uint64(actualLen)
	erdContext.UseGas(gasToUse)

	erdContext.Transfer(address, sender, 0, value, nil)

	erdContext.SetReadOnly(true)

	contractCallInput := &vmcommon.ContractCallInput{
		VMInput: vmcommon.VMInput{
			CallerAddr:  sender,
			Arguments:   data,
			CallValue:   value,
			GasPrice:    0,
			GasProvided: erdContext.BoundGasLimit(gasLimit),
		},
		RecipientAddr: address,
		Function:      function,
	}

	err = erdContext.ExecuteOnSameContext(contractCallInput)
	erdContext.SetReadOnly(false)
	if err != nil {
		return 1
	}

	return 0
}

//export createContract
func createContract(
	context unsafe.Pointer,
	valueOffset int32,
	codeOffset int32,
	length int32,
	resultOffset int32,
	numArguments int32,
	argumentsLengthOffset int32,
	dataOffset int32,
) int32 {
	instCtx := wasmer.IntoInstanceContext(context)
	erdContext := arwen.GetErdContext(instCtx.Data())

	sender := erdContext.GetSCAddress()
	value, err := arwen.LoadBytes(instCtx.Memory(), valueOffset, arwen.BalanceLen)
	if withFault(err, context) {
		return 1
	}

	code, err := arwen.LoadBytes(instCtx.Memory(), codeOffset, length)
	if withFault(err, context) {
		return 1
	}

	_, data, actualLen := getArgumentsFromMemory(context, 0, 0, numArguments, argumentsLengthOffset, dataOffset)

	gasToUse := erdContext.GasSchedule().ElrondAPICost.CreateContract
	gasToUse += erdContext.GasSchedule().BaseOperationCost.DataCopyPerByte * uint64(actualLen)
	erdContext.UseGas(gasToUse)
	gasLimit := erdContext.GasLeft()

	contractCreate := &vmcommon.ContractCreateInput{
		VMInput: vmcommon.VMInput{
			CallerAddr:  sender,
			Arguments:   data,
			CallValue:   big.NewInt(0).SetBytes(value),
			GasPrice:    0,
			GasProvided: gasLimit,
		},
		ContractCode: code,
	}

	newAddress, err := erdContext.CreateNewContract(contractCreate)
	if err != nil {
		return 1
	}

	err = arwen.StoreBytes(instCtx.Memory(), resultOffset, newAddress)
	if withFault(err, context) {
		return 1
	}

	return 0
}

//export getNumReturnData
func getNumReturnData(context unsafe.Pointer) int32 {
	instCtx := wasmer.IntoInstanceContext(context)
	erdContext := arwen.GetErdContext(instCtx.Data())

	gasToUse := erdContext.GasSchedule().ElrondAPICost.GetNumReturnData
	erdContext.UseGas(gasToUse)

	returnData := erdContext.ReturnData()
	return int32(len(returnData))
}

//export getReturnDataSize
func getReturnDataSize(context unsafe.Pointer, resultId int32) int32 {
	instCtx := wasmer.IntoInstanceContext(context)
	erdContext := arwen.GetErdContext(instCtx.Data())

	gasToUse := erdContext.GasSchedule().ElrondAPICost.GetReturnDataSize
	erdContext.UseGas(gasToUse)

	returnData := erdContext.ReturnData()
	if resultId >= int32(len(returnData)) {
		return 0
	}

	return int32(len(returnData[resultId]))
}

//export getReturnData
func getReturnData(context unsafe.Pointer, resultId int32, dataOffset int32) int32 {
	instCtx := wasmer.IntoInstanceContext(context)
	erdContext := arwen.GetErdContext(instCtx.Data())

	gasToUse := erdContext.GasSchedule().ElrondAPICost.GetReturnData
	erdContext.UseGas(gasToUse)

	returnData := erdContext.ReturnData()
	if resultId >= int32(len(returnData)) {
		return 0
	}

	err := arwen.StoreBytes(instCtx.Memory(), dataOffset, returnData[resultId])
	if withFault(err, context) {
		return 0
	}

	return int32(len(returnData[resultId]))
}

func withFault(err error, context unsafe.Pointer) bool {
	if err != nil {
		instCtx := wasmer.IntoInstanceContext(context)
		hostContext := arwen.GetErdContext(instCtx.Data())
		hostContext.SignalUserError()
		hostContext.UseGas(hostContext.GasLeft())

		return true
	}

	return false
}<|MERGE_RESOLUTION|>--- conflicted
+++ resolved
@@ -350,13 +350,9 @@
 }
 
 //export transferValue
-<<<<<<< HEAD
-func transferValue(context unsafe.Pointer, destOffset int32, valueOffset int32, dataOffset int32, length int32) int32 {
+func transferValue(context unsafe.Pointer, gasLimit int64, destOffset int32, valueOffset int32, dataOffset int32, length int32) int32 {
 	debugging.TraceCall("transferValue")
-
-=======
-func transferValue(context unsafe.Pointer, gasLimit int64, destOffset int32, valueOffset int32, dataOffset int32, length int32) int32 {
->>>>>>> 4cf5d043
+	
 	instCtx := wasmer.IntoInstanceContext(context)
 	hostContext := arwen.GetErdContext(instCtx.Data())
 
