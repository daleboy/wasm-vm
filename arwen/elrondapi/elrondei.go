package elrondapi

// // Declare the function signatures (see [cgo](https://golang.org/cmd/cgo/)).
//
// #include <stdlib.h>
// typedef unsigned char uint8_t;
// typedef int int32_t;
//
// extern void		v1_4_getSCAddress(void *context, int32_t resultOffset);
// extern void		v1_4_getOwnerAddress(void *context, int32_t resultOffset);
// extern int32_t	v1_4_getShardOfAddress(void *context, int32_t addressOffset);
// extern int32_t	v1_4_isSmartContract(void *context, int32_t addressOffset);
// extern void		v1_4_getExternalBalance(void *context, int32_t addressOffset, int32_t resultOffset);
// extern int32_t	v1_4_blockHash(void *context, long long nonce, int32_t resultOffset);
// extern int32_t	v1_4_transferValue(void *context, int32_t dstOffset, int32_t valueOffset, int32_t dataOffset, int32_t length);
// extern int32_t	v1_4_transferESDTExecute(void *context, int32_t dstOffset, int32_t tokenIDOffset, int32_t tokenIdLen, int32_t valueOffset, long long gasLimit, int32_t functionOffset, int32_t functionLength, int32_t numArguments, int32_t argumentsLengthOffset, int32_t dataOffset);
// extern int32_t	v1_4_transferESDTNFTExecute(void *context, int32_t dstOffset, int32_t tokenIDOffset, int32_t tokenIdLen, int32_t valueOffset, long long nonce, long long gasLimit, int32_t functionOffset, int32_t functionLength, int32_t numArguments, int32_t argumentsLengthOffset, int32_t dataOffset);
// extern int32_t	v1_4_multiTransferESDTNFTExecute(void *context, int32_t dstOffset, int32_t numTokenTransfers, int32_t tokenTransfersArgsLengthOffset, int32_t tokenTransferDataOffset, long long gasLimit, int32_t functionOffset, int32_t functionLength, int32_t numArguments, int32_t argumentsLengthOffset, int32_t dataOffset);
// extern int32_t	v1_4_transferValueExecute(void *context, int32_t dstOffset, int32_t valueOffset, long long gasLimit, int32_t functionOffset, int32_t functionLength, int32_t numArguments, int32_t argumentsLengthOffset, int32_t dataOffset);
// extern int32_t	v1_4_getArgumentLength(void *context, int32_t id);
// extern int32_t	v1_4_getArgument(void *context, int32_t id, int32_t argOffset);
// extern int32_t	v1_4_getFunction(void *context, int32_t functionOffset);
// extern int32_t	v1_4_getNumArguments(void *context);
// extern int32_t	v1_4_storageStore(void *context, int32_t keyOffset, int32_t keyLength , int32_t dataOffset, int32_t dataLength);
// extern int32_t	v1_4_storageLoadLength(void *context, int32_t keyOffset, int32_t keyLength );
// extern int32_t	v1_4_storageLoad(void *context, int32_t keyOffset, int32_t keyLength , int32_t dataOffset);
// extern int32_t	v1_4_storageLoadFromAddress(void *context, int32_t addressOffset, int32_t keyOffset, int32_t keyLength , int32_t dataOffset);
// extern void		v1_4_getCaller(void *context, int32_t resultOffset);
// extern void		v1_4_checkNoPayment(void *context);
// extern int32_t	v1_4_callValue(void *context, int32_t resultOffset);
// extern int32_t	v1_4_getESDTValue(void *context, int32_t resultOffset);
// extern int32_t	v1_4_getESDTTokenName(void *context, int32_t resultOffset);
// extern long long	v1_4_getESDTTokenNonce(void *context);
// extern int32_t	v1_4_getESDTTokenType(void *context);
// extern int32_t	v1_4_getCallValueTokenName(void *context, int32_t callValueOffset, int32_t tokenNameOffset);
// extern int32_t	v1_4_getESDTValueByIndex(void *context, int32_t resultOffset, int32_t index);
// extern int32_t	v1_4_getESDTTokenNameByIndex(void *context, int32_t resultOffset, int32_t index);
// extern long long	v1_4_getESDTTokenNonceByIndex(void *context, int32_t index);
// extern int32_t	v1_4_getESDTTokenTypeByIndex(void *context, int32_t index);
// extern int32_t	v1_4_getCallValueTokenNameByIndex(void *context, int32_t callValueOffset, int32_t tokenNameOffset, int32_t index);
// extern int32_t	v1_4_getNumESDTTransfers(void *context);
// extern long long v1_4_getCurrentESDTNFTNonce(void *context, int32_t addressOffset, int32_t tokenIDOffset, int32_t tokenIDLen);
// extern void		v1_4_writeLog(void *context, int32_t pointer, int32_t length, int32_t topicPtr, int32_t numTopics);
// extern void		v1_4_writeEventLog(void *context, int32_t numTopics, int32_t topicLengthsOffset, int32_t topicOffset, int32_t dataOffset, int32_t dataLength);
// extern void		v1_4_returnData(void* context, int32_t dataOffset, int32_t length);
// extern void		v1_4_signalError(void* context, int32_t messageOffset, int32_t messageLength);
// extern long long v1_4_getGasLeft(void *context);
// extern int32_t	v1_4_getESDTBalance(void *context, int32_t addressOffset, int32_t tokenIDOffset, int32_t tokenIDLen, long long nonce, int32_t resultOffset);
// extern int32_t	v1_4_getESDTNFTNameLength(void *context, int32_t addressOffset, int32_t tokenIDOffset, int32_t tokenIDLen, long long nonce);
// extern int32_t	v1_4_getESDTNFTAttributeLength(void *context, int32_t addressOffset, int32_t tokenIDOffset, int32_t tokenIDLen, long long nonce);
// extern int32_t	v1_4_getESDTNFTURILength(void *context, int32_t addressOffset, int32_t tokenIDOffset, int32_t tokenIDLen, long long nonce);
// extern int32_t	v1_4_getESDTTokenData(void *context, int32_t addressOffset, int32_t tokenIDOffset, int32_t tokenIDLen, long long nonce, int32_t valueOffset, int32_t propertiesOffset, int32_t hashOffset, int32_t nameOffset, int32_t attributesOffset, int32_t creatorOffset, int32_t royaltiesOffset, int32_t urisOffset);
// extern long long	v1_4_getESDTLocalRoles(void *context, int32_t tokenIdHandle);
// extern int32_t	v1_4_validateTokenIdentifier(void *context, int32_t tokenIdHandle);
//
// extern int32_t	v1_4_executeOnDestContext(void *context, long long gas, int32_t addressOffset, int32_t valueOffset, int32_t functionOffset, int32_t functionLength, int32_t numArguments, int32_t argumentsLengthOffset, int32_t dataOffset);
// extern int32_t	v1_4_executeOnDestContextByCaller(void *context, long long gas, int32_t addressOffset, int32_t valueOffset, int32_t functionOffset, int32_t functionLength, int32_t numArguments, int32_t argumentsLengthOffset, int32_t dataOffset);
// extern int32_t	v1_4_executeOnSameContext(void *context, long long gas, int32_t addressOffset, int32_t valueOffset, int32_t functionOffset, int32_t functionLength, int32_t numArguments, int32_t argumentsLengthOffset, int32_t dataOffset);
// extern int32_t	v1_4_executeReadOnly(void *context, long long gas, int32_t addressOffset, int32_t functionOffset, int32_t functionLength, int32_t numArguments, int32_t argumentsLengthOffset, int32_t dataOffset);
// extern int32_t	v1_4_createContract(void *context, long long gas, int32_t valueOffset, int32_t codeOffset, int32_t codeMetadataOffset, int32_t length, int32_t resultOffset, int32_t numArguments, int32_t argumentsLengthOffset, int32_t dataOffset);
// extern int32_t	v1_4_deployFromSourceContract(void *context, long long gas, int32_t valueOffset, int32_t addressOffset, int32_t codeMetadataOffset, int32_t resultOffset, int32_t numArguments, int32_t argumentsLengthOffset, int32_t dataOffset);
// extern void		v1_4_upgradeContract(void *context, int32_t dstOffset, long long gas, int32_t valueOffset, int32_t codeOffset, int32_t codeMetadataOffset, int32_t length, int32_t numArguments, int32_t argumentsLengthOffset, int32_t dataOffset);
// extern void		v1_4_upgradeFromSourceContract(void *context, int32_t dstOffset, long long gas, int32_t valueOffset, int32_t addressOffset, int32_t codeMetadataOffset, int32_t numArguments, int32_t argumentsLengthOffset, int32_t dataOffset);
// extern void		v1_4_asyncCall(void *context, int32_t dstOffset, int32_t valueOffset, int32_t dataOffset, int32_t length);
//
// extern int32_t	v1_4_getNumReturnData(void *context);
// extern int32_t	v1_4_getReturnDataSize(void *context, int32_t resultID);
// extern int32_t	v1_4_getReturnData(void *context, int32_t resultID, int32_t dataOffset);
// extern void		v1_4_cleanReturnData(void *context);
// extern void		v1_4_deleteFromReturnData(void *context, int32_t resultID);
//
// extern int32_t	v1_4_setStorageLock(void *context, int32_t keyOffset, int32_t keyLength, long long lockTimestamp);
// extern long long v1_4_getStorageLock(void *context, int32_t keyOffset, int32_t keyLength);
// extern int32_t	v1_4_isStorageLocked(void *context, int32_t keyOffset, int32_t keyLength);
// extern int32_t	v1_4_clearStorageLock(void *context, int32_t keyOffset, int32_t keyLength);
//
// extern long long v1_4_getBlockTimestamp(void *context);
// extern long long v1_4_getBlockNonce(void *context);
// extern long long v1_4_getBlockRound(void *context);
// extern long long v1_4_getBlockEpoch(void *context);
// extern void		v1_4_getBlockRandomSeed(void *context, int32_t resultOffset);
// extern void		v1_4_getStateRootHash(void *context, int32_t resultOffset);
//
// extern long long v1_4_getPrevBlockTimestamp(void *context);
// extern long long v1_4_getPrevBlockNonce(void *context);
// extern long long v1_4_getPrevBlockRound(void *context);
// extern long long v1_4_getPrevBlockEpoch(void *context);
// extern void		v1_4_getPrevBlockRandomSeed(void *context, int32_t resultOffset);
// extern void		v1_4_getOriginalTxHash(void *context, int32_t resultOffset);
import "C"

import (
	"encoding/binary"
	"encoding/hex"
	"errors"
	"fmt"
	"math/big"
	"unsafe"

	"github.com/ElrondNetwork/arwen-wasm-vm/v1_4/arwen"
	"github.com/ElrondNetwork/arwen-wasm-vm/v1_4/math"
	"github.com/ElrondNetwork/arwen-wasm-vm/v1_4/wasmer"
	"github.com/ElrondNetwork/elrond-go-core/core"
	"github.com/ElrondNetwork/elrond-go-core/data/esdt"
	"github.com/ElrondNetwork/elrond-go-core/data/vm"
	logger "github.com/ElrondNetwork/elrond-go-logger"
	vmcommon "github.com/ElrondNetwork/elrond-vm-common"
	"github.com/ElrondNetwork/elrond-vm-common/parsers"
)

const (
	getSCAddressName                 = "getSCAddress"
	getOwnerAddressName              = "getOwnerAddress"
	getShardOfAddressName            = "getShardOfAddress"
	isSmartContractName              = "isSmartContract"
	getExternalBalanceName           = "getExternalBalance"
	blockHashName                    = "blockHash"
	transferValueName                = "transferValue"
	transferESDTExecuteName          = "transferESDTExecute"
	transferESDTNFTExecuteName       = "transferESDTNFTExecute"
	multiTransferESDTNFTExecuteName  = "multiTransferESDTNFTExecute"
	transferValueExecuteName         = "transferValueExecute"
	getArgumentLengthName            = "getArgumentLength"
	getArgumentName                  = "getArgument"
	getFunctionName                  = "getFunction"
	getNumArgumentsName              = "getNumArguments"
	storageStoreName                 = "storageStore"
	storageLoadLengthName            = "storageLoadLength"
	storageLoadName                  = "storageLoad"
	storageLoadFromAddressName       = "storageLoadFromAddress"
	getCallerName                    = "getCaller"
	checkNoPaymentName               = "checkNoPayment"
	callValueName                    = "callValue"
	getESDTValueName                 = "getESDTValue"
	getESDTTokenNameName             = "getESDTTokenName"
	getESDTTokenNonceName            = "getESDTTokenNonce"
	getESDTTokenTypeName             = "getESDTTokenType"
	getCallValueTokenNameName        = "getCallValueTokenName"
	getESDTValueByIndexName          = "getESDTValueByIndex"
	getESDTTokenNameByIndexName      = "getESDTTokenNameByIndex"
	getESDTTokenNonceByIndexName     = "getESDTTokenNonceByIndex"
	getESDTTokenTypeByIndexName      = "getESDTTokenTypeByIndex"
	getCallValueTokenNameByIndexName = "getCallValueTokenNameByIndex"
	getNumESDTTransfersName          = "getNumESDTTransfers"
	getCurrentESDTNFTNonceName       = "getCurrentESDTNFTNonce"
	writeLogName                     = "writeLog"
	writeEventLogName                = "writeEventLog"
	returnDataName                   = "returnData"
	signalErrorName                  = "signalError"
	getGasLeftName                   = "getGasLeft"
	getESDTBalanceName               = "getESDTBalance"
	getESDTNFTNameLengthName         = "getESDTNFTNameLength"
	getESDTNFTAttributeLengthName    = "getESDTNFTAttributeLength"
	getESDTNFTURILengthName          = "getESDTNFTURILength"
	getESDTTokenDataName             = "getESDTTokenData"
	getESDTLocalRolesName            = "getESDTLocalRoles"
	validateTokenIdentifierName      = "validateTokenIdentifier"
	executeOnDestContextName         = "executeOnDestContext"
	executeOnDestContextByCallerName = "executeOnDestContextByCaller"
	executeOnSameContextName         = "executeOnSameContext"
	executeReadOnlyName              = "executeReadOnly"
	createContractName               = "createContract"
	deployFromSourceContractName     = "deployFromSourceContract"
	upgradeContractName              = "upgradeContract"
	upgradeFromSourceContractName    = "upgradeFromSourceContract"
	asyncCallName                    = "asyncCall"
	getNumReturnDataName             = "getNumReturnData"
	getReturnDataSizeName            = "getReturnDataSize"
	getReturnDataName                = "getReturnData"
	cleanReturnDataName              = "cleanReturnData"
	deleteFromReturnDataName         = "deleteFromReturnData"
	setStorageLockName               = "setStorageLock"
	getStorageLockName               = "getStorageLock"
	isStorageLockedName              = "isStorageLocked"
	clearStorageLockName             = "clearStorageLock"
	getBlockTimestampName            = "getBlockTimestamp"
	getBlockNonceName                = "getBlockNonce"
	getBlockRoundName                = "getBlockRound"
	getBlockEpochName                = "getBlockEpoch"
	getBlockRandomSeedName           = "getBlockRandomSeed"
	getStateRootHashName             = "getStateRootHash"
	getPrevBlockTimestampName        = "getPrevBlockTimestamp"
	getPrevBlockNonceName            = "getPrevBlockNonce"
	getPrevBlockRoundName            = "getPrevBlockRound"
	getPrevBlockEpochName            = "getPrevBlockEpoch"
	getPrevBlockRandomSeedName       = "getPrevBlockRandomSeed"
	getOriginalTxHashName            = "getOriginalTxHash"
)

var logEEI = logger.GetOrCreate("arwen/eei")

func getESDTTransferFromInput(vmInput *vmcommon.VMInput, index int32) *vmcommon.ESDTTransfer {
	esdtTransfers := vmInput.ESDTTransfers
	if int32(len(esdtTransfers))-1 < index || index < 0 {
		return nil
	}
	return esdtTransfers[index]
}

func failIfMoreThanOneESDTTransfer(context unsafe.Pointer) bool {
	runtime := arwen.GetRuntimeContext(context)
	if len(runtime.GetVMInput().ESDTTransfers) > 1 {
		return arwen.WithFault(arwen.ErrTooManyESDTTransfers, context, true)
	}
	return false
}

// ElrondEIImports creates a new wasmer.Imports populated with the ElrondEI API methods
func ElrondEIImports() (*wasmer.Imports, error) {
	imports := wasmer.NewImports()
	imports = imports.Namespace("env")

	imports, err := imports.Append("getSCAddress", v1_4_getSCAddress, C.v1_4_getSCAddress)
	if err != nil {
		return nil, err
	}

	imports, err = imports.Append("getOwnerAddress", v1_4_getOwnerAddress, C.v1_4_getOwnerAddress)
	if err != nil {
		return nil, err
	}

	imports, err = imports.Append("getShardOfAddress", v1_4_getShardOfAddress, C.v1_4_getShardOfAddress)
	if err != nil {
		return nil, err
	}

	imports, err = imports.Append("isSmartContract", v1_4_isSmartContract, C.v1_4_isSmartContract)
	if err != nil {
		return nil, err
	}

	imports, err = imports.Append("getExternalBalance", v1_4_getExternalBalance, C.v1_4_getExternalBalance)
	if err != nil {
		return nil, err
	}

	imports, err = imports.Append("getBlockHash", v1_4_blockHash, C.v1_4_blockHash)
	if err != nil {
		return nil, err
	}

	imports, err = imports.Append("transferValue", v1_4_transferValue, C.v1_4_transferValue)
	if err != nil {
		return nil, err
	}

	imports, err = imports.Append("transferESDTExecute", v1_4_transferESDTExecute, C.v1_4_transferESDTExecute)
	if err != nil {
		return nil, err
	}

	imports, err = imports.Append("transferESDTNFTExecute", v1_4_transferESDTNFTExecute, C.v1_4_transferESDTNFTExecute)
	if err != nil {
		return nil, err
	}

	imports, err = imports.Append("multiTransferESDTNFTExecute", v1_4_multiTransferESDTNFTExecute, C.v1_4_multiTransferESDTNFTExecute)
	if err != nil {
		return nil, err
	}

	imports, err = imports.Append("transferValueExecute", v1_4_transferValueExecute, C.v1_4_transferValueExecute)
	if err != nil {
		return nil, err
	}

	imports, err = imports.Append("asyncCall", v1_4_asyncCall, C.v1_4_asyncCall)
	if err != nil {
		return nil, err
	}

	imports, err = imports.Append("getArgumentLength", v1_4_getArgumentLength, C.v1_4_getArgumentLength)
	if err != nil {
		return nil, err
	}

	imports, err = imports.Append("getArgument", v1_4_getArgument, C.v1_4_getArgument)
	if err != nil {
		return nil, err
	}

	imports, err = imports.Append("getFunction", v1_4_getFunction, C.v1_4_getFunction)
	if err != nil {
		return nil, err
	}

	imports, err = imports.Append("getNumArguments", v1_4_getNumArguments, C.v1_4_getNumArguments)
	if err != nil {
		return nil, err
	}

	imports, err = imports.Append("storageStore", v1_4_storageStore, C.v1_4_storageStore)
	if err != nil {
		return nil, err
	}

	imports, err = imports.Append("storageLoadLength", v1_4_storageLoadLength, C.v1_4_storageLoadLength)
	if err != nil {
		return nil, err
	}

	imports, err = imports.Append("storageLoad", v1_4_storageLoad, C.v1_4_storageLoad)
	if err != nil {
		return nil, err
	}

	imports, err = imports.Append("storageLoadFromAddress", v1_4_storageLoadFromAddress, C.v1_4_storageLoadFromAddress)
	if err != nil {
		return nil, err
	}

	imports, err = imports.Append("getStorageLock", v1_4_getStorageLock, C.v1_4_getStorageLock)
	if err != nil {
		return nil, err
	}

	imports, err = imports.Append("setStorageLock", v1_4_setStorageLock, C.v1_4_setStorageLock)
	if err != nil {
		return nil, err
	}

	imports, err = imports.Append("isStorageLocked", v1_4_isStorageLocked, C.v1_4_isStorageLocked)
	if err != nil {
		return nil, err
	}

	imports, err = imports.Append("clearStorageLock", v1_4_clearStorageLock, C.v1_4_clearStorageLock)
	if err != nil {
		return nil, err
	}

	imports, err = imports.Append("getCaller", v1_4_getCaller, C.v1_4_getCaller)
	if err != nil {
		return nil, err
	}

	imports, err = imports.Append("checkNoPayment", v1_4_checkNoPayment, C.v1_4_checkNoPayment)
	if err != nil {
		return nil, err
	}

	imports, err = imports.Append("getCallValue", v1_4_callValue, C.v1_4_callValue)
	if err != nil {
		return nil, err
	}

	imports, err = imports.Append("getESDTValue", v1_4_getESDTValue, C.v1_4_getESDTValue)
	if err != nil {
		return nil, err
	}

	imports, err = imports.Append("getESDTTokenName", v1_4_getESDTTokenName, C.v1_4_getESDTTokenName)
	if err != nil {
		return nil, err
	}

	imports, err = imports.Append("getESDTTokenType", v1_4_getESDTTokenType, C.v1_4_getESDTTokenType)
	if err != nil {
		return nil, err
	}

	imports, err = imports.Append("getESDTTokenNonce", v1_4_getESDTTokenNonce, C.v1_4_getESDTTokenNonce)
	if err != nil {
		return nil, err
	}

	imports, err = imports.Append("getCallValueTokenName", v1_4_getCallValueTokenName, C.v1_4_getCallValueTokenName)
	if err != nil {
		return nil, err
	}

	imports, err = imports.Append("getESDTValueByIndex", v1_4_getESDTValueByIndex, C.v1_4_getESDTValueByIndex)
	if err != nil {
		return nil, err
	}

	imports, err = imports.Append("getESDTTokenNameByIndex", v1_4_getESDTTokenNameByIndex, C.v1_4_getESDTTokenNameByIndex)
	if err != nil {
		return nil, err
	}

	imports, err = imports.Append("getESDTTokenTypeByIndex", v1_4_getESDTTokenTypeByIndex, C.v1_4_getESDTTokenTypeByIndex)
	if err != nil {
		return nil, err
	}

	imports, err = imports.Append("getESDTTokenNonceByIndex", v1_4_getESDTTokenNonceByIndex, C.v1_4_getESDTTokenNonceByIndex)
	if err != nil {
		return nil, err
	}

	imports, err = imports.Append("getCallValueTokenNameByIndex", v1_4_getCallValueTokenNameByIndex, C.v1_4_getCallValueTokenNameByIndex)
	if err != nil {
		return nil, err
	}

	imports, err = imports.Append("getNumESDTTransfers", v1_4_getNumESDTTransfers, C.v1_4_getNumESDTTransfers)
	if err != nil {
		return nil, err
	}

	imports, err = imports.Append("getCurrentESDTNFTNonce", v1_4_getCurrentESDTNFTNonce, C.v1_4_getCurrentESDTNFTNonce)
	if err != nil {
		return nil, err
	}

	imports, err = imports.Append("validateTokenIdentifier", v1_4_validateTokenIdentifier, C.v1_4_validateTokenIdentifier)
	if err != nil {
		return nil, err
	}

	imports, err = imports.Append("writeLog", v1_4_writeLog, C.v1_4_writeLog)
	if err != nil {
		return nil, err
	}

	imports, err = imports.Append("writeEventLog", v1_4_writeEventLog, C.v1_4_writeEventLog)
	if err != nil {
		return nil, err
	}

	imports, err = imports.Append("finish", v1_4_returnData, C.v1_4_returnData)
	if err != nil {
		return nil, err
	}

	imports, err = imports.Append("signalError", v1_4_signalError, C.v1_4_signalError)
	if err != nil {
		return nil, err
	}

	imports, err = imports.Append("getBlockTimestamp", v1_4_getBlockTimestamp, C.v1_4_getBlockTimestamp)
	if err != nil {
		return nil, err
	}

	imports, err = imports.Append("getBlockNonce", v1_4_getBlockNonce, C.v1_4_getBlockNonce)
	if err != nil {
		return nil, err
	}

	imports, err = imports.Append("getBlockRound", v1_4_getBlockRound, C.v1_4_getBlockRound)
	if err != nil {
		return nil, err
	}

	imports, err = imports.Append("getBlockEpoch", v1_4_getBlockEpoch, C.v1_4_getBlockEpoch)
	if err != nil {
		return nil, err
	}

	imports, err = imports.Append("getBlockRandomSeed", v1_4_getBlockRandomSeed, C.v1_4_getBlockRandomSeed)
	if err != nil {
		return nil, err
	}

	imports, err = imports.Append("getStateRootHash", v1_4_getStateRootHash, C.v1_4_getStateRootHash)
	if err != nil {
		return nil, err
	}

	imports, err = imports.Append("getPrevBlockTimestamp", v1_4_getPrevBlockTimestamp, C.v1_4_getPrevBlockTimestamp)
	if err != nil {
		return nil, err
	}

	imports, err = imports.Append("getPrevBlockNonce", v1_4_getPrevBlockNonce, C.v1_4_getPrevBlockNonce)
	if err != nil {
		return nil, err
	}

	imports, err = imports.Append("getPrevBlockRound", v1_4_getPrevBlockRound, C.v1_4_getPrevBlockRound)
	if err != nil {
		return nil, err
	}

	imports, err = imports.Append("getPrevBlockEpoch", v1_4_getPrevBlockEpoch, C.v1_4_getPrevBlockEpoch)
	if err != nil {
		return nil, err
	}

	imports, err = imports.Append("getPrevBlockRandomSeed", v1_4_getPrevBlockRandomSeed, C.v1_4_getPrevBlockRandomSeed)
	if err != nil {
		return nil, err
	}

	imports, err = imports.Append("getOriginalTxHash", v1_4_getOriginalTxHash, C.v1_4_getOriginalTxHash)
	if err != nil {
		return nil, err
	}

	imports, err = imports.Append("getGasLeft", v1_4_getGasLeft, C.v1_4_getGasLeft)
	if err != nil {
		return nil, err
	}

	imports, err = imports.Append("executeOnDestContext", v1_4_executeOnDestContext, C.v1_4_executeOnDestContext)
	if err != nil {
		return nil, err
	}

	imports, err = imports.Append("executeOnDestContextByCaller", v1_4_executeOnDestContextByCaller, C.v1_4_executeOnDestContextByCaller)
	if err != nil {
		return nil, err
	}

	imports, err = imports.Append("executeOnSameContext", v1_4_executeOnSameContext, C.v1_4_executeOnSameContext)
	if err != nil {
		return nil, err
	}

	imports, err = imports.Append("createContract", v1_4_createContract, C.v1_4_createContract)
	if err != nil {
		return nil, err
	}

	imports, err = imports.Append("deployFromSourceContract", v1_4_deployFromSourceContract, C.v1_4_deployFromSourceContract)
	if err != nil {
		return nil, err
	}

	imports, err = imports.Append("upgradeContract", v1_4_upgradeContract, C.v1_4_upgradeContract)
	if err != nil {
		return nil, err
	}

	imports, err = imports.Append("upgradeFromSourceContract", v1_4_upgradeFromSourceContract, C.v1_4_upgradeFromSourceContract)
	if err != nil {
		return nil, err
	}

	imports, err = imports.Append("executeReadOnly", v1_4_executeReadOnly, C.v1_4_executeReadOnly)
	if err != nil {
		return nil, err
	}

	imports, err = imports.Append("getNumReturnData", v1_4_getNumReturnData, C.v1_4_getNumReturnData)
	if err != nil {
		return nil, err
	}

	imports, err = imports.Append("getReturnDataSize", v1_4_getReturnDataSize, C.v1_4_getReturnDataSize)
	if err != nil {
		return nil, err
	}

	imports, err = imports.Append("getReturnData", v1_4_getReturnData, C.v1_4_getReturnData)
	if err != nil {
		return nil, err
	}

	imports, err = imports.Append("cleanReturnData", v1_4_cleanReturnData, C.v1_4_cleanReturnData)
	if err != nil {
		return nil, err
	}

	imports, err = imports.Append("deleteFromReturnData", v1_4_deleteFromReturnData, C.v1_4_deleteFromReturnData)
	if err != nil {
		return nil, err
	}

	imports, err = imports.Append("getESDTBalance", v1_4_getESDTBalance, C.v1_4_getESDTBalance)
	if err != nil {
		return nil, err
	}

	imports, err = imports.Append("getESDTTokenData", v1_4_getESDTTokenData, C.v1_4_getESDTTokenData)
	if err != nil {
		return nil, err
	}

	imports, err = imports.Append("getESDTLocalRoles", v1_4_getESDTLocalRoles, C.v1_4_getESDTLocalRoles)
	if err != nil {
		return nil, err
	}

	imports, err = imports.Append("getESDTNFTNameLength", v1_4_getESDTNFTNameLength, C.v1_4_getESDTNFTNameLength)
	if err != nil {
		return nil, err
	}

	imports, err = imports.Append("getESDTNFTAttributeLength", v1_4_getESDTNFTAttributeLength, C.v1_4_getESDTNFTAttributeLength)
	if err != nil {
		return nil, err
	}

	imports, err = imports.Append("getESDTNFTURILength", v1_4_getESDTNFTURILength, C.v1_4_getESDTNFTURILength)
	if err != nil {
		return nil, err
	}

	return imports, nil
}

//export v1_4_getGasLeft
func v1_4_getGasLeft(context unsafe.Pointer) int64 {
	metering := arwen.GetMeteringContext(context)

	gasToUse := metering.GasSchedule().ElrondAPICost.GetGasLeft
	metering.UseGasAndAddTracedGas(getGasLeftName, gasToUse)

	return int64(metering.GasLeft())
}

//export v1_4_getSCAddress
func v1_4_getSCAddress(context unsafe.Pointer, resultOffset int32) {
	runtime := arwen.GetRuntimeContext(context)
	metering := arwen.GetMeteringContext(context)

	gasToUse := metering.GasSchedule().ElrondAPICost.GetSCAddress
	metering.UseGasAndAddTracedGas(getSCAddressName, gasToUse)

	owner := runtime.GetSCAddress()
	err := runtime.MemStore(resultOffset, owner)
	if arwen.WithFault(err, context, runtime.ElrondAPIErrorShouldFailExecution()) {
		return
	}
}

//export v1_4_getOwnerAddress
func v1_4_getOwnerAddress(context unsafe.Pointer, resultOffset int32) {
	blockchain := arwen.GetBlockchainContext(context)
	runtime := arwen.GetRuntimeContext(context)
	metering := arwen.GetMeteringContext(context)

	gasToUse := metering.GasSchedule().ElrondAPICost.GetOwnerAddress
	metering.UseGasAndAddTracedGas(getOwnerAddressName, gasToUse)

	owner, err := blockchain.GetOwnerAddress()
	if arwen.WithFault(err, context, runtime.ElrondAPIErrorShouldFailExecution()) {
		return
	}

	err = runtime.MemStore(resultOffset, owner)
	if arwen.WithFault(err, context, runtime.ElrondAPIErrorShouldFailExecution()) {
		return
	}
}

//export v1_4_getShardOfAddress
func v1_4_getShardOfAddress(context unsafe.Pointer, addressOffset int32) int32 {
	blockchain := arwen.GetBlockchainContext(context)
	runtime := arwen.GetRuntimeContext(context)
	metering := arwen.GetMeteringContext(context)

	gasToUse := metering.GasSchedule().ElrondAPICost.GetShardOfAddress
	metering.UseGasAndAddTracedGas(getShardOfAddressName, gasToUse)

	address, err := runtime.MemLoad(addressOffset, arwen.AddressLen)
	if arwen.WithFault(err, context, runtime.ElrondAPIErrorShouldFailExecution()) {
		return -1
	}

	return int32(blockchain.GetShardOfAddress(address))
}

//export v1_4_isSmartContract
func v1_4_isSmartContract(context unsafe.Pointer, addressOffset int32) int32 {
	blockchain := arwen.GetBlockchainContext(context)
	runtime := arwen.GetRuntimeContext(context)
	metering := arwen.GetMeteringContext(context)

	gasToUse := metering.GasSchedule().ElrondAPICost.IsSmartContract
	metering.UseGasAndAddTracedGas(isSmartContractName, gasToUse)

	address, err := runtime.MemLoad(addressOffset, arwen.AddressLen)
	if arwen.WithFault(err, context, runtime.ElrondAPIErrorShouldFailExecution()) {
		return -1
	}

	isSmartContract := blockchain.IsSmartContract(address)

	return int32(arwen.BooleanToInt(isSmartContract))
}

//export v1_4_signalError
func v1_4_signalError(context unsafe.Pointer, messageOffset int32, messageLength int32) {
	runtime := arwen.GetRuntimeContext(context)
	metering := arwen.GetMeteringContext(context)
	metering.StartGasTracing(signalErrorName)

	gasToUse := metering.GasSchedule().ElrondAPICost.SignalError
	gasToUse += metering.GasSchedule().BaseOperationCost.PersistPerByte * uint64(messageLength)

	err := metering.UseGasBounded(gasToUse)

	if err != nil {
		_ = arwen.WithFault(err, context, runtime.ElrondAPIErrorShouldFailExecution())
		return
	}

	message, err := runtime.MemLoad(messageOffset, messageLength)
	if arwen.WithFault(err, context, runtime.ElrondAPIErrorShouldFailExecution()) {
		return
	}
	runtime.SignalUserError(string(message))
}

//export v1_4_getExternalBalance
func v1_4_getExternalBalance(context unsafe.Pointer, addressOffset int32, resultOffset int32) {
	blockchain := arwen.GetBlockchainContext(context)
	runtime := arwen.GetRuntimeContext(context)
	metering := arwen.GetMeteringContext(context)

	gasToUse := metering.GasSchedule().ElrondAPICost.GetExternalBalance
	metering.UseGasAndAddTracedGas(getExternalBalanceName, gasToUse)

	address, err := runtime.MemLoad(addressOffset, arwen.AddressLen)
	if arwen.WithFault(err, context, runtime.ElrondAPIErrorShouldFailExecution()) {
		return
	}

	balance := blockchain.GetBalance(address)

	err = runtime.MemStore(resultOffset, balance)
	if arwen.WithFault(err, context, runtime.ElrondAPIErrorShouldFailExecution()) {
		return
	}
}

//export v1_4_blockHash
func v1_4_blockHash(context unsafe.Pointer, nonce int64, resultOffset int32) int32 {
	blockchain := arwen.GetBlockchainContext(context)
	runtime := arwen.GetRuntimeContext(context)
	metering := arwen.GetMeteringContext(context)

	gasToUse := metering.GasSchedule().ElrondAPICost.GetBlockHash
	metering.UseGasAndAddTracedGas(blockHashName, gasToUse)

	hash := blockchain.BlockHash(nonce)
	err := runtime.MemStore(resultOffset, hash)
	if arwen.WithFault(err, context, runtime.ElrondAPIErrorShouldFailExecution()) {
		return 1
	}

	return 0
}

func isBuiltInCall(data string, host arwen.VMHost) bool {
	argParser := parsers.NewCallArgsParser()
	functionName, _, _ := argParser.ParseData(data)
	return host.IsBuiltinFunctionName(functionName)
}

func getESDTDataFromBlockchainHook(
	context unsafe.Pointer,
	addressOffset int32,
	tokenIDOffset int32,
	tokenIDLen int32,
	nonce int64,
) (*esdt.ESDigitalToken, error) {
	runtime := arwen.GetRuntimeContext(context)
	metering := arwen.GetMeteringContext(context)
	blockchain := arwen.GetBlockchainContext(context)

	gasToUse := metering.GasSchedule().ElrondAPICost.GetExternalBalance
	metering.UseAndTraceGas(gasToUse)

	address, err := runtime.MemLoad(addressOffset, arwen.AddressLen)
	if err != nil {
		return nil, err
	}

	tokenID, err := runtime.MemLoad(tokenIDOffset, tokenIDLen)
	if err != nil {
		return nil, err
	}

	esdtToken, err := blockchain.GetESDTToken(address, tokenID, uint64(nonce))
	if err != nil {
		return nil, err
	}

	return esdtToken, nil
}

//export v1_4_getESDTBalance
func v1_4_getESDTBalance(
	context unsafe.Pointer,
	addressOffset int32,
	tokenIDOffset int32,
	tokenIDLen int32,
	nonce int64,
	resultOffset int32,
) int32 {
	runtime := arwen.GetRuntimeContext(context)
	metering := arwen.GetMeteringContext(context)
	metering.StartGasTracing(getESDTBalanceName)

	esdtData, err := getESDTDataFromBlockchainHook(context, addressOffset, tokenIDOffset, tokenIDLen, nonce)

	if arwen.WithFault(err, context, runtime.ElrondAPIErrorShouldFailExecution()) {
		return -1
	}
	err = runtime.MemStore(resultOffset, esdtData.Value.Bytes())
	if arwen.WithFault(err, context, runtime.ElrondAPIErrorShouldFailExecution()) {
		return -1
	}

	return int32(len(esdtData.Value.Bytes()))
}

//export v1_4_getESDTNFTNameLength
func v1_4_getESDTNFTNameLength(
	context unsafe.Pointer,
	addressOffset int32,
	tokenIDOffset int32,
	tokenIDLen int32,
	nonce int64,
) int32 {
	runtime := arwen.GetRuntimeContext(context)
	metering := arwen.GetMeteringContext(context)
	metering.StartGasTracing(getESDTNFTNameLengthName)

	esdtData, err := getESDTDataFromBlockchainHook(context, addressOffset, tokenIDOffset, tokenIDLen, nonce)

	if arwen.WithFault(err, context, runtime.ElrondAPIErrorShouldFailExecution()) {
		return -1
	}
	if esdtData == nil || esdtData.TokenMetaData == nil {
		return 0
	}

	return int32(len(esdtData.TokenMetaData.Name))
}

//export v1_4_getESDTNFTAttributeLength
func v1_4_getESDTNFTAttributeLength(
	context unsafe.Pointer,
	addressOffset int32,
	tokenIDOffset int32,
	tokenIDLen int32,
	nonce int64,
) int32 {
	runtime := arwen.GetRuntimeContext(context)
	metering := arwen.GetMeteringContext(context)
	metering.StartGasTracing(getESDTNFTAttributeLengthName)

	esdtData, err := getESDTDataFromBlockchainHook(context, addressOffset, tokenIDOffset, tokenIDLen, nonce)

	if arwen.WithFault(err, context, runtime.ElrondAPIErrorShouldFailExecution()) {
		return -1
	}
	if esdtData == nil || esdtData.TokenMetaData == nil {
		return 0
	}

	return int32(len(esdtData.TokenMetaData.Attributes))
}

//export v1_4_getESDTNFTURILength
func v1_4_getESDTNFTURILength(
	context unsafe.Pointer,
	addressOffset int32,
	tokenIDOffset int32,
	tokenIDLen int32,
	nonce int64,
) int32 {
	runtime := arwen.GetRuntimeContext(context)
	metering := arwen.GetMeteringContext(context)
	metering.StartGasTracing(getESDTNFTURILengthName)

	esdtData, err := getESDTDataFromBlockchainHook(context, addressOffset, tokenIDOffset, tokenIDLen, nonce)

	if arwen.WithFault(err, context, runtime.ElrondAPIErrorShouldFailExecution()) {
		return -1
	}
	if esdtData == nil || esdtData.TokenMetaData == nil {
		return 0
	}
	if len(esdtData.TokenMetaData.URIs) == 0 {
		return 0
	}

	return int32(len(esdtData.TokenMetaData.URIs[0]))
}

//export v1_4_getESDTTokenData
func v1_4_getESDTTokenData(
	context unsafe.Pointer,
	addressOffset int32,
	tokenIDOffset int32,
	tokenIDLen int32,
	nonce int64,
	valueHandle int32,
	propertiesOffset int32,
	hashOffset int32,
	nameOffset int32,
	attributesOffset int32,
	creatorOffset int32,
	royaltiesHandle int32,
	urisOffset int32,
) int32 {
	managedType := arwen.GetManagedTypesContext(context)
	runtime := arwen.GetRuntimeContext(context)
	metering := arwen.GetMeteringContext(context)
	metering.StartGasTracing(getESDTTokenDataName)

	esdtData, err := getESDTDataFromBlockchainHook(context, addressOffset, tokenIDOffset, tokenIDLen, nonce)

	if arwen.WithFault(err, context, runtime.ElrondAPIErrorShouldFailExecution()) {
		return -1
	}

	value := managedType.GetBigIntOrCreate(valueHandle)
	value.Set(esdtData.Value)

	err = runtime.MemStore(propertiesOffset, esdtData.Properties)
	if arwen.WithFault(err, context, runtime.ElrondAPIErrorShouldFailExecution()) {
		return -1
	}

	if esdtData.TokenMetaData != nil {
		err = runtime.MemStore(hashOffset, esdtData.TokenMetaData.Hash)
		if arwen.WithFault(err, context, runtime.ElrondAPIErrorShouldFailExecution()) {
			return -1
		}
		err = runtime.MemStore(nameOffset, esdtData.TokenMetaData.Name)
		if arwen.WithFault(err, context, runtime.ElrondAPIErrorShouldFailExecution()) {
			return -1
		}
		err = runtime.MemStore(attributesOffset, esdtData.TokenMetaData.Attributes)
		if arwen.WithFault(err, context, runtime.ElrondAPIErrorShouldFailExecution()) {
			return -1
		}
		err = runtime.MemStore(creatorOffset, esdtData.TokenMetaData.Creator)
		if arwen.WithFault(err, context, runtime.ElrondAPIErrorShouldFailExecution()) {
			return -1
		}

		royalties := managedType.GetBigIntOrCreate(royaltiesHandle)
		royalties.SetUint64(uint64(esdtData.TokenMetaData.Royalties))

		if len(esdtData.TokenMetaData.URIs) > 0 {
			err = runtime.MemStore(urisOffset, esdtData.TokenMetaData.URIs[0])
			if arwen.WithFault(err, context, runtime.ElrondAPIErrorShouldFailExecution()) {
				return -1
			}
		}
	}
	return int32(len(esdtData.Value.Bytes()))
}

//export v1_4_getESDTLocalRoles
func v1_4_getESDTLocalRoles(context unsafe.Pointer, tokenIdHandle int32) int64 {
	managedType := arwen.GetManagedTypesContext(context)
	runtime := arwen.GetRuntimeContext(context)
	storage := arwen.GetStorageContext(context)
	metering := arwen.GetMeteringContext(context)

	tokenID, err := managedType.GetBytes(tokenIdHandle)
	if arwen.WithFault(err, context, runtime.ElrondAPIErrorShouldFailExecution()) {
		return -1
	}

	esdtRoleKeyPrefix := []byte(core.ElrondProtectedKeyPrefix + core.ESDTRoleIdentifier + core.ESDTKeyIdentifier)
	key := []byte(string(esdtRoleKeyPrefix) + string(tokenID))

	data, usedCache := storage.GetStorage(key)
	storage.UseGasForStorageLoad(storageLoadName, metering.GasSchedule().ElrondAPICost.StorageLoad, usedCache)

	return getESDTRoles(data)
}

//export v1_4_validateTokenIdentifier
func v1_4_validateTokenIdentifier(
	context unsafe.Pointer,
	tokenIdHandle int32,
) int32 {
	managedType := arwen.GetManagedTypesContext(context)
	runtime := arwen.GetRuntimeContext(context)
	metering := arwen.GetMeteringContext(context)

	gasToUse := metering.GasSchedule().ElrondAPICost.GetArgument
	metering.UseGasAndAddTracedGas(validateTokenIdentifierName, gasToUse)

	tokenID, err := managedType.GetBytes(tokenIdHandle)
	if arwen.WithFault(err, context, runtime.ElrondAPIErrorShouldFailExecution()) {
		return -1
	}

	if ValidateToken(tokenID) {
		return 1
	} else {
		return 0
	}

}

//export v1_4_transferValue
func v1_4_transferValue(context unsafe.Pointer, destOffset int32, valueOffset int32, dataOffset int32, length int32) int32 {
	host := arwen.GetVMHost(context)
	runtime := host.Runtime()
	metering := host.Metering()
	output := host.Output()
	metering.StartGasTracing(transferValueName)

	gasToUse := metering.GasSchedule().ElrondAPICost.TransferValue
	metering.UseAndTraceGas(gasToUse)

	sender := runtime.GetSCAddress()
	dest, err := runtime.MemLoad(destOffset, arwen.AddressLen)
	if arwen.WithFault(err, context, runtime.ElrondAPIErrorShouldFailExecution()) {
		return 1
	}

	valueBytes, err := runtime.MemLoad(valueOffset, arwen.BalanceLen)
	if arwen.WithFault(err, context, runtime.ElrondAPIErrorShouldFailExecution()) {
		return 1
	}

	gasToUse = math.MulUint64(metering.GasSchedule().BaseOperationCost.PersistPerByte, uint64(length))
	metering.UseAndTraceGas(gasToUse)

	data, err := runtime.MemLoad(dataOffset, length)
	if arwen.WithFault(err, context, runtime.ElrondAPIErrorShouldFailExecution()) {
		return 1
	}

	if isBuiltInCall(string(data), host) {
		return 1
	}

	err = output.Transfer(dest, sender, 0, 0, big.NewInt(0).SetBytes(valueBytes), data, vm.DirectCall)
	if arwen.WithFault(err, context, runtime.ElrondAPIErrorShouldFailExecution()) {
		return 1
	}

	return 0
}

type indirectContractCallArguments struct {
	dest      []byte
	value     *big.Int
	function  []byte
	args      [][]byte
	actualLen int32
}

func extractIndirectContractCallArgumentsWithValue(
	host arwen.VMHost,
	destOffset int32,
	valueOffset int32,
	functionOffset int32,
	functionLength int32,
	numArguments int32,
	argumentsLengthOffset int32,
	dataOffset int32,
) (*indirectContractCallArguments, error) {
	return extractIndirectContractCallArguments(
		host,
		destOffset,
		valueOffset,
		true,
		functionOffset,
		functionLength,
		numArguments,
		argumentsLengthOffset,
		dataOffset,
	)
}

func extractIndirectContractCallArgumentsWithoutValue(
	host arwen.VMHost,
	destOffset int32,
	functionOffset int32,
	functionLength int32,
	numArguments int32,
	argumentsLengthOffset int32,
	dataOffset int32,
) (*indirectContractCallArguments, error) {
	return extractIndirectContractCallArguments(
		host,
		destOffset,
		0,
		false,
		functionOffset,
		functionLength,
		numArguments,
		argumentsLengthOffset,
		dataOffset,
	)
}

func extractIndirectContractCallArguments(
	host arwen.VMHost,
	destOffset int32,
	valueOffset int32,
	hasValueOffset bool,
	functionOffset int32,
	functionLength int32,
	numArguments int32,
	argumentsLengthOffset int32,
	dataOffset int32,
) (*indirectContractCallArguments, error) {
	runtime := host.Runtime()
	metering := host.Metering()

	dest, err := runtime.MemLoad(destOffset, arwen.AddressLen)
	if err != nil {
		return nil, err
	}

	var value *big.Int

	if hasValueOffset {
		valueBytes, err := runtime.MemLoad(valueOffset, arwen.BalanceLen)
		if err != nil {
			return nil, err
		}
		value = big.NewInt(0).SetBytes(valueBytes)
	}

	function, err := runtime.MemLoad(functionOffset, functionLength)
	if err != nil {
		return nil, err
	}

	args, actualLen, err := getArgumentsFromMemory(
		host,
		numArguments,
		argumentsLengthOffset,
		dataOffset,
	)
	if err != nil {
		return nil, err
	}

	gasToUse := math.MulUint64(metering.GasSchedule().BaseOperationCost.DataCopyPerByte, uint64(actualLen))
	metering.UseAndTraceGas(gasToUse)

	return &indirectContractCallArguments{
		dest:      dest,
		value:     value,
		function:  function,
		args:      args,
		actualLen: actualLen,
	}, nil
}

//export v1_4_transferValueExecute
func v1_4_transferValueExecute(
	context unsafe.Pointer,
	destOffset int32,
	valueOffset int32,
	gasLimit int64,
	functionOffset int32,
	functionLength int32,
	numArguments int32,
	argumentsLengthOffset int32,
	dataOffset int32,
) int32 {
	host := arwen.GetVMHost(context)
	return TransferValueExecuteWithHost(
		host,
		destOffset,
		valueOffset,
		gasLimit,
		functionOffset,
		functionLength,
		numArguments,
		argumentsLengthOffset,
		dataOffset,
	)
}

// TransferValueExecuteWithHost - transferValueExecute with host instead of pointer context
func TransferValueExecuteWithHost(
	host arwen.VMHost,
	destOffset int32,
	valueOffset int32,
	gasLimit int64,
	functionOffset int32,
	functionLength int32,
	numArguments int32,
	argumentsLengthOffset int32,
	dataOffset int32,
) int32 {
	runtime := host.Runtime()
	metering := host.Metering()
	metering.StartGasTracing(transferValueExecuteName)

	gasToUse := metering.GasSchedule().ElrondAPICost.TransferValue
	metering.UseAndTraceGas(gasToUse)

	callArgs, err := extractIndirectContractCallArgumentsWithValue(
		host, destOffset, valueOffset, functionOffset, functionLength, numArguments, argumentsLengthOffset, dataOffset)
	if arwen.WithFaultAndHost(host, err, runtime.ElrondAPIErrorShouldFailExecution()) {
		return 1
	}

	return TransferValueExecuteWithTypedArgs(
		host,
		callArgs.dest,
		callArgs.value,
		gasLimit,
		callArgs.function,
		callArgs.args,
	)
}

// TransferValueExecuteWithTypedArgs - transferValueExecute with args already read from memory
func TransferValueExecuteWithTypedArgs(
	host arwen.VMHost,
	dest []byte,
	value *big.Int,
	gasLimit int64,
	function []byte,
	args [][]byte,
) int32 {
	runtime := host.Runtime()
	metering := host.Metering()
	output := host.Output()

	gasToUse := metering.GasSchedule().ElrondAPICost.TransferValue
	metering.UseAndTraceGas(gasToUse)

	sender := runtime.GetSCAddress()

	var err error
	var contractCallInput *vmcommon.ContractCallInput

	if len(function) > 0 {
		contractCallInput, err = prepareIndirectContractCallInput(
			host,
			sender,
			value,
			gasLimit,
			dest,
			function,
			args,
			gasToUse,
			false,
		)
		if arwen.WithFaultAndHost(host, err, runtime.ElrondAPIErrorShouldFailExecution()) {
			return 1
		}
	}

	if contractCallInput != nil {
		if host.IsBuiltinFunctionName(contractCallInput.Function) {
			return 1
		}
	}

	if host.AreInSameShard(sender, dest) && contractCallInput != nil && host.Blockchain().IsSmartContract(dest) {
		logEEI.Trace("eGLD pre-transfer execution begin")
		_, _, err = host.ExecuteOnDestContext(contractCallInput)
		if err != nil {
			logEEI.Trace("eGLD pre-transfer execution failed", "error", err)
			return 1
		}

		return 0
	}

	data := ""
	if contractCallInput != nil {
		data = makeCrossShardCallFromInput(contractCallInput.Function, contractCallInput.Arguments)
	}

	metering.UseAndTraceGas(uint64(gasLimit))
	err = output.Transfer(dest, sender, uint64(gasLimit), 0, value, []byte(data), vm.DirectCall)
	if arwen.WithFaultAndHost(host, err, runtime.ElrondAPIErrorShouldFailExecution()) {
		return 1
	}

	return 0
}

func makeCrossShardCallFromInput(function string, arguments [][]byte) string {
	txData := function
	for _, arg := range arguments {
		txData += "@" + hex.EncodeToString(arg)
	}

	return txData
}

//export v1_4_transferESDTExecute
func v1_4_transferESDTExecute(
	context unsafe.Pointer,
	destOffset int32,
	tokenIDOffset int32,
	tokenIDLen int32,
	valueOffset int32,
	gasLimit int64,
	functionOffset int32,
	functionLength int32,
	numArguments int32,
	argumentsLengthOffset int32,
	dataOffset int32,
) int32 {

	return v1_4_transferESDTNFTExecute(context, destOffset, tokenIDOffset, tokenIDLen, valueOffset, 0,
		gasLimit, functionOffset, functionLength, numArguments, argumentsLengthOffset, dataOffset)
}

//export v1_4_transferESDTNFTExecute
func v1_4_transferESDTNFTExecute(
	context unsafe.Pointer,
	destOffset int32,
	tokenIDOffset int32,
	tokenIDLen int32,
	valueOffset int32,
	nonce int64,
	gasLimit int64,
	functionOffset int32,
	functionLength int32,
	numArguments int32,
	argumentsLengthOffset int32,
	dataOffset int32,
) int32 {
	host := arwen.GetVMHost(context)
	metering := host.Metering()
	metering.StartGasTracing(transferESDTNFTExecuteName)
	return TransferESDTNFTExecuteWithHost(
		host,
		destOffset,
		tokenIDOffset,
		tokenIDLen,
		valueOffset,
		nonce,
		gasLimit,
		functionOffset,
		functionLength,
		numArguments,
		argumentsLengthOffset,
		dataOffset)
}

//export v1_4_multiTransferESDTNFTExecute
func v1_4_multiTransferESDTNFTExecute(
	context unsafe.Pointer,
	destOffset int32,
	numTokenTransfers int32,
	tokenTransfersArgsLengthOffset int32,
	tokenTransferDataOffset int32,
	gasLimit int64,
	functionOffset int32,
	functionLength int32,
	numArguments int32,
	argumentsLengthOffset int32,
	dataOffset int32,
) int32 {
	host := arwen.GetVMHost(context)
	runtime := host.Runtime()
	metering := host.Metering()
	metering.StartGasTracing(multiTransferESDTNFTExecuteName)

	if numTokenTransfers == 0 {
		_ = arwen.WithFaultAndHost(host, arwen.ErrFailedTransfer, runtime.ElrondAPIErrorShouldFailExecution())
		return 1
	}

	callArgs, err := extractIndirectContractCallArgumentsWithoutValue(
		host, destOffset, functionOffset, functionLength, numArguments, argumentsLengthOffset, dataOffset)
	if arwen.WithFaultAndHost(host, err, runtime.ElrondAPIErrorShouldFailExecution()) {
		return 1
	}

	gasToUse := math.MulUint64(metering.GasSchedule().BaseOperationCost.DataCopyPerByte, uint64(callArgs.actualLen))
	metering.UseAndTraceGas(gasToUse)

	transferArgs, actualLen, err := getArgumentsFromMemory(
		host,
		numTokenTransfers*parsers.ArgsPerTransfer,
		tokenTransfersArgsLengthOffset,
		tokenTransferDataOffset,
	)

	if arwen.WithFaultAndHost(host, err, runtime.ElrondAPIErrorShouldFailExecution()) {
		return 1
	}

	gasToUse = math.MulUint64(metering.GasSchedule().BaseOperationCost.DataCopyPerByte, uint64(actualLen))
	metering.UseAndTraceGas(gasToUse)

	transfers := make([]*vmcommon.ESDTTransfer, numTokenTransfers)
	for i := int32(0); i < numTokenTransfers; i++ {
		tokenStartIndex := i * parsers.ArgsPerTransfer
		transfer := &vmcommon.ESDTTransfer{
			ESDTTokenName:  transferArgs[tokenStartIndex],
			ESDTTokenNonce: big.NewInt(0).SetBytes(transferArgs[tokenStartIndex+1]).Uint64(),
			ESDTValue:      big.NewInt(0).SetBytes(transferArgs[tokenStartIndex+2]),
			ESDTTokenType:  uint32(core.Fungible),
		}
		if transfer.ESDTTokenNonce > 0 {
			transfer.ESDTTokenType = uint32(core.NonFungible)
		}
		transfers[i] = transfer
	}

	return TransferESDTNFTExecuteWithTypedArgs(
		host,
		callArgs.dest,
		transfers,
		gasLimit,
		callArgs.function,
		callArgs.args,
	)
}

// TransferESDTNFTExecuteWithHost contains only memory reading of arguments
func TransferESDTNFTExecuteWithHost(
	host arwen.VMHost,
	destOffset int32,
	tokenIDOffset int32,
	tokenIDLen int32,
	valueOffset int32,
	nonce int64,
	gasLimit int64,
	functionOffset int32,
	functionLength int32,
	numArguments int32,
	argumentsLengthOffset int32,
	dataOffset int32,
) int32 {
	runtime := host.Runtime()
	metering := host.Metering()

	tokenIdentifier, executeErr := runtime.MemLoad(tokenIDOffset, tokenIDLen)
	if arwen.WithFaultAndHost(host, executeErr, runtime.ElrondAPIErrorShouldFailExecution()) {
		return 1
	}

	callArgs, err := extractIndirectContractCallArgumentsWithValue(
		host, destOffset, valueOffset, functionOffset, functionLength, numArguments, argumentsLengthOffset, dataOffset)
	if arwen.WithFaultAndHost(host, err, runtime.ElrondAPIErrorShouldFailExecution()) {
		return 1
	}

	gasToUse := math.MulUint64(metering.GasSchedule().BaseOperationCost.DataCopyPerByte, uint64(callArgs.actualLen))
	metering.UseAndTraceGas(gasToUse)

	transfer := &vmcommon.ESDTTransfer{
		ESDTValue:      callArgs.value,
		ESDTTokenName:  tokenIdentifier,
		ESDTTokenNonce: uint64(nonce),
		ESDTTokenType:  uint32(core.Fungible),
	}
	if nonce > 0 {
		transfer.ESDTTokenType = uint32(core.NonFungible)
	}
	return TransferESDTNFTExecuteWithTypedArgs(
		host,
		callArgs.dest,
		[]*vmcommon.ESDTTransfer{transfer},
		gasLimit,
		callArgs.function,
		callArgs.args,
	)
}

// TransferESDTNFTExecuteWithTypedArgs defines the actual transfer ESDT execute logic
func TransferESDTNFTExecuteWithTypedArgs(
	host arwen.VMHost,
	dest []byte,
	transfers []*vmcommon.ESDTTransfer,
	gasLimit int64,
	function []byte,
	data [][]byte,
) int32 {

	var executeErr error

	runtime := host.Runtime()
	metering := host.Metering()

	output := host.Output()

	gasToUse := metering.GasSchedule().ElrondAPICost.TransferValue * uint64(len(transfers))
	metering.UseAndTraceGas(gasToUse)

	sender := runtime.GetSCAddress()

	var contractCallInput *vmcommon.ContractCallInput
	if len(function) > 0 {
		contractCallInput, executeErr = prepareIndirectContractCallInput(
			host,
			sender,
			big.NewInt(0),
			gasLimit,
			dest,
			function,
			data,
			gasToUse,
			false,
		)
		if arwen.WithFaultAndHost(host, executeErr, runtime.ElrondSyncExecAPIErrorShouldFailExecution()) {
			return 1
		}

		contractCallInput.ESDTTransfers = transfers
	}

	snapshotBeforeTransfer := host.Blockchain().GetSnapshot()

	gasLimitForExec, executeErr := output.TransferESDT(dest, sender, transfers, contractCallInput)
	if arwen.WithFaultAndHost(host, executeErr, runtime.ElrondAPIErrorShouldFailExecution()) {
		return 1
	}

	if host.AreInSameShard(sender, dest) && contractCallInput != nil && host.Blockchain().IsSmartContract(dest) {
		contractCallInput.GasProvided = gasLimitForExec
		logEEI.Trace("ESDT post-transfer execution begin")
		_, _, executeErr = host.ExecuteOnDestContext(contractCallInput)
		if executeErr != nil {
			logEEI.Trace("ESDT post-transfer execution failed", "error", executeErr)
			host.Blockchain().RevertToSnapshot(snapshotBeforeTransfer)
			return 1
		}

		return 0
	}

	return 0
}

//export v1_4_createAsyncCall
func v1_4_createAsyncCall(context unsafe.Pointer,
	asyncContextIdentifier int32,
	identifierLength int32,
	destOffset int32,
	valueOffset int32,
	dataOffset int32,
	length int32,
	successOffset int32,
	successLength int32,
	errorOffset int32,
	errorLength int32,
	gas int64,
) {
	host := arwen.GetVMHost(context)
	runtime := host.Runtime()

	// TODO consume gas

	acIdentifier, err := runtime.MemLoad(asyncContextIdentifier, identifierLength)
	if arwen.WithFault(err, context, runtime.ElrondAPIErrorShouldFailExecution()) {
		return
	}

	calledSCAddress, err := runtime.MemLoad(destOffset, arwen.AddressLen)
	if arwen.WithFault(err, context, runtime.ElrondAPIErrorShouldFailExecution()) {
		return
	}

	value, err := runtime.MemLoad(valueOffset, arwen.BalanceLen)
	if arwen.WithFault(err, context, runtime.ElrondAPIErrorShouldFailExecution()) {
		return
	}

	data, err := runtime.MemLoad(dataOffset, length)
	if arwen.WithFault(err, context, runtime.ElrondAPIErrorShouldFailExecution()) {
		return
	}

	successFunc, err := runtime.MemLoad(successOffset, successLength)
	if arwen.WithFault(err, context, runtime.ElrondAPIErrorShouldFailExecution()) {
		return
	}

	errorFunc, err := runtime.MemLoad(errorOffset, errorLength)
	if arwen.WithFault(err, context, runtime.ElrondAPIErrorShouldFailExecution()) {
		return
	}

	err = runtime.AddAsyncContextCall(acIdentifier, &arwen.AsyncGeneratedCall{
		Destination:     calledSCAddress,
		Data:            data,
		ValueBytes:      value,
		SuccessCallback: string(successFunc),
		ErrorCallback:   string(errorFunc),
		ProvidedGas:     uint64(gas),
	})
	if arwen.WithFault(err, context, runtime.ElrondAPIErrorShouldFailExecution()) {
		return
	}
}

//export v1_4_setAsyncContextCallback
func v1_4_setAsyncContextCallback(context unsafe.Pointer,
	asyncContextIdentifier int32,
	identifierLength int32,
	callback int32,
	callbackLength int32,
) int32 {
	host := arwen.GetVMHost(context)
	runtime := host.Runtime()

	// TODO consume gas

	acIdentifier, err := runtime.MemLoad(asyncContextIdentifier, identifierLength)
	if arwen.WithFault(err, context, runtime.ElrondAPIErrorShouldFailExecution()) {
		return -1
	}

	asyncContext, err := runtime.GetAsyncContext(acIdentifier)
	if arwen.WithFault(err, context, runtime.ElrondAPIErrorShouldFailExecution()) {
		return -1
	}

	callbackFunc, err := runtime.MemLoad(callback, callbackLength)
	if arwen.WithFault(err, context, runtime.ElrondAPIErrorShouldFailExecution()) {
		return -1
	}

	asyncContext.Callback = string(callbackFunc)

	return 0
}

//export v1_4_upgradeContract
func v1_4_upgradeContract(
	context unsafe.Pointer,
	destOffset int32,
	gasLimit int64,
	valueOffset int32,
	codeOffset int32,
	codeMetadataOffset int32,
	length int32,
	numArguments int32,
	argumentsLengthOffset int32,
	dataOffset int32,
) {
	host := arwen.GetVMHost(context)
	runtime := host.Runtime()
	metering := host.Metering()
	metering.StartGasTracing(upgradeContractName)

	gasToUse := metering.GasSchedule().ElrondAPICost.CreateContract
	metering.UseAndTraceGas(gasToUse)

	value, err := runtime.MemLoad(valueOffset, arwen.BalanceLen)
	if arwen.WithFault(err, context, runtime.ElrondAPIErrorShouldFailExecution()) {
		return
	}

	code, err := runtime.MemLoad(codeOffset, length)
	if arwen.WithFault(err, context, runtime.ElrondAPIErrorShouldFailExecution()) {
		return
	}

	codeMetadata, err := runtime.MemLoad(codeMetadataOffset, arwen.CodeMetadataLen)
	if arwen.WithFault(err, context, runtime.ElrondAPIErrorShouldFailExecution()) {
		return
	}

	data, actualLen, err := getArgumentsFromMemory(
		host,
		numArguments,
		argumentsLengthOffset,
		dataOffset,
	)

	gasToUse = math.MulUint64(metering.GasSchedule().BaseOperationCost.DataCopyPerByte, uint64(actualLen))
	metering.UseAndTraceGas(gasToUse)

	if arwen.WithFault(err, context, runtime.ElrondAPIErrorShouldFailExecution()) {
		return
	}

	calledSCAddress, err := runtime.MemLoad(destOffset, arwen.AddressLen)
	if arwen.WithFault(err, context, runtime.ElrondAPIErrorShouldFailExecution()) {
		return
	}

	gasSchedule := metering.GasSchedule()
	gasToUse = math.MulUint64(gasSchedule.BaseOperationCost.DataCopyPerByte, uint64(length))
	metering.UseAndTraceGas(gasToUse)

	upgradeContract(host, calledSCAddress, code, codeMetadata, value, data, gasLimit)
}

//export v1_4_upgradeFromSourceContract
func v1_4_upgradeFromSourceContract(
	context unsafe.Pointer,
	destOffset int32,
	gasLimit int64,
	valueOffset int32,
	sourceContractAddressOffset int32,
	codeMetadataOffset int32,
	numArguments int32,
	argumentsLengthOffset int32,
	dataOffset int32,
) {
	host := arwen.GetVMHost(context)
	runtime := host.Runtime()
	metering := host.Metering()
	metering.StartGasTracing(upgradeFromSourceContractName)

	gasToUse := metering.GasSchedule().ElrondAPICost.CreateContract
	metering.UseAndTraceGas(gasToUse)

	value, err := runtime.MemLoad(valueOffset, arwen.BalanceLen)
	if arwen.WithFaultAndHost(host, err, runtime.ElrondAPIErrorShouldFailExecution()) {
		return
	}

	sourceContractAddress, err := runtime.MemLoad(sourceContractAddressOffset, arwen.AddressLen)
	if arwen.WithFaultAndHost(host, err, runtime.ElrondAPIErrorShouldFailExecution()) {
		return
	}

	codeMetadata, err := runtime.MemLoad(codeMetadataOffset, arwen.CodeMetadataLen)
	if arwen.WithFault(err, context, runtime.ElrondAPIErrorShouldFailExecution()) {
		return
	}

	data, actualLen, err := getArgumentsFromMemory(
		host,
		numArguments,
		argumentsLengthOffset,
		dataOffset,
	)

	gasToUse = math.MulUint64(metering.GasSchedule().BaseOperationCost.DataCopyPerByte, uint64(actualLen))
	metering.UseAndTraceGas(gasToUse)

	if arwen.WithFaultAndHost(host, err, runtime.ElrondAPIErrorShouldFailExecution()) {
		return
	}

	calledSCAddress, err := runtime.MemLoad(destOffset, arwen.AddressLen)
	if arwen.WithFaultAndHost(host, err, runtime.ElrondAPIErrorShouldFailExecution()) {
		return
	}

	UpgradeFromSourceContractWithTypedArgs(
		host,
		sourceContractAddress,
		calledSCAddress,
		value,
		data,
		gasLimit,
		codeMetadata,
	)
}

// UpgradeFromSourceContractWithTypedArgs - upgradeFromSourceContract with args already read from memory
func UpgradeFromSourceContractWithTypedArgs(
	host arwen.VMHost,
	sourceContractAddress []byte,
	destContractAddress []byte,
	value []byte,
	data [][]byte,
	gasLimit int64,
	codeMetadata []byte,
) {
	runtime := host.Runtime()
	blockchain := host.Blockchain()

	code, err := blockchain.GetCode(sourceContractAddress)
	if arwen.WithFaultAndHost(host, err, runtime.ElrondAPIErrorShouldFailExecution()) {
		return
	}

	upgradeContract(host, destContractAddress, code, codeMetadata, value, data, gasLimit)
}

func upgradeContract(
	host arwen.VMHost,
	destContractAddress []byte,
	code []byte,
	codeMetadata []byte,
	value []byte,
	data [][]byte,
	gasLimit int64,
) {
	runtime := host.Runtime()
	metering := host.Metering()
	gasSchedule := metering.GasSchedule()
	minAsyncCallCost := math.AddUint64(
		math.MulUint64(2, gasSchedule.ElrondAPICost.AsyncCallStep),
		gasSchedule.ElrondAPICost.AsyncCallbackGasLock)
	if uint64(gasLimit) < minAsyncCallCost {
		runtime.SetRuntimeBreakpointValue(arwen.BreakpointOutOfGas)
		return
	}

	// Set up the async call as if it is not known whether the called SC
	// is in the same shard with the caller or not. This will be later resolved
	// by runtime.ExecuteAsyncCall().
	callData := arwen.UpgradeFunctionName + "@" + hex.EncodeToString(code) + "@" + hex.EncodeToString(codeMetadata)
	for _, arg := range data {
		callData += "@" + hex.EncodeToString(arg)
	}

	err := runtime.ExecuteAsyncCall(
		destContractAddress,
		[]byte(callData),
		value,
	)
	logEEI.Trace("upgradeContract", "error", err)

	storage := host.Storage()
	if storage.IsUseDifferentGasCostFlagSet() {
		if errors.Is(err, arwen.ErrNotEnoughGas) {
			runtime.SetRuntimeBreakpointValue(arwen.BreakpointOutOfGas)
			return
		}
		if arwen.WithFaultAndHost(host, err, runtime.ElrondAPIErrorShouldFailExecution()) {
			return
		}
	}
}

//export v1_4_asyncCall
func v1_4_asyncCall(context unsafe.Pointer, destOffset int32, valueOffset int32, dataOffset int32, length int32) {
	host := arwen.GetVMHost(context)
	runtime := host.Runtime()
	metering := host.Metering()
	metering.StartGasTracing(asyncCallName)

	gasSchedule := metering.GasSchedule()
	gasToUse := gasSchedule.ElrondAPICost.AsyncCallStep
	metering.UseAndTraceGas(gasToUse)

	calledSCAddress, err := runtime.MemLoad(destOffset, arwen.AddressLen)
	if arwen.WithFault(err, context, runtime.ElrondAPIErrorShouldFailExecution()) {
		return
	}

	value, err := runtime.MemLoad(valueOffset, arwen.BalanceLen)
	if arwen.WithFault(err, context, runtime.ElrondAPIErrorShouldFailExecution()) {
		return
	}

	gasToUse = math.MulUint64(gasSchedule.BaseOperationCost.DataCopyPerByte, uint64(length))
	metering.UseAndTraceGas(gasToUse)

	data, err := runtime.MemLoad(dataOffset, length)
	if arwen.WithFault(err, context, runtime.ElrondAPIErrorShouldFailExecution()) {
		return
	}

	err = runtime.ExecuteAsyncCall(calledSCAddress, data, value)
	if errors.Is(err, arwen.ErrNotEnoughGas) {
		runtime.SetRuntimeBreakpointValue(arwen.BreakpointOutOfGas)
		return
	}
	if arwen.WithFault(err, context, runtime.ElrondAPIErrorShouldFailExecution()) {
		return
	}
}

//export v1_4_getArgumentLength
func v1_4_getArgumentLength(context unsafe.Pointer, id int32) int32 {
	runtime := arwen.GetRuntimeContext(context)
	metering := arwen.GetMeteringContext(context)

	gasToUse := metering.GasSchedule().ElrondAPICost.GetArgument
	metering.UseGasAndAddTracedGas(getArgumentLengthName, gasToUse)

	args := runtime.Arguments()
	if id < 0 || int32(len(args)) <= id {
		return -1
	}

	return int32(len(args[id]))
}

//export v1_4_getArgument
func v1_4_getArgument(context unsafe.Pointer, id int32, argOffset int32) int32 {
	runtime := arwen.GetRuntimeContext(context)
	metering := arwen.GetMeteringContext(context)

	gasToUse := metering.GasSchedule().ElrondAPICost.GetArgument
	metering.UseGasAndAddTracedGas(getArgumentName, gasToUse)

	args := runtime.Arguments()
	if id < 0 || int32(len(args)) <= id {
		return -1
	}

	err := runtime.MemStore(argOffset, args[id])
	if arwen.WithFault(err, context, runtime.ElrondAPIErrorShouldFailExecution()) {
		return -1
	}

	return int32(len(args[id]))
}

//export v1_4_getFunction
func v1_4_getFunction(context unsafe.Pointer, functionOffset int32) int32 {
	runtime := arwen.GetRuntimeContext(context)
	metering := arwen.GetMeteringContext(context)

	gasToUse := metering.GasSchedule().ElrondAPICost.GetFunction
	metering.UseGasAndAddTracedGas(getFunctionName, gasToUse)

	function := runtime.Function()
	err := runtime.MemStore(functionOffset, []byte(function))
	if arwen.WithFault(err, context, runtime.ElrondAPIErrorShouldFailExecution()) {
		return -1
	}

	return int32(len(function))
}

//export v1_4_getNumArguments
func v1_4_getNumArguments(context unsafe.Pointer) int32 {
	runtime := arwen.GetRuntimeContext(context)
	metering := arwen.GetMeteringContext(context)

	gasToUse := metering.GasSchedule().ElrondAPICost.GetNumArguments
	metering.UseGasAndAddTracedGas(getNumArgumentsName, gasToUse)

	args := runtime.Arguments()
	return int32(len(args))
}

//export v1_4_storageStore
func v1_4_storageStore(context unsafe.Pointer, keyOffset int32, keyLength int32, dataOffset int32, dataLength int32) int32 {
	host := arwen.GetVMHost(context)
	return StorageStoreWithHost(
		host,
		keyOffset,
		keyLength,
		dataOffset,
		dataLength,
	)
}

// StorageStoreWithHost - storageStore with host instead of pointer context
func StorageStoreWithHost(host arwen.VMHost, keyOffset int32, keyLength int32, dataOffset int32, dataLength int32) int32 {
	runtime := host.Runtime()

	key, err := runtime.MemLoad(keyOffset, keyLength)
	if arwen.WithFaultAndHost(host, err, runtime.ElrondAPIErrorShouldFailExecution()) {
		return -1
	}

	data, err := runtime.MemLoad(dataOffset, dataLength)
	if arwen.WithFaultAndHost(host, err, runtime.ElrondAPIErrorShouldFailExecution()) {
		return -1
	}

	return StorageStoreWithTypedArgs(host, key, data)
}

// StorageStoreWithTypedArgs - storageStore with args already read from memory
func StorageStoreWithTypedArgs(host arwen.VMHost, key []byte, data []byte) int32 {
	runtime := host.Runtime()
	storage := host.Storage()
	metering := host.Metering()

	gasToUse := metering.GasSchedule().ElrondAPICost.StorageStore
	metering.UseGasAndAddTracedGas(storageStoreName, gasToUse)

	storageStatus, err := storage.SetStorage(key, data)
	if arwen.WithFaultAndHost(host, err, runtime.ElrondAPIErrorShouldFailExecution()) {
		return -1
	}

	return int32(storageStatus)
}

//export v1_4_storageLoadLength
func v1_4_storageLoadLength(context unsafe.Pointer, keyOffset int32, keyLength int32) int32 {
	runtime := arwen.GetRuntimeContext(context)
	storage := arwen.GetStorageContext(context)
	metering := arwen.GetMeteringContext(context)

	key, err := runtime.MemLoad(keyOffset, keyLength)
	if arwen.WithFault(err, context, runtime.ElrondAPIErrorShouldFailExecution()) {
		return -1
	}

	data, usedCache := storage.GetStorageUnmetered(key)
	storage.UseGasForStorageLoad(storageLoadLengthName, metering.GasSchedule().ElrondAPICost.StorageLoad, usedCache)

	return int32(len(data))
}

//export v1_4_storageLoadFromAddress
func v1_4_storageLoadFromAddress(context unsafe.Pointer, addressOffset int32, keyOffset int32, keyLength int32, dataOffset int32) int32 {
	host := arwen.GetVMHost(context)
	return StorageLoadFromAddressWithHost(
		host,
		addressOffset,
		keyOffset,
		keyLength,
		dataOffset,
	)
}

// StorageLoadFromAddressWithHost - storageLoadFromAddress with host instead of pointer context
func StorageLoadFromAddressWithHost(host arwen.VMHost, addressOffset int32, keyOffset int32, keyLength int32, dataOffset int32) int32 {
	runtime := host.Runtime()

	key, err := runtime.MemLoad(keyOffset, keyLength)
	if arwen.WithFaultAndHost(host, err, runtime.ElrondAPIErrorShouldFailExecution()) {
		return -1
	}

	address, err := runtime.MemLoad(addressOffset, arwen.AddressLen)
	if arwen.WithFaultAndHost(host, err, runtime.ElrondAPIErrorShouldFailExecution()) {
		return -1
	}

	data := StorageLoadFromAddressWithTypedArgs(host, address, key)

	err = runtime.MemStore(dataOffset, data)
	if arwen.WithFaultAndHost(host, err, runtime.ElrondAPIErrorShouldFailExecution()) {
		return -1
	}

	return int32(len(data))
}

// StorageLoadFromAddressWithTypedArgs - storageLoadFromAddress with args already read from memory
func StorageLoadFromAddressWithTypedArgs(host arwen.VMHost, address []byte, key []byte) []byte {
	storage := host.Storage()
	metering := host.Metering()
	data, usedCache := storage.GetStorageFromAddress(address, key)
	storage.UseGasForStorageLoad(storageLoadFromAddressName, metering.GasSchedule().ElrondAPICost.StorageLoad, usedCache)
	return data
}

//export v1_4_storageLoad
func v1_4_storageLoad(context unsafe.Pointer, keyOffset int32, keyLength int32, dataOffset int32) int32 {
	host := arwen.GetVMHost(context)
	return StorageLoadWithHost(
		host,
		keyOffset,
		keyLength,
		dataOffset,
	)
}

// StorageLoadWithHost - storageLoad with host instead of pointer context
func StorageLoadWithHost(host arwen.VMHost, keyOffset int32, keyLength int32, dataOffset int32) int32 {
	runtime := host.Runtime()

	key, err := runtime.MemLoad(keyOffset, keyLength)
	if arwen.WithFaultAndHost(host, err, runtime.ElrondAPIErrorShouldFailExecution()) {
		return -1
	}

	data := StorageLoadWithWithTypedArgs(host, key)

	err = runtime.MemStore(dataOffset, data)
	if arwen.WithFaultAndHost(host, err, runtime.ElrondAPIErrorShouldFailExecution()) {
		return -1
	}

	return int32(len(data))
}

// StorageLoadWithWithTypedArgs - storageLoad with args already read from memory
func StorageLoadWithWithTypedArgs(host arwen.VMHost, key []byte) []byte {
	storage := host.Storage()
	metering := host.Metering()
	data, usedCache := storage.GetStorage(key)
	storage.UseGasForStorageLoad(storageLoadName, metering.GasSchedule().ElrondAPICost.StorageLoad, usedCache)
	return data
}

//export v1_4_setStorageLock
func v1_4_setStorageLock(context unsafe.Pointer, keyOffset int32, keyLength int32, lockTimestamp int64) int32 {
	host := arwen.GetVMHost(context)
	return SetStorageLockWithHost(
		host,
		keyOffset,
		keyLength,
		lockTimestamp,
	)
}

// SetStorageLockWithHost - setStorageLock with host instead of pointer context
func SetStorageLockWithHost(host arwen.VMHost, keyOffset int32, keyLength int32, lockTimestamp int64) int32 {
	runtime := host.Runtime()
	metering := host.Metering()

	gasToUse := metering.GasSchedule().ElrondAPICost.Int64StorageStore
	metering.UseGasAndAddTracedGas(setStorageLockName, gasToUse)

	key, err := runtime.MemLoad(keyOffset, keyLength)
	if arwen.WithFaultAndHost(host, err, runtime.ElrondAPIErrorShouldFailExecution()) {
		return -1
	}

	return SetStorageLockWithTypedArgs(host, key, lockTimestamp)
}

// SetStorageLockWithTypedArgs - setStorageLock with args already read from memory
func SetStorageLockWithTypedArgs(host arwen.VMHost, key []byte, lockTimestamp int64) int32 {
	runtime := host.Runtime()
	storage := host.Storage()
	timeLockKey := arwen.CustomStorageKey(arwen.TimeLockKeyPrefix, key)
	bigTimestamp := big.NewInt(0).SetInt64(lockTimestamp)
	storageStatus, err := storage.SetProtectedStorage(timeLockKey, bigTimestamp.Bytes())
	if arwen.WithFaultAndHost(host, err, runtime.ElrondAPIErrorShouldFailExecution()) {
		return -1
	}
	return int32(storageStatus)
}

//export v1_4_getStorageLock
func v1_4_getStorageLock(context unsafe.Pointer, keyOffset int32, keyLength int32) int64 {
	runtime := arwen.GetRuntimeContext(context)
	metering := arwen.GetMeteringContext(context)
	storage := arwen.GetStorageContext(context)

<<<<<<< HEAD
=======
	gasToUse := metering.GasSchedule().ElrondAPICost.StorageLoad
	metering.UseGasAndAddTracedGas(getStorageLockName, gasToUse)

>>>>>>> 8ac64649
	key, err := runtime.MemLoad(keyOffset, keyLength)
	if arwen.WithFault(err, context, runtime.ElrondAPIErrorShouldFailExecution()) {
		return -1
	}

	timeLockKey := arwen.CustomStorageKey(arwen.TimeLockKeyPrefix, key)
	data, usedCache := storage.GetStorage(timeLockKey)
	storage.UseGasForStorageLoad(getStorageLockName, metering.GasSchedule().ElrondAPICost.StorageLoad, usedCache)

	timeLock := big.NewInt(0).SetBytes(data).Int64()

	// TODO if timelock <= currentTimeStamp { fail somehow }

	return timeLock
}

//export v1_4_isStorageLocked
func v1_4_isStorageLocked(context unsafe.Pointer, keyOffset int32, keyLength int32) int32 {

	timeLock := v1_4_getStorageLock(context, keyOffset, keyLength)
	if timeLock < 0 {
		return -1
	}

	currentTimestamp := v1_4_getBlockTimestamp(context)
	if timeLock <= currentTimestamp {
		return 0
	}

	return 1
}

//export v1_4_clearStorageLock
func v1_4_clearStorageLock(context unsafe.Pointer, keyOffset int32, keyLength int32) int32 {
	return v1_4_setStorageLock(context, keyOffset, keyLength, 0)
}

//export v1_4_getCaller
func v1_4_getCaller(context unsafe.Pointer, resultOffset int32) {
	runtime := arwen.GetRuntimeContext(context)
	metering := arwen.GetMeteringContext(context)

	gasToUse := metering.GasSchedule().ElrondAPICost.GetCaller
	metering.UseGasAndAddTracedGas(getCallerName, gasToUse)

	caller := runtime.GetVMInput().CallerAddr

	err := runtime.MemStore(resultOffset, caller)
	if arwen.WithFault(err, context, runtime.ElrondAPIErrorShouldFailExecution()) {
		return
	}
}

//export v1_4_checkNoPayment
func v1_4_checkNoPayment(context unsafe.Pointer) {
	runtime := arwen.GetRuntimeContext(context)
	metering := arwen.GetMeteringContext(context)

	gasToUse := metering.GasSchedule().ElrondAPICost.GetCallValue
	metering.UseGasAndAddTracedGas(checkNoPaymentName, gasToUse)

	vmInput := runtime.GetVMInput()
	if vmInput.CallValue.Sign() > 0 {
		_ = arwen.WithFault(arwen.ErrNonPayableFunctionEgld, context, runtime.ElrondAPIErrorShouldFailExecution())
		return
	}
	if len(vmInput.ESDTTransfers) > 0 {
		_ = arwen.WithFault(arwen.ErrNonPayableFunctionEsdt, context, runtime.ElrondAPIErrorShouldFailExecution())
		return
	}
}

//export v1_4_callValue
func v1_4_callValue(context unsafe.Pointer, resultOffset int32) int32 {
	runtime := arwen.GetRuntimeContext(context)
	metering := arwen.GetMeteringContext(context)

	gasToUse := metering.GasSchedule().ElrondAPICost.GetCallValue
	metering.UseGasAndAddTracedGas(callValueName, gasToUse)

	value := runtime.GetVMInput().CallValue.Bytes()
	value = arwen.PadBytesLeft(value, arwen.BalanceLen)

	err := runtime.MemStore(resultOffset, value)
	if arwen.WithFault(err, context, runtime.ElrondAPIErrorShouldFailExecution()) {
		return -1
	}

	return int32(len(value))
}

//export v1_4_getESDTValue
func v1_4_getESDTValue(context unsafe.Pointer, resultOffset int32) int32 {
	isFail := failIfMoreThanOneESDTTransfer(context)
	if isFail {
		return -1
	}
	return v1_4_getESDTValueByIndex(context, resultOffset, 0)
}

//export v1_4_getESDTValueByIndex
func v1_4_getESDTValueByIndex(context unsafe.Pointer, resultOffset int32, index int32) int32 {
	runtime := arwen.GetRuntimeContext(context)
	metering := arwen.GetMeteringContext(context)

	gasToUse := metering.GasSchedule().ElrondAPICost.GetCallValue
	metering.UseGasAndAddTracedGas(getESDTValueByIndexName, gasToUse)

	var value []byte

	esdtTransfer := getESDTTransferFromInput(runtime.GetVMInput(), index)
	if esdtTransfer != nil && esdtTransfer.ESDTValue.Cmp(arwen.Zero) > 0 {
		value = esdtTransfer.ESDTValue.Bytes()
		value = arwen.PadBytesLeft(value, arwen.BalanceLen)
	}

	err := runtime.MemStore(resultOffset, value)
	if arwen.WithFault(err, context, runtime.ElrondAPIErrorShouldFailExecution()) {
		return -1
	}

	return int32(len(value))
}

//export v1_4_getESDTTokenName
func v1_4_getESDTTokenName(context unsafe.Pointer, resultOffset int32) int32 {
	isFail := failIfMoreThanOneESDTTransfer(context)
	if isFail {
		return -1
	}
	return v1_4_getESDTTokenNameByIndex(context, resultOffset, 0)
}

//export v1_4_getESDTTokenNameByIndex
func v1_4_getESDTTokenNameByIndex(context unsafe.Pointer, resultOffset int32, index int32) int32 {
	runtime := arwen.GetRuntimeContext(context)
	metering := arwen.GetMeteringContext(context)

	gasToUse := metering.GasSchedule().ElrondAPICost.GetCallValue
	metering.UseGasAndAddTracedGas(getESDTTokenNameByIndexName, gasToUse)

	esdtTransfer := getESDTTransferFromInput(runtime.GetVMInput(), index)
	var tokenName []byte
	if esdtTransfer != nil {
		tokenName = esdtTransfer.ESDTTokenName
	}

	err := runtime.MemStore(resultOffset, tokenName)
	if arwen.WithFault(err, context, runtime.ElrondAPIErrorShouldFailExecution()) {
		return -1
	}

	return int32(len(tokenName))
}

//export v1_4_getESDTTokenNonce
func v1_4_getESDTTokenNonce(context unsafe.Pointer) int64 {
	isFail := failIfMoreThanOneESDTTransfer(context)
	if isFail {
		return -1
	}
	return v1_4_getESDTTokenNonceByIndex(context, 0)
}

//export v1_4_getESDTTokenNonceByIndex
func v1_4_getESDTTokenNonceByIndex(context unsafe.Pointer, index int32) int64 {
	runtime := arwen.GetRuntimeContext(context)
	metering := arwen.GetMeteringContext(context)

	gasToUse := metering.GasSchedule().ElrondAPICost.GetCallValue
	metering.UseGasAndAddTracedGas(getESDTTokenNonceByIndexName, gasToUse)

	esdtTransfer := getESDTTransferFromInput(runtime.GetVMInput(), index)
	nonce := uint64(0)
	if esdtTransfer != nil {
		nonce = esdtTransfer.ESDTTokenNonce
	}
	return int64(nonce)
}

//export v1_4_getCurrentESDTNFTNonce
func v1_4_getCurrentESDTNFTNonce(context unsafe.Pointer, addressOffset int32, tokenIDOffset int32, tokenIDLen int32) int64 {
	runtime := arwen.GetRuntimeContext(context)
	metering := arwen.GetMeteringContext(context)
	storage := arwen.GetStorageContext(context)

	gasToUse := metering.GasSchedule().ElrondAPICost.StorageLoad
	metering.UseGasAndAddTracedGas(getCurrentESDTNFTNonceName, gasToUse)

	destination, err := runtime.MemLoad(addressOffset, arwen.AddressLen)
	if arwen.WithFault(err, context, runtime.ElrondAPIErrorShouldFailExecution()) {
		return 0
	}

	tokenID, err := runtime.MemLoad(tokenIDOffset, tokenIDLen)
	if arwen.WithFault(err, context, runtime.ElrondAPIErrorShouldFailExecution()) {
		return 0
	}

	key := []byte(core.ElrondProtectedKeyPrefix + core.ESDTNFTLatestNonceIdentifier + string(tokenID))
	data, _ := storage.GetStorageFromAddress(destination, key)

	nonce := big.NewInt(0).SetBytes(data).Uint64()
	return int64(nonce)
}

//export v1_4_getESDTTokenType
func v1_4_getESDTTokenType(context unsafe.Pointer) int32 {
	isFail := failIfMoreThanOneESDTTransfer(context)
	if isFail {
		return -1
	}
	return v1_4_getESDTTokenTypeByIndex(context, 0)
}

//export v1_4_getESDTTokenTypeByIndex
func v1_4_getESDTTokenTypeByIndex(context unsafe.Pointer, index int32) int32 {
	runtime := arwen.GetRuntimeContext(context)
	metering := arwen.GetMeteringContext(context)

	gasToUse := metering.GasSchedule().ElrondAPICost.GetCallValue
	metering.UseGasAndAddTracedGas(getESDTTokenTypeByIndexName, gasToUse)

	esdtTransfer := getESDTTransferFromInput(runtime.GetVMInput(), index)
	if esdtTransfer != nil {
		return int32(esdtTransfer.ESDTTokenType)
	}
	return 0
}

//export v1_4_getNumESDTTransfers
func v1_4_getNumESDTTransfers(context unsafe.Pointer) int32 {
	runtime := arwen.GetRuntimeContext(context)
	metering := arwen.GetMeteringContext(context)

	gasToUse := metering.GasSchedule().ElrondAPICost.GetCallValue
	metering.UseGasAndAddTracedGas(getNumESDTTransfersName, gasToUse)

	return int32(len(runtime.GetVMInput().ESDTTransfers))
}

//export v1_4_getCallValueTokenName
func v1_4_getCallValueTokenName(context unsafe.Pointer, callValueOffset int32, tokenNameOffset int32) int32 {
	isFail := failIfMoreThanOneESDTTransfer(context)
	if isFail {
		return -1
	}
	return v1_4_getCallValueTokenNameByIndex(context, callValueOffset, tokenNameOffset, 0)
}

//export v1_4_getCallValueTokenNameByIndex
func v1_4_getCallValueTokenNameByIndex(context unsafe.Pointer, callValueOffset int32, tokenNameOffset int32, index int32) int32 {
	runtime := arwen.GetRuntimeContext(context)
	metering := arwen.GetMeteringContext(context)

	gasToUse := metering.GasSchedule().ElrondAPICost.GetCallValue
	metering.UseGasAndAddTracedGas(getCallValueTokenNameByIndexName, gasToUse)

	callValue := runtime.GetVMInput().CallValue.Bytes()
	tokenName := make([]byte, 0)
	esdtTransfer := getESDTTransferFromInput(runtime.GetVMInput(), index)

	if esdtTransfer != nil {
		tokenName = make([]byte, len(esdtTransfer.ESDTTokenName))
		copy(tokenName, esdtTransfer.ESDTTokenName)
		callValue = esdtTransfer.ESDTValue.Bytes()
	}
	callValue = arwen.PadBytesLeft(callValue, arwen.BalanceLen)

	err := runtime.MemStore(tokenNameOffset, tokenName)
	if arwen.WithFault(err, context, runtime.ElrondAPIErrorShouldFailExecution()) {
		return -1
	}

	err = runtime.MemStore(callValueOffset, callValue)
	if arwen.WithFault(err, context, runtime.ElrondAPIErrorShouldFailExecution()) {
		return -1
	}

	return int32(len(tokenName))
}

//export v1_4_writeLog
func v1_4_writeLog(context unsafe.Pointer, dataPointer int32, dataLength int32, topicPtr int32, numTopics int32) {
	// note: deprecated
	runtime := arwen.GetRuntimeContext(context)
	output := arwen.GetOutputContext(context)
	metering := arwen.GetMeteringContext(context)

	gasToUse := metering.GasSchedule().ElrondAPICost.Log
	gas := math.MulUint64(metering.GasSchedule().BaseOperationCost.PersistPerByte, uint64(numTopics*arwen.HashLen+dataLength))
	gasToUse = math.AddUint64(gasToUse, gas)
	metering.UseGasAndAddTracedGas(writeLogName, gasToUse)

	log, err := runtime.MemLoad(dataPointer, dataLength)
	if arwen.WithFault(err, context, runtime.ElrondAPIErrorShouldFailExecution()) {
		return
	}

	topics, err := arwen.GuardedMakeByteSlice2D(numTopics)
	if arwen.WithFault(err, context, runtime.ElrondAPIErrorShouldFailExecution()) {
		return
	}

	for i := int32(0); i < numTopics; i++ {
		topics[i], err = runtime.MemLoad(topicPtr+i*arwen.HashLen, arwen.HashLen)
		if arwen.WithFault(err, context, runtime.ElrondAPIErrorShouldFailExecution()) {
			return
		}
	}

	output.WriteLog(runtime.GetSCAddress(), topics, log)
}

//export v1_4_writeEventLog
func v1_4_writeEventLog(
	context unsafe.Pointer,
	numTopics int32,
	topicLengthsOffset int32,
	topicOffset int32,
	dataOffset int32,
	dataLength int32,
) {

	host := arwen.GetVMHost(context)
	runtime := arwen.GetRuntimeContext(context)
	output := arwen.GetOutputContext(context)
	metering := arwen.GetMeteringContext(context)

	topics, topicDataTotalLen, err := getArgumentsFromMemory(
		host,
		numTopics,
		topicLengthsOffset,
		topicOffset,
	)
	if arwen.WithFault(err, context, runtime.ElrondAPIErrorShouldFailExecution()) {
		return
	}

	data, err := runtime.MemLoad(dataOffset, dataLength)
	if arwen.WithFault(err, context, runtime.ElrondAPIErrorShouldFailExecution()) {
		return
	}

	gasToUse := metering.GasSchedule().ElrondAPICost.Log
	gasForData := math.MulUint64(
		metering.GasSchedule().BaseOperationCost.DataCopyPerByte,
		uint64(topicDataTotalLen+dataLength))
	gasToUse = math.AddUint64(gasToUse, gasForData)
	metering.UseGasAndAddTracedGas(writeEventLogName, gasToUse)

	output.WriteLog(runtime.GetSCAddress(), topics, data)
}

//export v1_4_getBlockTimestamp
func v1_4_getBlockTimestamp(context unsafe.Pointer) int64 {
	blockchain := arwen.GetBlockchainContext(context)
	metering := arwen.GetMeteringContext(context)

	gasToUse := metering.GasSchedule().ElrondAPICost.GetBlockTimeStamp
	metering.UseGasAndAddTracedGas(getBlockTimestampName, gasToUse)

	return int64(blockchain.CurrentTimeStamp())
}

//export v1_4_getBlockNonce
func v1_4_getBlockNonce(context unsafe.Pointer) int64 {
	blockchain := arwen.GetBlockchainContext(context)
	metering := arwen.GetMeteringContext(context)

	gasToUse := metering.GasSchedule().ElrondAPICost.GetBlockNonce
	metering.UseGasAndAddTracedGas(getBlockNonceName, gasToUse)

	return int64(blockchain.CurrentNonce())
}

//export v1_4_getBlockRound
func v1_4_getBlockRound(context unsafe.Pointer) int64 {
	blockchain := arwen.GetBlockchainContext(context)
	metering := arwen.GetMeteringContext(context)

	gasToUse := metering.GasSchedule().ElrondAPICost.GetBlockRound
	metering.UseGasAndAddTracedGas(getBlockRoundName, gasToUse)

	return int64(blockchain.CurrentRound())
}

//export v1_4_getBlockEpoch
func v1_4_getBlockEpoch(context unsafe.Pointer) int64 {
	blockchain := arwen.GetBlockchainContext(context)
	metering := arwen.GetMeteringContext(context)

	gasToUse := metering.GasSchedule().ElrondAPICost.GetBlockEpoch
	metering.UseGasAndAddTracedGas(getBlockEpochName, gasToUse)

	return int64(blockchain.CurrentEpoch())
}

//export v1_4_getBlockRandomSeed
func v1_4_getBlockRandomSeed(context unsafe.Pointer, pointer int32) {
	runtime := arwen.GetRuntimeContext(context)
	blockchain := arwen.GetBlockchainContext(context)
	metering := arwen.GetMeteringContext(context)

	gasToUse := metering.GasSchedule().ElrondAPICost.GetBlockRandomSeed
	metering.UseGasAndAddTracedGas(getBlockRandomSeedName, gasToUse)

	randomSeed := blockchain.CurrentRandomSeed()
	err := runtime.MemStore(pointer, randomSeed)
	arwen.WithFault(err, context, runtime.ElrondAPIErrorShouldFailExecution())
}

//export v1_4_getStateRootHash
func v1_4_getStateRootHash(context unsafe.Pointer, pointer int32) {
	runtime := arwen.GetRuntimeContext(context)
	blockchain := arwen.GetBlockchainContext(context)
	metering := arwen.GetMeteringContext(context)

	gasToUse := metering.GasSchedule().ElrondAPICost.GetStateRootHash
	metering.UseGasAndAddTracedGas(getStateRootHashName, gasToUse)

	stateRootHash := blockchain.GetStateRootHash()
	err := runtime.MemStore(pointer, stateRootHash)
	arwen.WithFault(err, context, runtime.ElrondAPIErrorShouldFailExecution())
}

//export v1_4_getPrevBlockTimestamp
func v1_4_getPrevBlockTimestamp(context unsafe.Pointer) int64 {
	blockchain := arwen.GetBlockchainContext(context)
	metering := arwen.GetMeteringContext(context)

	gasToUse := metering.GasSchedule().ElrondAPICost.GetBlockTimeStamp
	metering.UseGasAndAddTracedGas(getPrevBlockTimestampName, gasToUse)

	return int64(blockchain.LastTimeStamp())
}

//export v1_4_getPrevBlockNonce
func v1_4_getPrevBlockNonce(context unsafe.Pointer) int64 {
	blockchain := arwen.GetBlockchainContext(context)
	metering := arwen.GetMeteringContext(context)

	gasToUse := metering.GasSchedule().ElrondAPICost.GetBlockNonce
	metering.UseGasAndAddTracedGas(getPrevBlockNonceName, gasToUse)

	return int64(blockchain.LastNonce())
}

//export v1_4_getPrevBlockRound
func v1_4_getPrevBlockRound(context unsafe.Pointer) int64 {
	blockchain := arwen.GetBlockchainContext(context)
	metering := arwen.GetMeteringContext(context)

	gasToUse := metering.GasSchedule().ElrondAPICost.GetBlockRound
	metering.UseGasAndAddTracedGas(getPrevBlockRoundName, gasToUse)

	return int64(blockchain.LastRound())
}

//export v1_4_getPrevBlockEpoch
func v1_4_getPrevBlockEpoch(context unsafe.Pointer) int64 {
	blockchain := arwen.GetBlockchainContext(context)
	metering := arwen.GetMeteringContext(context)

	gasToUse := metering.GasSchedule().ElrondAPICost.GetBlockEpoch
	metering.UseGasAndAddTracedGas(getPrevBlockEpochName, gasToUse)

	return int64(blockchain.LastEpoch())
}

//export v1_4_getPrevBlockRandomSeed
func v1_4_getPrevBlockRandomSeed(context unsafe.Pointer, pointer int32) {
	runtime := arwen.GetRuntimeContext(context)
	blockchain := arwen.GetBlockchainContext(context)
	metering := arwen.GetMeteringContext(context)

	gasToUse := metering.GasSchedule().ElrondAPICost.GetBlockRandomSeed
	metering.UseGasAndAddTracedGas(getPrevBlockRandomSeedName, gasToUse)

	randomSeed := blockchain.LastRandomSeed()
	err := runtime.MemStore(pointer, randomSeed)
	arwen.WithFault(err, context, runtime.ElrondAPIErrorShouldFailExecution())
}

//export v1_4_returnData
func v1_4_returnData(context unsafe.Pointer, pointer int32, length int32) {
	runtime := arwen.GetRuntimeContext(context)
	output := arwen.GetOutputContext(context)
	metering := arwen.GetMeteringContext(context)
	metering.StartGasTracing(returnDataName)

	gasToUse := metering.GasSchedule().ElrondAPICost.Finish
	gas := math.MulUint64(metering.GasSchedule().BaseOperationCost.PersistPerByte, uint64(length))
	gasToUse = math.AddUint64(gasToUse, gas)
	err := metering.UseGasBounded(gasToUse)

	if err != nil {
		_ = arwen.WithFault(err, context, runtime.ElrondAPIErrorShouldFailExecution())
		return
	}

	data, err := runtime.MemLoad(pointer, length)
	if arwen.WithFault(err, context, runtime.ElrondAPIErrorShouldFailExecution()) {
		return
	}

	output.Finish(data)
}

//export v1_4_executeOnSameContext
func v1_4_executeOnSameContext(
	context unsafe.Pointer,
	gasLimit int64,
	addressOffset int32,
	valueOffset int32,
	functionOffset int32,
	functionLength int32,
	numArguments int32,
	argumentsLengthOffset int32,
	dataOffset int32,
) int32 {
	host := arwen.GetVMHost(context)
	metering := host.Metering()
	metering.StartGasTracing(executeOnSameContextName)

	return ExecuteOnSameContextWithHost(
		host,
		gasLimit,
		addressOffset,
		valueOffset,
		functionOffset,
		functionLength,
		numArguments,
		argumentsLengthOffset,
		dataOffset,
	)
}

// ExecuteOnSameContextWithHost - executeOnSameContext with host instead of pointer context
func ExecuteOnSameContextWithHost(
	host arwen.VMHost,
	gasLimit int64,
	addressOffset int32,
	valueOffset int32,
	functionOffset int32,
	functionLength int32,
	numArguments int32,
	argumentsLengthOffset int32,
	dataOffset int32,
) int32 {
	runtime := host.Runtime()

	callArgs, err := extractIndirectContractCallArgumentsWithValue(
		host, addressOffset, valueOffset, functionOffset, functionLength, numArguments, argumentsLengthOffset, dataOffset)
	if arwen.WithFaultAndHost(host, err, runtime.ElrondAPIErrorShouldFailExecution()) {
		return 1
	}

	return ExecuteOnSameContextWithTypedArgs(
		host,
		gasLimit,
		callArgs.value,
		callArgs.function,
		callArgs.dest,
		callArgs.args,
	)
}

// ExecuteOnSameContextWithTypedArgs - executeOnSameContext with args already read from memory
func ExecuteOnSameContextWithTypedArgs(
	host arwen.VMHost,
	gasLimit int64,
	value *big.Int,
	function []byte,
	dest []byte,
	args [][]byte,
) int32 {
	runtime := host.Runtime()
	metering := host.Metering()

	gasToUse := metering.GasSchedule().ElrondAPICost.ExecuteOnSameContext
	metering.UseAndTraceGas(gasToUse)

	sender := runtime.GetSCAddress()
	contractCallInput, err := prepareIndirectContractCallInput(
		host,
		sender,
		value,
		gasLimit,
		dest,
		function,
		args,
		gasToUse,
		true,
	)
	if arwen.WithFaultAndHost(host, err, runtime.ElrondAPIErrorShouldFailExecution()) {
		return -1
	}

	if isBuiltInCall(contractCallInput.Function, host) {
		return 1
	}

	_, err = host.ExecuteOnSameContext(contractCallInput)
	if arwen.WithFaultAndHost(host, err, runtime.ElrondAPIErrorShouldFailExecution()) {
		return -1
	}

	return 0
}

//export v1_4_executeOnDestContext
func v1_4_executeOnDestContext(
	context unsafe.Pointer,
	gasLimit int64,
	addressOffset int32,
	valueOffset int32,
	functionOffset int32,
	functionLength int32,
	numArguments int32,
	argumentsLengthOffset int32,
	dataOffset int32,
) int32 {
	host := arwen.GetVMHost(context)
	metering := host.Metering()
	metering.StartGasTracing(executeOnDestContextName)

	return ExecuteOnDestContextWithHost(
		host,
		gasLimit,
		addressOffset,
		valueOffset,
		functionOffset,
		functionLength,
		numArguments,
		argumentsLengthOffset,
		dataOffset,
	)
}

// ExecuteOnDestContextWithHost - executeOnDestContext with host instead of pointer context
func ExecuteOnDestContextWithHost(
	host arwen.VMHost,
	gasLimit int64,
	addressOffset int32,
	valueOffset int32,
	functionOffset int32,
	functionLength int32,
	numArguments int32,
	argumentsLengthOffset int32,
	dataOffset int32,
) int32 {
	runtime := host.Runtime()

	callArgs, err := extractIndirectContractCallArgumentsWithValue(
		host, addressOffset, valueOffset, functionOffset, functionLength, numArguments, argumentsLengthOffset, dataOffset)
	if arwen.WithFaultAndHost(host, err, runtime.ElrondAPIErrorShouldFailExecution()) {
		return 1
	}

	return ExecuteOnDestContextWithTypedArgs(
		host,
		gasLimit,
		callArgs.value,
		callArgs.function,
		callArgs.dest,
		callArgs.args,
	)
}

// ExecuteOnDestContextWithTypedArgs - executeOnDestContext with args already read from memory
func ExecuteOnDestContextWithTypedArgs(
	host arwen.VMHost,
	gasLimit int64,
	value *big.Int,
	function []byte,
	dest []byte,
	args [][]byte,
) int32 {
	runtime := host.Runtime()
	metering := host.Metering()

	gasToUse := metering.GasSchedule().ElrondAPICost.ExecuteOnDestContext
	metering.UseAndTraceGas(gasToUse)

	sender := runtime.GetSCAddress()
	contractCallInput, err := prepareIndirectContractCallInput(
		host,
		sender,
		value,
		gasLimit,
		dest,
		function,
		args,
		gasToUse,
		true,
	)
	if arwen.WithFaultAndHost(host, err, runtime.ElrondAPIErrorShouldFailExecution()) {
		return 1
	}

	_, _, err = host.ExecuteOnDestContext(contractCallInput)
	if arwen.WithFaultAndHost(host, err, runtime.ElrondAPIErrorShouldFailExecution()) {
		return 1
	}

	return 0
}

//export v1_4_executeOnDestContextByCaller
func v1_4_executeOnDestContextByCaller(
	context unsafe.Pointer,
	gasLimit int64,
	addressOffset int32,
	valueOffset int32,
	functionOffset int32,
	functionLength int32,
	numArguments int32,
	argumentsLengthOffset int32,
	dataOffset int32,
) int32 {
	host := arwen.GetVMHost(context)
	metering := host.Metering()
	metering.StartGasTracing(executeOnDestContextByCallerName)

	return ExecuteOnDestContextByCallerWithHost(
		host,
		gasLimit,
		addressOffset,
		valueOffset,
		functionOffset,
		functionLength,
		numArguments,
		argumentsLengthOffset,
		dataOffset,
	)
}

// ExecuteOnDestContextByCallerWithHost - executeOnDestContextByCaller with host instead of pointer context
func ExecuteOnDestContextByCallerWithHost(
	host arwen.VMHost,
	gasLimit int64,
	addressOffset int32,
	valueOffset int32,
	functionOffset int32,
	functionLength int32,
	numArguments int32,
	argumentsLengthOffset int32,
	dataOffset int32,
) int32 {
	runtime := host.Runtime()

	callArgs, err := extractIndirectContractCallArgumentsWithValue(
		host, addressOffset, valueOffset, functionOffset, functionLength, numArguments, argumentsLengthOffset, dataOffset)
	if arwen.WithFaultAndHost(host, err, runtime.ElrondAPIErrorShouldFailExecution()) {
		return 1
	}

	return ExecuteOnDestContextByCallerWithTypedArgs(
		host,
		gasLimit,
		callArgs.value,
		callArgs.function,
		callArgs.dest,
		callArgs.args,
	)
}

// ExecuteOnDestContextByCallerWithTypedArgs - executeOnDestContextByCaller with args already read from memory
func ExecuteOnDestContextByCallerWithTypedArgs(
	host arwen.VMHost,
	gasLimit int64,
	value *big.Int,
	function []byte,
	dest []byte,
	args [][]byte,
) int32 {
	runtime := host.Runtime()
	metering := host.Metering()

	gasToUse := metering.GasSchedule().ElrondAPICost.ExecuteOnDestContext
	metering.UseAndTraceGas(gasToUse)

	send := runtime.GetVMInput().CallerAddr
	contractCallInput, err := prepareIndirectContractCallInput(
		host,
		send,
		value,
		gasLimit,
		dest,
		function,
		args,
		gasToUse,
		true,
	)
	if arwen.WithFaultAndHost(host, err, runtime.ElrondAPIErrorShouldFailExecution()) {
		return -1
	}

	if isBuiltInCall(contractCallInput.Function, host) {
		if !host.CreateNFTOnExecByCallerEnabled() {
			return 1
		}

		if contractCallInput.Function != core.BuiltInFunctionESDTNFTCreate {
			if arwen.WithFaultAndHost(host, err, runtime.ElrondAPIErrorShouldFailExecution()) {
				return -1
			}
			return -1
		}

		contractCallInput.CallType = vm.ExecOnDestByCaller
		contractCallInput.Arguments = append(contractCallInput.Arguments, runtime.GetSCAddress())
	}

	_, _, err = host.ExecuteOnDestContext(contractCallInput)
	if arwen.WithFaultAndHost(host, err, runtime.ElrondAPIErrorShouldFailExecution()) {
		return -1
	}

	return 0
}

//export v1_4_executeReadOnly
func v1_4_executeReadOnly(
	context unsafe.Pointer,
	gasLimit int64,
	addressOffset int32,
	functionOffset int32,
	functionLength int32,
	numArguments int32,
	argumentsLengthOffset int32,
	dataOffset int32,
) int32 {
	host := arwen.GetVMHost(context)
	metering := host.Metering()
	metering.StartGasTracing(executeReadOnlyName)

	return ExecuteReadOnlyWithHost(
		host,
		gasLimit,
		addressOffset,
		functionOffset,
		functionLength,
		numArguments,
		argumentsLengthOffset,
		dataOffset,
	)
}

// ExecuteReadOnlyWithHost - executeReadOnly with host instead of pointer context
func ExecuteReadOnlyWithHost(
	host arwen.VMHost,
	gasLimit int64,
	addressOffset int32,
	functionOffset int32,
	functionLength int32,
	numArguments int32,
	argumentsLengthOffset int32,
	dataOffset int32,
) int32 {
	runtime := host.Runtime()

	callArgs, err := extractIndirectContractCallArgumentsWithoutValue(
		host, addressOffset, functionOffset, functionLength, numArguments, argumentsLengthOffset, dataOffset)
	if arwen.WithFaultAndHost(host, err, runtime.ElrondAPIErrorShouldFailExecution()) {
		return -1
	}

	return ExecuteReadOnlyWithTypedArguments(
		host,
		gasLimit,
		callArgs.function,
		callArgs.dest,
		callArgs.args,
	)
}

// ExecuteReadOnlyWithTypedArguments - executeReadOnly with args already read from memory
func ExecuteReadOnlyWithTypedArguments(
	host arwen.VMHost,
	gasLimit int64,
	function []byte,
	dest []byte,
	args [][]byte,
) int32 {
	runtime := host.Runtime()
	metering := host.Metering()

	gasToUse := metering.GasSchedule().ElrondAPICost.ExecuteReadOnly
	metering.UseAndTraceGas(gasToUse)

	sender := runtime.GetSCAddress()
	contractCallInput, err := prepareIndirectContractCallInput(
		host,
		sender,
		big.NewInt(0),
		gasLimit,
		dest,
		function,
		args,
		gasToUse,
		true,
	)
	if arwen.WithFaultAndHost(host, err, runtime.ElrondAPIErrorShouldFailExecution()) {
		return -1
	}

	if isBuiltInCall(contractCallInput.Function, host) {
		return 1
	}

	runtime.SetReadOnly(true)
	_, _, err = host.ExecuteOnDestContext(contractCallInput)
	runtime.SetReadOnly(false)
	if arwen.WithFaultAndHost(host, err, runtime.ElrondAPIErrorShouldFailExecution()) {
		return -1
	}

	return 0
}

//export v1_4_createContract
func v1_4_createContract(
	context unsafe.Pointer,
	gasLimit int64,
	valueOffset int32,
	codeOffset int32,
	codeMetadataOffset int32,
	length int32,
	resultOffset int32,
	numArguments int32,
	argumentsLengthOffset int32,
	dataOffset int32,
) int32 {
	host := arwen.GetVMHost(context)
	runtime := host.Runtime()
	metering := host.Metering()
	metering.StartGasTracing(createContractName)

	gasToUse := metering.GasSchedule().ElrondAPICost.CreateContract
	metering.UseAndTraceGas(gasToUse)

	sender := runtime.GetSCAddress()
	value, err := runtime.MemLoad(valueOffset, arwen.BalanceLen)
	if arwen.WithFault(err, context, runtime.ElrondAPIErrorShouldFailExecution()) {
		return 1
	}

	code, err := runtime.MemLoad(codeOffset, length)
	if arwen.WithFault(err, context, runtime.ElrondAPIErrorShouldFailExecution()) {
		return 1
	}

	codeMetadata, err := runtime.MemLoad(codeMetadataOffset, arwen.CodeMetadataLen)
	if arwen.WithFault(err, context, runtime.ElrondAPIErrorShouldFailExecution()) {
		return 1
	}

	data, actualLen, err := getArgumentsFromMemory(
		host,
		numArguments,
		argumentsLengthOffset,
		dataOffset,
	)

	gasToUse = math.MulUint64(metering.GasSchedule().BaseOperationCost.DataCopyPerByte, uint64(actualLen))
	metering.UseAndTraceGas(gasToUse)

	if arwen.WithFault(err, context, runtime.ElrondAPIErrorShouldFailExecution()) {
		return 1
	}

	valueAsInt := big.NewInt(0).SetBytes(value)
	newAddress, err := createContract(sender, data, valueAsInt, metering, gasLimit, code, codeMetadata, host, runtime)

	if arwen.WithFault(err, context, runtime.ElrondAPIErrorShouldFailExecution()) {
		return 1
	}

	err = runtime.MemStore(resultOffset, newAddress)
	if arwen.WithFault(err, context, runtime.ElrondAPIErrorShouldFailExecution()) {
		return 1
	}

	return 0
}

//export v1_4_deployFromSourceContract
func v1_4_deployFromSourceContract(
	context unsafe.Pointer,
	gasLimit int64,
	valueOffset int32,
	sourceContractAddressOffset int32,
	codeMetadataOffset int32,
	resultAddressOffset int32,
	numArguments int32,
	argumentsLengthOffset int32,
	dataOffset int32,
) int32 {
	host := arwen.GetVMHost(context)
	runtime := host.Runtime()
	metering := host.Metering()
	metering.StartGasTracing(deployFromSourceContractName)

	gasToUse := metering.GasSchedule().ElrondAPICost.CreateContract
	metering.UseAndTraceGas(gasToUse)

	value, err := runtime.MemLoad(valueOffset, arwen.BalanceLen)
	if arwen.WithFaultAndHost(host, err, runtime.ElrondAPIErrorShouldFailExecution()) {
		return 1
	}

	sourceContractAddress, err := runtime.MemLoad(sourceContractAddressOffset, arwen.AddressLen)
	if arwen.WithFaultAndHost(host, err, runtime.ElrondAPIErrorShouldFailExecution()) {
		return 1
	}

	codeMetadata, err := runtime.MemLoad(codeMetadataOffset, arwen.CodeMetadataLen)
	if arwen.WithFault(err, context, runtime.ElrondAPIErrorShouldFailExecution()) {
		return 1
	}

	data, actualLen, err := getArgumentsFromMemory(
		host,
		numArguments,
		argumentsLengthOffset,
		dataOffset,
	)

	gasToUse = math.MulUint64(metering.GasSchedule().BaseOperationCost.DataCopyPerByte, uint64(actualLen))
	metering.UseAndTraceGas(gasToUse)

	if arwen.WithFaultAndHost(host, err, runtime.ElrondAPIErrorShouldFailExecution()) {
		return 1
	}

	newAddress, err := DeployFromSourceContractWithTypedArgs(
		host,
		sourceContractAddress,
		codeMetadata,
		big.NewInt(0).SetBytes(value),
		data,
		gasLimit,
	)

	if arwen.WithFault(err, context, runtime.ElrondAPIErrorShouldFailExecution()) {
		return 1
	}

	err = runtime.MemStore(resultAddressOffset, newAddress)
	if arwen.WithFault(err, context, runtime.ElrondAPIErrorShouldFailExecution()) {
		return 1
	}

	return 0
}

// DeployFromSourceContractWithTypedArgs - deployFromSourceContract with args already read from memory
func DeployFromSourceContractWithTypedArgs(
	host arwen.VMHost,
	sourceContractAddress []byte,
	codeMetadata []byte,
	value *big.Int,
	data [][]byte,
	gasLimit int64,
) ([]byte, error) {
	runtime := host.Runtime()
	metering := host.Metering()
	sender := runtime.GetSCAddress()

	blockchain := host.Blockchain()
	code, err := blockchain.GetCode(sourceContractAddress)
	if arwen.WithFaultAndHost(host, err, runtime.ElrondAPIErrorShouldFailExecution()) {
		return nil, err
	}

	return createContract(sender, data, value, metering, gasLimit, code, codeMetadata, host, runtime)
}

func createContract(
	sender []byte,
	data [][]byte,
	value *big.Int,
	metering arwen.MeteringContext,
	gasLimit int64,
	code []byte,
	codeMetadata []byte,
	host arwen.VMHost,
	_ arwen.RuntimeContext,
) ([]byte, error) {
	contractCreate := &vmcommon.ContractCreateInput{
		VMInput: vmcommon.VMInput{
			CallerAddr:  sender,
			Arguments:   data,
			CallValue:   value,
			GasPrice:    0,
			GasProvided: metering.BoundGasLimit(gasLimit),
		},
		ContractCode:         code,
		ContractCodeMetadata: codeMetadata,
	}

	return host.CreateNewContract(contractCreate)
}

//export v1_4_getNumReturnData
func v1_4_getNumReturnData(context unsafe.Pointer) int32 {
	output := arwen.GetOutputContext(context)
	metering := arwen.GetMeteringContext(context)

	gasToUse := metering.GasSchedule().ElrondAPICost.GetNumReturnData
	metering.UseGasAndAddTracedGas(getNumReturnDataName, gasToUse)

	returnData := output.ReturnData()
	return int32(len(returnData))
}

//export v1_4_getReturnDataSize
func v1_4_getReturnDataSize(context unsafe.Pointer, resultID int32) int32 {
	output := arwen.GetOutputContext(context)
	metering := arwen.GetMeteringContext(context)

	gasToUse := metering.GasSchedule().ElrondAPICost.GetReturnDataSize
	metering.UseGasAndAddTracedGas(getReturnDataSizeName, gasToUse)

	returnData := output.ReturnData()
	if resultID >= int32(len(returnData)) || resultID < 0 {
		return 0
	}

	return int32(len(returnData[resultID]))
}

//export v1_4_getReturnData
func v1_4_getReturnData(context unsafe.Pointer, resultID int32, dataOffset int32) int32 {
	host := arwen.GetVMHost(context)

	result := GetReturnDataWithHostAndTypedArgs(host, resultID)
	if result == nil {
		return 0
	}

	runtime := arwen.GetRuntimeContext(context)
	err := runtime.MemStore(dataOffset, result)
	if arwen.WithFault(err, context, runtime.ElrondAPIErrorShouldFailExecution()) {
		return 0
	}

	return int32(len(result))
}

func GetReturnDataWithHostAndTypedArgs(host arwen.VMHost, resultID int32) []byte {
	output := host.Output()
	metering := host.Metering()

	gasToUse := metering.GasSchedule().ElrondAPICost.GetReturnData
	metering.UseGasAndAddTracedGas(getReturnDataName, gasToUse)

	returnData := output.ReturnData()
<<<<<<< HEAD
	if resultID >= int32(len(returnData)) || resultID < int32(0) {
		return nil
=======
	if resultID >= int32(len(returnData)) || resultID < 0 {
		return 0
>>>>>>> 8ac64649
	}

	return returnData[resultID]
}

//export v1_4_cleanReturnData
func v1_4_cleanReturnData(context unsafe.Pointer) {
	host := arwen.GetVMHost(context)
	CleanReturnDataWithHost(host)
}

// CleanReturnDataWithHost - exposed version of v1_4_deleteFromReturnData for tests
func CleanReturnDataWithHost(host arwen.VMHost) {
	output := host.Output()
	metering := host.Metering()

	gasToUse := metering.GasSchedule().ElrondAPICost.CleanReturnData
	metering.UseGasAndAddTracedGas(cleanReturnDataName, gasToUse)

	output.ClearReturnData()
}

//export v1_4_deleteFromReturnData
func v1_4_deleteFromReturnData(context unsafe.Pointer, resultID int32) {
	host := arwen.GetVMHost(context)
	DeleteFromReturnDataWithHost(host, resultID)
}

// DeleteFromReturnDataWithHost - exposed version of v1_4_deleteFromReturnData for tests
func DeleteFromReturnDataWithHost(host arwen.VMHost, resultID int32) {
	output := host.Output()
	metering := host.Metering()

	gasToUse := metering.GasSchedule().ElrondAPICost.DeleteFromReturnData
	metering.UseGasAndAddTracedGas(deleteFromReturnDataName, gasToUse)

	returnData := output.ReturnData()
	if resultID < int32(len(returnData)) {
		output.RemoveReturnData(uint32(resultID))
	}
}

//export v1_4_getOriginalTxHash
func v1_4_getOriginalTxHash(context unsafe.Pointer, dataOffset int32) {
	runtime := arwen.GetRuntimeContext(context)
	metering := arwen.GetMeteringContext(context)

	gasToUse := metering.GasSchedule().ElrondAPICost.GetOriginalTxHash
	metering.UseGasAndAddTracedGas(getOriginalTxHashName, gasToUse)

	err := runtime.MemStore(dataOffset, runtime.GetOriginalTxHash())
	_ = arwen.WithFault(err, context, runtime.ElrondAPIErrorShouldFailExecution())
}

func prepareIndirectContractCallInput(
	host arwen.VMHost,
	sender []byte,
	value *big.Int,
	gasLimit int64,
	destination []byte,
	function []byte,
	data [][]byte,
	_ uint64,
	syncExecutionRequired bool,
) (*vmcommon.ContractCallInput, error) {
	runtime := host.Runtime()
	metering := host.Metering()

	if syncExecutionRequired && !host.AreInSameShard(runtime.GetSCAddress(), destination) {
		return nil, arwen.ErrSyncExecutionNotInSameShard
	}

	contractCallInput := &vmcommon.ContractCallInput{
		VMInput: vmcommon.VMInput{
			CallerAddr:  sender,
			Arguments:   data,
			CallValue:   value,
			GasPrice:    0,
			GasProvided: metering.BoundGasLimit(gasLimit),
		},
		RecipientAddr: destination,
		Function:      string(function),
	}

	return contractCallInput, nil
}

func getArgumentsFromMemory(
	host arwen.VMHost,
	numArguments int32,
	argumentsLengthOffset int32,
	dataOffset int32,
) ([][]byte, int32, error) {
	runtime := host.Runtime()

	if numArguments < 0 {
		return nil, 0, fmt.Errorf("negative numArguments (%d)", numArguments)
	}

	argumentsLengthData, err := runtime.MemLoad(argumentsLengthOffset, numArguments*4)
	if err != nil {
		return nil, 0, err
	}

	argumentLengths := createInt32Array(argumentsLengthData, numArguments)
	data, err := runtime.MemLoadMultiple(dataOffset, argumentLengths)
	if err != nil {
		return nil, 0, err
	}

	totalArgumentBytes := int32(0)
	for _, length := range argumentLengths {
		totalArgumentBytes += length
	}

	return data, totalArgumentBytes, nil
}

func createInt32Array(rawData []byte, numIntegers int32) []int32 {
	integers := make([]int32, numIntegers)
	index := 0
	for cursor := 0; cursor < len(rawData); cursor += 4 {
		rawInt := rawData[cursor : cursor+4]
		actualInt := binary.LittleEndian.Uint32(rawInt)
		integers[index] = int32(actualInt)
		index++
	}
	return integers
}<|MERGE_RESOLUTION|>--- conflicted
+++ resolved
@@ -2105,12 +2105,9 @@
 	metering := arwen.GetMeteringContext(context)
 	storage := arwen.GetStorageContext(context)
 
-<<<<<<< HEAD
-=======
 	gasToUse := metering.GasSchedule().ElrondAPICost.StorageLoad
 	metering.UseGasAndAddTracedGas(getStorageLockName, gasToUse)
 
->>>>>>> 8ac64649
 	key, err := runtime.MemLoad(keyOffset, keyLength)
 	if arwen.WithFault(err, context, runtime.ElrondAPIErrorShouldFailExecution()) {
 		return -1
@@ -3271,13 +3268,8 @@
 	metering.UseGasAndAddTracedGas(getReturnDataName, gasToUse)
 
 	returnData := output.ReturnData()
-<<<<<<< HEAD
-	if resultID >= int32(len(returnData)) || resultID < int32(0) {
-		return nil
-=======
 	if resultID >= int32(len(returnData)) || resultID < 0 {
 		return 0
->>>>>>> 8ac64649
 	}
 
 	return returnData[resultID]
