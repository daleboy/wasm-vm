package elrondapi

// // Declare the function signatures (see [cgo](https://golang.org/cmd/cgo/)).
//
// #include <stdlib.h>
// typedef unsigned char uint8_t;
// typedef int int32_t;
// typedef unsigned int uint32_t;
//
// extern void		v1_4_getSCAddress(void *context, int32_t resultOffset);
// extern void		v1_4_getOwnerAddress(void *context, int32_t resultOffset);
// extern int32_t	v1_4_getShardOfAddress(void *context, int32_t addressOffset);
// extern int32_t	v1_4_isSmartContract(void *context, int32_t addressOffset);
// extern void		v1_4_getExternalBalance(void *context, int32_t addressOffset, int32_t resultOffset);
// extern int32_t	v1_4_blockHash(void *context, long long nonce, int32_t resultOffset);
// extern int32_t	v1_4_transferValue(void *context, int32_t dstOffset, int32_t valueOffset, int32_t dataOffset, int32_t length);
// extern int32_t	v1_4_transferESDTExecute(void *context, int32_t dstOffset, int32_t tokenIDOffset, int32_t tokenIdLen, int32_t valueOffset, long long gasLimit, int32_t functionOffset, int32_t functionLength, int32_t numArguments, int32_t argumentsLengthOffset, int32_t dataOffset);
// extern int32_t	v1_4_transferESDTNFTExecute(void *context, int32_t dstOffset, int32_t tokenIDOffset, int32_t tokenIdLen, int32_t valueOffset, long long nonce, long long gasLimit, int32_t functionOffset, int32_t functionLength, int32_t numArguments, int32_t argumentsLengthOffset, int32_t dataOffset);
// extern int32_t	v1_4_multiTransferESDTNFTExecute(void *context, int32_t dstOffset, int32_t numTokenTransfers, int32_t tokenTransfersArgsLengthOffset, int32_t tokenTransferDataOffset, long long gasLimit, int32_t functionOffset, int32_t functionLength, int32_t numArguments, int32_t argumentsLengthOffset, int32_t dataOffset);
// extern int32_t	v1_4_transferValueExecute(void *context, int32_t dstOffset, int32_t valueOffset, long long gasLimit, int32_t functionOffset, int32_t functionLength, int32_t numArguments, int32_t argumentsLengthOffset, int32_t dataOffset);
// extern int32_t	v1_4_getArgumentLength(void *context, int32_t id);
// extern int32_t	v1_4_getArgument(void *context, int32_t id, int32_t argOffset);
// extern int32_t	v1_4_getFunction(void *context, int32_t functionOffset);
// extern int32_t	v1_4_getNumArguments(void *context);
// extern int32_t	v1_4_storageStore(void *context, int32_t keyOffset, int32_t keyLength , int32_t dataOffset, int32_t dataLength);
// extern int32_t	v1_4_storageLoadLength(void *context, int32_t keyOffset, int32_t keyLength );
// extern int32_t	v1_4_storageLoad(void *context, int32_t keyOffset, int32_t keyLength , int32_t dataOffset);
// extern int32_t	v1_4_storageLoadFromAddress(void *context, int32_t addressOffset, int32_t keyOffset, int32_t keyLength , int32_t dataOffset);
// extern void		v1_4_getCaller(void *context, int32_t resultOffset);
// extern void		v1_4_checkNoPayment(void *context);
// extern int32_t	v1_4_callValue(void *context, int32_t resultOffset);
// extern int32_t	v1_4_getESDTValue(void *context, int32_t resultOffset);
// extern int32_t	v1_4_getESDTTokenName(void *context, int32_t resultOffset);
// extern long long	v1_4_getESDTTokenNonce(void *context);
// extern int32_t	v1_4_getESDTTokenType(void *context);
// extern int32_t	v1_4_getCallValueTokenName(void *context, int32_t callValueOffset, int32_t tokenNameOffset);
// extern int32_t	v1_4_getESDTValueByIndex(void *context, int32_t resultOffset, int32_t index);
// extern int32_t	v1_4_getESDTTokenNameByIndex(void *context, int32_t resultOffset, int32_t index);
// extern long long	v1_4_getESDTTokenNonceByIndex(void *context, int32_t index);
// extern int32_t	v1_4_getESDTTokenTypeByIndex(void *context, int32_t index);
// extern int32_t	v1_4_getCallValueTokenNameByIndex(void *context, int32_t callValueOffset, int32_t tokenNameOffset, int32_t index);
// extern int32_t	v1_4_getNumESDTTransfers(void *context);
// extern long long v1_4_getCurrentESDTNFTNonce(void *context, int32_t addressOffset, int32_t tokenIDOffset, int32_t tokenIDLen);
// extern void		v1_4_writeLog(void *context, int32_t pointer, int32_t length, int32_t topicPtr, int32_t numTopics);
// extern void		v1_4_writeEventLog(void *context, int32_t numTopics, int32_t topicLengthsOffset, int32_t topicOffset, int32_t dataOffset, int32_t dataLength);
// extern void		v1_4_returnData(void* context, int32_t dataOffset, int32_t length);
// extern void		v1_4_signalError(void* context, int32_t messageOffset, int32_t messageLength);
// extern long long v1_4_getGasLeft(void *context);
// extern int32_t	v1_4_getESDTBalance(void *context, int32_t addressOffset, int32_t tokenIDOffset, int32_t tokenIDLen, long long nonce, int32_t resultOffset);
// extern int32_t	v1_4_getESDTNFTNameLength(void *context, int32_t addressOffset, int32_t tokenIDOffset, int32_t tokenIDLen, long long nonce);
// extern int32_t	v1_4_getESDTNFTAttributeLength(void *context, int32_t addressOffset, int32_t tokenIDOffset, int32_t tokenIDLen, long long nonce);
// extern int32_t	v1_4_getESDTNFTURILength(void *context, int32_t addressOffset, int32_t tokenIDOffset, int32_t tokenIDLen, long long nonce);
// extern int32_t	v1_4_getESDTTokenData(void *context, int32_t addressOffset, int32_t tokenIDOffset, int32_t tokenIDLen, long long nonce, int32_t valueOffset, int32_t propertiesOffset, int32_t hashOffset, int32_t nameOffset, int32_t attributesOffset, int32_t creatorOffset, int32_t royaltiesOffset, int32_t urisOffset);
//
// extern int32_t	v1_4_executeOnDestContext(void *context, long long gas, int32_t addressOffset, int32_t valueOffset, int32_t functionOffset, int32_t functionLength, int32_t numArguments, int32_t argumentsLengthOffset, int32_t dataOffset);
// extern int32_t	v1_4_executeOnDestContextByCaller(void *context, long long gas, int32_t addressOffset, int32_t valueOffset, int32_t functionOffset, int32_t functionLength, int32_t numArguments, int32_t argumentsLengthOffset, int32_t dataOffset);
// extern int32_t	v1_4_executeOnSameContext(void *context, long long gas, int32_t addressOffset, int32_t valueOffset, int32_t functionOffset, int32_t functionLength, int32_t numArguments, int32_t argumentsLengthOffset, int32_t dataOffset);
// extern int32_t	v1_4_executeReadOnly(void *context, long long gas, int32_t addressOffset, int32_t functionOffset, int32_t functionLength, int32_t numArguments, int32_t argumentsLengthOffset, int32_t dataOffset);
// extern int32_t	v1_4_createContract(void *context, long long gas, int32_t valueOffset, int32_t codeOffset, int32_t codeMetadataOffset, int32_t length, int32_t resultOffset, int32_t numArguments, int32_t argumentsLengthOffset, int32_t dataOffset);
// extern int32_t	v1_4_deployFromSourceContract(void *context, long long gas, int32_t valueOffset, int32_t addressOffset, int32_t codeMetadataOffset, int32_t resultOffset, int32_t numArguments, int32_t argumentsLengthOffset, int32_t dataOffset);
// extern void		v1_4_upgradeContract(void *context, int32_t dstOffset, long long gas, int32_t valueOffset, int32_t codeOffset, int32_t codeMetadataOffset, int32_t length, int32_t numArguments, int32_t argumentsLengthOffset, int32_t dataOffset);
// extern void		v1_4_upgradeFromSourceContract(void *context, int32_t dstOffset, long long gas, int32_t valueOffset, int32_t addressOffset, int32_t codeMetadataOffset, int32_t numArguments, int32_t argumentsLengthOffset, int32_t dataOffset);
// extern void		v1_4_asyncCall(void *context, int32_t dstOffset, int32_t valueOffset, int32_t dataOffset, int32_t length);
// extern int32_t	v1_4_createAsyncCall(void *context, int32_t dstOffset, int32_t valueOffset, int32_t dataOffset, int32_t length, int32_t successCallback, int32_t successLength, int32_t errorCallback, int32_t errorLength, long long gas);
// extern int32_t	v1_4_setAsyncContextCallback(void *context, int32_t callback, int32_t callbackLength, int32_t data, int32_t dataLength, long long gas);
// extern int32_t v1_4_setAsyncGroupCallback(void *context, int32_t groupIDOffset, int32_t groupIDLength,int32_t callback, int32_t callbackLength,int32_t data, int32_t dataLength,  long long gas);
//
// extern int32_t	v1_4_getNumReturnData(void *context);
// extern int32_t	v1_4_getReturnDataSize(void *context, int32_t resultID);
// extern int32_t	v1_4_getReturnData(void *context, int32_t resultID, int32_t dataOffset);
//
// extern int32_t	v1_4_setStorageLock(void *context, int32_t keyOffset, int32_t keyLength, long long lockTimestamp);
// extern long long v1_4_getStorageLock(void *context, int32_t keyOffset, int32_t keyLength);
// extern int32_t	v1_4_isStorageLocked(void *context, int32_t keyOffset, int32_t keyLength);
// extern int32_t	v1_4_clearStorageLock(void *context, int32_t keyOffset, int32_t keyLength);
//
// extern long long v1_4_getBlockTimestamp(void *context);
// extern long long v1_4_getBlockNonce(void *context);
// extern long long v1_4_getBlockRound(void *context);
// extern long long v1_4_getBlockEpoch(void *context);
// extern void		v1_4_getBlockRandomSeed(void *context, int32_t resultOffset);
// extern void		v1_4_getStateRootHash(void *context, int32_t resultOffset);
//
// extern long long v1_4_getPrevBlockTimestamp(void *context);
// extern long long v1_4_getPrevBlockNonce(void *context);
// extern long long v1_4_getPrevBlockRound(void *context);
// extern long long v1_4_getPrevBlockEpoch(void *context);
// extern void		v1_4_getPrevBlockRandomSeed(void *context, int32_t resultOffset);
// extern void		v1_4_getOriginalTxHash(void *context, int32_t resultOffset);
// extern void		v1_4_getCurrentTxHash(void *context, int32_t resultOffset);
// extern void		v1_4_getPrevTxHash(void *context, int32_t resultOffset);
import "C"

import (
	"encoding/binary"
	"encoding/hex"
	"errors"
	"fmt"
	"math/big"
	"unsafe"

	"github.com/ElrondNetwork/arwen-wasm-vm/v1_4/arwen"
	"github.com/ElrondNetwork/arwen-wasm-vm/v1_4/math"
	"github.com/ElrondNetwork/arwen-wasm-vm/v1_4/wasmer"
	"github.com/ElrondNetwork/elrond-go-core/core"
	"github.com/ElrondNetwork/elrond-go-core/data/esdt"
	"github.com/ElrondNetwork/elrond-go-core/data/vm"
	logger "github.com/ElrondNetwork/elrond-go-logger"
	vmcommon "github.com/ElrondNetwork/elrond-vm-common"
	"github.com/ElrondNetwork/elrond-vm-common/parsers"
)

const (
	getSCAddressName                 = "getSCAddress"
	getOwnerAddressName              = "getOwnerAddress"
	getShardOfAddressName            = "getShardOfAddress"
	isSmartContractName              = "isSmartContract"
	getExternalBalanceName           = "getExternalBalance"
	blockHashName                    = "blockHash"
	transferValueName                = "transferValue"
	transferESDTExecuteName          = "transferESDTExecute"
	transferESDTNFTExecuteName       = "transferESDTNFTExecute"
	multiTransferESDTNFTExecuteName  = "multiTransferESDTNFTExecute"
	transferValueExecuteName         = "transferValueExecute"
	createAsyncCallName              = "createAsyncCall"
	setAsyncGroupCallbackName        = "setAsyncGroupCallback"
	setAsyncContextCallbackName      = "setAsyncContextCallback"
	getArgumentLengthName            = "getArgumentLength"
	getArgumentName                  = "getArgument"
	getFunctionName                  = "getFunction"
	getNumArgumentsName              = "getNumArguments"
	storageStoreName                 = "storageStore"
	storageLoadLengthName            = "storageLoadLength"
	storageLoadName                  = "storageLoad"
	storageLoadFromAddressName       = "storageLoadFromAddress"
	getCallerName                    = "getCaller"
	checkNoPaymentName               = "checkNoPayment"
	callValueName                    = "callValue"
	getESDTValueName                 = "getESDTValue"
	getESDTTokenNameName             = "getESDTTokenName"
	getESDTTokenNonceName            = "getESDTTokenNonce"
	getESDTTokenTypeName             = "getESDTTokenType"
	getCallValueTokenNameName        = "getCallValueTokenName"
	getESDTValueByIndexName          = "getESDTValueByIndex"
	getESDTTokenNameByIndexName      = "getESDTTokenNameByIndex"
	getESDTTokenNonceByIndexName     = "getESDTTokenNonceByIndex"
	getESDTTokenTypeByIndexName      = "getESDTTokenTypeByIndex"
	getCallValueTokenNameByIndexName = "getCallValueTokenNameByIndex"
	getNumESDTTransfersName          = "getNumESDTTransfers"
	getCurrentESDTNFTNonceName       = "getCurrentESDTNFTNonce"
	writeLogName                     = "writeLog"
	writeEventLogName                = "writeEventLog"
	returnDataName                   = "returnData"
	signalErrorName                  = "signalError"
	getGasLeftName                   = "getGasLeft"
	getESDTBalanceName               = "getESDTBalance"
	getESDTNFTNameLengthName         = "getESDTNFTNameLength"
	getESDTNFTAttributeLengthName    = "getESDTNFTAttributeLength"
	getESDTNFTURILengthName          = "getESDTNFTURILength"
	getESDTTokenDataName             = "getESDTTokenData"
	executeOnDestContextName         = "executeOnDestContext"
	executeOnDestContextByCallerName = "executeOnDestContextByCaller"
	executeOnSameContextName         = "executeOnSameContext"
	executeReadOnlyName              = "executeReadOnly"
	createContractName               = "createContract"
	deployFromSourceContractName     = "deployFromSourceContract"
	upgradeContractName              = "upgradeContract"
	upgradeFromSourceContractName    = "upgradeFromSourceContract"
	asyncCallName                    = "asyncCall"
	getNumReturnDataName             = "getNumReturnData"
	getReturnDataSizeName            = "getReturnDataSize"
	getReturnDataName                = "getReturnData"
	setStorageLockName               = "setStorageLock"
	getStorageLockName               = "getStorageLock"
	isStorageLockedName              = "isStorageLocked"
	clearStorageLockName             = "clearStorageLock"
	getBlockTimestampName            = "getBlockTimestamp"
	getBlockNonceName                = "getBlockNonce"
	getBlockRoundName                = "getBlockRound"
	getBlockEpochName                = "getBlockEpoch"
	getBlockRandomSeedName           = "getBlockRandomSeed"
	getStateRootHashName             = "getStateRootHash"
	getPrevBlockTimestampName        = "getPrevBlockTimestamp"
	getPrevBlockNonceName            = "getPrevBlockNonce"
	getPrevBlockRoundName            = "getPrevBlockRound"
	getPrevBlockEpochName            = "getPrevBlockEpoch"
	getPrevBlockRandomSeedName       = "getPrevBlockRandomSeed"
	getOriginalTxHashName            = "getOriginalTxHash"
	getCurrentTxHashName             = "getCurrentTxHash"
	getPrevTxHashName                = "getPrevTxHash"
)

var logEEI = logger.GetOrCreate("arwen/eei")

func getESDTTransferFromInput(vmInput *vmcommon.VMInput, index int32) *vmcommon.ESDTTransfer {
	esdtTransfers := vmInput.ESDTTransfers
	if int32(len(esdtTransfers))-1 < index {
		return nil
	}
	return esdtTransfers[index]
}

func failIfMoreThanOneESDTTransfer(context unsafe.Pointer) bool {
	runtime := arwen.GetRuntimeContext(context)
	if len(runtime.GetVMInput().ESDTTransfers) > 1 {
		return arwen.WithFault(arwen.ErrTooManyESDTTransfers, context, true)
	}
	return false
}

// ElrondEIImports creates a new wasmer.Imports populated with the ElrondEI API methods
func ElrondEIImports() (*wasmer.Imports, error) {
	imports := wasmer.NewImports()
	imports = imports.Namespace("env")

	imports, err := imports.Append("getSCAddress", v1_4_getSCAddress, C.v1_4_getSCAddress)
	if err != nil {
		return nil, err
	}

	imports, err = imports.Append("getOwnerAddress", v1_4_getOwnerAddress, C.v1_4_getOwnerAddress)
	if err != nil {
		return nil, err
	}

	imports, err = imports.Append("getShardOfAddress", v1_4_getShardOfAddress, C.v1_4_getShardOfAddress)
	if err != nil {
		return nil, err
	}

	imports, err = imports.Append("isSmartContract", v1_4_isSmartContract, C.v1_4_isSmartContract)
	if err != nil {
		return nil, err
	}

	imports, err = imports.Append("getExternalBalance", v1_4_getExternalBalance, C.v1_4_getExternalBalance)
	if err != nil {
		return nil, err
	}

	imports, err = imports.Append("getBlockHash", v1_4_blockHash, C.v1_4_blockHash)
	if err != nil {
		return nil, err
	}

	imports, err = imports.Append("transferValue", v1_4_transferValue, C.v1_4_transferValue)
	if err != nil {
		return nil, err
	}

	imports, err = imports.Append("transferESDTExecute", v1_4_transferESDTExecute, C.v1_4_transferESDTExecute)
	if err != nil {
		return nil, err
	}

	imports, err = imports.Append("transferESDTNFTExecute", v1_4_transferESDTNFTExecute, C.v1_4_transferESDTNFTExecute)
	if err != nil {
		return nil, err
	}

	imports, err = imports.Append("multiTransferESDTNFTExecute", v1_4_multiTransferESDTNFTExecute, C.v1_4_multiTransferESDTNFTExecute)
	if err != nil {
		return nil, err
	}

	imports, err = imports.Append("transferValueExecute", v1_4_transferValueExecute, C.v1_4_transferValueExecute)
	if err != nil {
		return nil, err
	}

	imports, err = imports.Append("asyncCall", v1_4_asyncCall, C.v1_4_asyncCall)
	if err != nil {
		return nil, err
	}

	imports, err = imports.Append("createAsyncCall", v1_4_createAsyncCall, C.v1_4_createAsyncCall)
	if err != nil {
		return nil, err
	}

	imports, err = imports.Append("setAsyncGroupCallback", v1_4_setAsyncGroupCallback, C.v1_4_setAsyncGroupCallback)
	if err != nil {
		return nil, err
	}

	imports, err = imports.Append("getPrevTxHash", v1_4_getPrevTxHash, C.v1_4_getPrevTxHash)
	if err != nil {
		return nil, err
	}

	imports, err = imports.Append("getArgumentLength", v1_4_getArgumentLength, C.v1_4_getArgumentLength)
	if err != nil {
		return nil, err
	}

	imports, err = imports.Append("getArgument", v1_4_getArgument, C.v1_4_getArgument)
	if err != nil {
		return nil, err
	}

	imports, err = imports.Append("getFunction", v1_4_getFunction, C.v1_4_getFunction)
	if err != nil {
		return nil, err
	}

	imports, err = imports.Append("getNumArguments", v1_4_getNumArguments, C.v1_4_getNumArguments)
	if err != nil {
		return nil, err
	}

	imports, err = imports.Append("storageStore", v1_4_storageStore, C.v1_4_storageStore)
	if err != nil {
		return nil, err
	}

	imports, err = imports.Append("storageLoadLength", v1_4_storageLoadLength, C.v1_4_storageLoadLength)
	if err != nil {
		return nil, err
	}

	imports, err = imports.Append("storageLoad", v1_4_storageLoad, C.v1_4_storageLoad)
	if err != nil {
		return nil, err
	}

	imports, err = imports.Append("storageLoadFromAddress", v1_4_storageLoadFromAddress, C.v1_4_storageLoadFromAddress)
	if err != nil {
		return nil, err
	}

	imports, err = imports.Append("getStorageLock", v1_4_getStorageLock, C.v1_4_getStorageLock)
	if err != nil {
		return nil, err
	}

	imports, err = imports.Append("setStorageLock", v1_4_setStorageLock, C.v1_4_setStorageLock)
	if err != nil {
		return nil, err
	}

	imports, err = imports.Append("isStorageLocked", v1_4_isStorageLocked, C.v1_4_isStorageLocked)
	if err != nil {
		return nil, err
	}

	imports, err = imports.Append("clearStorageLock", v1_4_clearStorageLock, C.v1_4_clearStorageLock)
	if err != nil {
		return nil, err
	}

	imports, err = imports.Append("getCaller", v1_4_getCaller, C.v1_4_getCaller)
	if err != nil {
		return nil, err
	}

	imports, err = imports.Append("checkNoPayment", v1_4_checkNoPayment, C.v1_4_checkNoPayment)
	if err != nil {
		return nil, err
	}

	imports, err = imports.Append("getCallValue", v1_4_callValue, C.v1_4_callValue)
	if err != nil {
		return nil, err
	}

	imports, err = imports.Append("getESDTValue", v1_4_getESDTValue, C.v1_4_getESDTValue)
	if err != nil {
		return nil, err
	}

	imports, err = imports.Append("getESDTTokenName", v1_4_getESDTTokenName, C.v1_4_getESDTTokenName)
	if err != nil {
		return nil, err
	}

	imports, err = imports.Append("getESDTTokenType", v1_4_getESDTTokenType, C.v1_4_getESDTTokenType)
	if err != nil {
		return nil, err
	}

	imports, err = imports.Append("getESDTTokenNonce", v1_4_getESDTTokenNonce, C.v1_4_getESDTTokenNonce)
	if err != nil {
		return nil, err
	}

	imports, err = imports.Append("getCallValueTokenName", v1_4_getCallValueTokenName, C.v1_4_getCallValueTokenName)
	if err != nil {
		return nil, err
	}

	imports, err = imports.Append("getESDTValueByIndex", v1_4_getESDTValueByIndex, C.v1_4_getESDTValueByIndex)
	if err != nil {
		return nil, err
	}

	imports, err = imports.Append("getESDTTokenNameByIndex", v1_4_getESDTTokenNameByIndex, C.v1_4_getESDTTokenNameByIndex)
	if err != nil {
		return nil, err
	}

	imports, err = imports.Append("getESDTTokenTypeByIndex", v1_4_getESDTTokenTypeByIndex, C.v1_4_getESDTTokenTypeByIndex)
	if err != nil {
		return nil, err
	}

	imports, err = imports.Append("getESDTTokenNonceByIndex", v1_4_getESDTTokenNonceByIndex, C.v1_4_getESDTTokenNonceByIndex)
	if err != nil {
		return nil, err
	}

	imports, err = imports.Append("getCallValueTokenNameByIndex", v1_4_getCallValueTokenNameByIndex, C.v1_4_getCallValueTokenNameByIndex)
	if err != nil {
		return nil, err
	}

	imports, err = imports.Append("getNumESDTTransfers", v1_4_getNumESDTTransfers, C.v1_4_getNumESDTTransfers)
	if err != nil {
		return nil, err
	}

	imports, err = imports.Append("getCurrentESDTNFTNonce", v1_4_getCurrentESDTNFTNonce, C.v1_4_getCurrentESDTNFTNonce)
	if err != nil {
		return nil, err
	}

	imports, err = imports.Append("writeLog", v1_4_writeLog, C.v1_4_writeLog)
	if err != nil {
		return nil, err
	}

	imports, err = imports.Append("writeEventLog", v1_4_writeEventLog, C.v1_4_writeEventLog)
	if err != nil {
		return nil, err
	}

	imports, err = imports.Append("finish", v1_4_returnData, C.v1_4_returnData)
	if err != nil {
		return nil, err
	}

	imports, err = imports.Append("signalError", v1_4_signalError, C.v1_4_signalError)
	if err != nil {
		return nil, err
	}

	imports, err = imports.Append("getBlockTimestamp", v1_4_getBlockTimestamp, C.v1_4_getBlockTimestamp)
	if err != nil {
		return nil, err
	}

	imports, err = imports.Append("getBlockNonce", v1_4_getBlockNonce, C.v1_4_getBlockNonce)
	if err != nil {
		return nil, err
	}

	imports, err = imports.Append("getBlockRound", v1_4_getBlockRound, C.v1_4_getBlockRound)
	if err != nil {
		return nil, err
	}

	imports, err = imports.Append("getBlockEpoch", v1_4_getBlockEpoch, C.v1_4_getBlockEpoch)
	if err != nil {
		return nil, err
	}

	imports, err = imports.Append("getBlockRandomSeed", v1_4_getBlockRandomSeed, C.v1_4_getBlockRandomSeed)
	if err != nil {
		return nil, err
	}

	imports, err = imports.Append("getStateRootHash", v1_4_getStateRootHash, C.v1_4_getStateRootHash)
	if err != nil {
		return nil, err
	}

	imports, err = imports.Append("getPrevBlockTimestamp", v1_4_getPrevBlockTimestamp, C.v1_4_getPrevBlockTimestamp)
	if err != nil {
		return nil, err
	}

	imports, err = imports.Append("getPrevBlockNonce", v1_4_getPrevBlockNonce, C.v1_4_getPrevBlockNonce)
	if err != nil {
		return nil, err
	}

	imports, err = imports.Append("getPrevBlockRound", v1_4_getPrevBlockRound, C.v1_4_getPrevBlockRound)
	if err != nil {
		return nil, err
	}

	imports, err = imports.Append("getPrevBlockEpoch", v1_4_getPrevBlockEpoch, C.v1_4_getPrevBlockEpoch)
	if err != nil {
		return nil, err
	}

	imports, err = imports.Append("getPrevBlockRandomSeed", v1_4_getPrevBlockRandomSeed, C.v1_4_getPrevBlockRandomSeed)
	if err != nil {
		return nil, err
	}

	imports, err = imports.Append("getOriginalTxHash", v1_4_getOriginalTxHash, C.v1_4_getOriginalTxHash)
	if err != nil {
		return nil, err
	}

	imports, err = imports.Append("getGasLeft", v1_4_getGasLeft, C.v1_4_getGasLeft)
	if err != nil {
		return nil, err
	}

	imports, err = imports.Append("executeOnDestContext", v1_4_executeOnDestContext, C.v1_4_executeOnDestContext)
	if err != nil {
		return nil, err
	}

	imports, err = imports.Append("executeOnDestContextByCaller", v1_4_executeOnDestContextByCaller, C.v1_4_executeOnDestContextByCaller)
	if err != nil {
		return nil, err
	}

	imports, err = imports.Append("executeOnSameContext", v1_4_executeOnSameContext, C.v1_4_executeOnSameContext)
	if err != nil {
		return nil, err
	}

	imports, err = imports.Append("createContract", v1_4_createContract, C.v1_4_createContract)
	if err != nil {
		return nil, err
	}

	imports, err = imports.Append("deployFromSourceContract", v1_4_deployFromSourceContract, C.v1_4_deployFromSourceContract)
	if err != nil {
		return nil, err
	}

	imports, err = imports.Append("upgradeContract", v1_4_upgradeContract, C.v1_4_upgradeContract)
	if err != nil {
		return nil, err
	}

	imports, err = imports.Append("upgradeFromSourceContract", v1_4_upgradeFromSourceContract, C.v1_4_upgradeFromSourceContract)
	if err != nil {
		return nil, err
	}

	imports, err = imports.Append("executeReadOnly", v1_4_executeReadOnly, C.v1_4_executeReadOnly)
	if err != nil {
		return nil, err
	}

	imports, err = imports.Append("getNumReturnData", v1_4_getNumReturnData, C.v1_4_getNumReturnData)
	if err != nil {
		return nil, err
	}

	imports, err = imports.Append("getReturnDataSize", v1_4_getReturnDataSize, C.v1_4_getReturnDataSize)
	if err != nil {
		return nil, err
	}

	imports, err = imports.Append("getReturnData", v1_4_getReturnData, C.v1_4_getReturnData)
	if err != nil {
		return nil, err
	}

	imports, err = imports.Append("getESDTBalance", v1_4_getESDTBalance, C.v1_4_getESDTBalance)
	if err != nil {
		return nil, err
	}

	imports, err = imports.Append("getESDTTokenData", v1_4_getESDTTokenData, C.v1_4_getESDTTokenData)
	if err != nil {
		return nil, err
	}

	imports, err = imports.Append("getESDTNFTNameLength", v1_4_getESDTNFTNameLength, C.v1_4_getESDTNFTNameLength)
	if err != nil {
		return nil, err
	}

	imports, err = imports.Append("getESDTNFTAttributeLength", v1_4_getESDTNFTAttributeLength, C.v1_4_getESDTNFTAttributeLength)
	if err != nil {
		return nil, err
	}

	imports, err = imports.Append("getESDTNFTURILength", v1_4_getESDTNFTURILength, C.v1_4_getESDTNFTURILength)
	if err != nil {
		return nil, err
	}

	return imports, nil
}

//export v1_4_getGasLeft
func v1_4_getGasLeft(context unsafe.Pointer) int64 {
	metering := arwen.GetMeteringContext(context)

	gasToUse := metering.GasSchedule().ElrondAPICost.GetGasLeft
	metering.UseGasAndAddTracedGas(getGasLeftName, gasToUse)

	return int64(metering.GasLeft())
}

//export v1_4_getSCAddress
func v1_4_getSCAddress(context unsafe.Pointer, resultOffset int32) {
	runtime := arwen.GetRuntimeContext(context)
	metering := arwen.GetMeteringContext(context)

	gasToUse := metering.GasSchedule().ElrondAPICost.GetSCAddress
	metering.UseGasAndAddTracedGas(getSCAddressName, gasToUse)

	owner := runtime.GetSCAddress()
	err := runtime.MemStore(resultOffset, owner)
	if arwen.WithFault(err, context, runtime.ElrondAPIErrorShouldFailExecution()) {
		return
	}
}

//export v1_4_getOwnerAddress
func v1_4_getOwnerAddress(context unsafe.Pointer, resultOffset int32) {
	blockchain := arwen.GetBlockchainContext(context)
	runtime := arwen.GetRuntimeContext(context)
	metering := arwen.GetMeteringContext(context)

	gasToUse := metering.GasSchedule().ElrondAPICost.GetOwnerAddress
	metering.UseGasAndAddTracedGas(getOwnerAddressName, gasToUse)

	owner, err := blockchain.GetOwnerAddress()
	if arwen.WithFault(err, context, runtime.ElrondAPIErrorShouldFailExecution()) {
		return
	}

	err = runtime.MemStore(resultOffset, owner)
	if arwen.WithFault(err, context, runtime.ElrondAPIErrorShouldFailExecution()) {
		return
	}
}

//export v1_4_getShardOfAddress
func v1_4_getShardOfAddress(context unsafe.Pointer, addressOffset int32) int32 {
	blockchain := arwen.GetBlockchainContext(context)
	runtime := arwen.GetRuntimeContext(context)
	metering := arwen.GetMeteringContext(context)

	gasToUse := metering.GasSchedule().ElrondAPICost.GetShardOfAddress
	metering.UseGasAndAddTracedGas(getShardOfAddressName, gasToUse)

	address, err := runtime.MemLoad(addressOffset, arwen.AddressLen)
	if arwen.WithFault(err, context, runtime.ElrondAPIErrorShouldFailExecution()) {
		return -1
	}

	return int32(blockchain.GetShardOfAddress(address))
}

//export v1_4_isSmartContract
func v1_4_isSmartContract(context unsafe.Pointer, addressOffset int32) int32 {
	blockchain := arwen.GetBlockchainContext(context)
	runtime := arwen.GetRuntimeContext(context)
	metering := arwen.GetMeteringContext(context)

	gasToUse := metering.GasSchedule().ElrondAPICost.IsSmartContract
	metering.UseGasAndAddTracedGas(isSmartContractName, gasToUse)

	address, err := runtime.MemLoad(addressOffset, arwen.AddressLen)
	if arwen.WithFault(err, context, runtime.ElrondAPIErrorShouldFailExecution()) {
		return -1
	}

	isSmartContract := blockchain.IsSmartContract(address)

	return int32(arwen.BooleanToInt(isSmartContract))
}

//export v1_4_signalError
func v1_4_signalError(context unsafe.Pointer, messageOffset int32, messageLength int32) {
	runtime := arwen.GetRuntimeContext(context)
	metering := arwen.GetMeteringContext(context)
	metering.StartGasTracing(signalErrorName)

	gasToUse := metering.GasSchedule().ElrondAPICost.SignalError
	gasToUse += metering.GasSchedule().BaseOperationCost.PersistPerByte * uint64(messageLength)

	err := metering.UseGasBounded(gasToUse)

	if err != nil {
		_ = arwen.WithFault(err, context, runtime.ElrondAPIErrorShouldFailExecution())
		return
	}

	message, err := runtime.MemLoad(messageOffset, messageLength)
	if arwen.WithFault(err, context, runtime.ElrondAPIErrorShouldFailExecution()) {
		return
	}
	runtime.SignalUserError(string(message))
}

//export v1_4_getExternalBalance
func v1_4_getExternalBalance(context unsafe.Pointer, addressOffset int32, resultOffset int32) {
	blockchain := arwen.GetBlockchainContext(context)
	runtime := arwen.GetRuntimeContext(context)
	metering := arwen.GetMeteringContext(context)

	gasToUse := metering.GasSchedule().ElrondAPICost.GetExternalBalance
	metering.UseGasAndAddTracedGas(getExternalBalanceName, gasToUse)

	address, err := runtime.MemLoad(addressOffset, arwen.AddressLen)
	if arwen.WithFault(err, context, runtime.ElrondAPIErrorShouldFailExecution()) {
		return
	}

	balance := blockchain.GetBalance(address)

	err = runtime.MemStore(resultOffset, balance)
	if arwen.WithFault(err, context, runtime.ElrondAPIErrorShouldFailExecution()) {
		return
	}
}

//export v1_4_blockHash
func v1_4_blockHash(context unsafe.Pointer, nonce int64, resultOffset int32) int32 {
	blockchain := arwen.GetBlockchainContext(context)
	runtime := arwen.GetRuntimeContext(context)
	metering := arwen.GetMeteringContext(context)

	gasToUse := metering.GasSchedule().ElrondAPICost.GetBlockHash
	metering.UseGasAndAddTracedGas(blockHashName, gasToUse)

	hash := blockchain.BlockHash(uint64(nonce))
	err := runtime.MemStore(resultOffset, hash)
	if arwen.WithFault(err, context, runtime.ElrondAPIErrorShouldFailExecution()) {
		return 1
	}

	return 0
}

func getESDTDataFromBlockchainHook(
	context unsafe.Pointer,
	addressOffset int32,
	tokenIDOffset int32,
	tokenIDLen int32,
	nonce int64,
) (*esdt.ESDigitalToken, error) {
	runtime := arwen.GetRuntimeContext(context)
	metering := arwen.GetMeteringContext(context)
	blockchain := arwen.GetBlockchainContext(context)

	gasToUse := metering.GasSchedule().ElrondAPICost.GetExternalBalance
	metering.UseAndTraceGas(gasToUse)

	address, err := runtime.MemLoad(addressOffset, arwen.AddressLen)
	if err != nil {
		return nil, err
	}

	tokenID, err := runtime.MemLoad(tokenIDOffset, tokenIDLen)
	if err != nil {
		return nil, err
	}

	esdtToken, err := blockchain.GetESDTToken(address, tokenID, uint64(nonce))
	if err != nil {
		return nil, err
	}

	return esdtToken, nil
}

//export v1_4_getESDTBalance
func v1_4_getESDTBalance(
	context unsafe.Pointer,
	addressOffset int32,
	tokenIDOffset int32,
	tokenIDLen int32,
	nonce int64,
	resultOffset int32,
) int32 {
	runtime := arwen.GetRuntimeContext(context)
	metering := arwen.GetMeteringContext(context)
	metering.StartGasTracing(getESDTBalanceName)

	esdtData, err := getESDTDataFromBlockchainHook(context, addressOffset, tokenIDOffset, tokenIDLen, nonce)

	if arwen.WithFault(err, context, runtime.ElrondAPIErrorShouldFailExecution()) {
		return -1
	}
	err = runtime.MemStore(resultOffset, esdtData.Value.Bytes())
	if arwen.WithFault(err, context, runtime.ElrondAPIErrorShouldFailExecution()) {
		return -1
	}

	return int32(len(esdtData.Value.Bytes()))
}

//export v1_4_getESDTNFTNameLength
func v1_4_getESDTNFTNameLength(
	context unsafe.Pointer,
	addressOffset int32,
	tokenIDOffset int32,
	tokenIDLen int32,
	nonce int64,
) int32 {
	runtime := arwen.GetRuntimeContext(context)
	metering := arwen.GetMeteringContext(context)
	metering.StartGasTracing(getESDTNFTNameLengthName)

	esdtData, err := getESDTDataFromBlockchainHook(context, addressOffset, tokenIDOffset, tokenIDLen, nonce)

	if arwen.WithFault(err, context, runtime.ElrondAPIErrorShouldFailExecution()) {
		return -1
	}
	if esdtData == nil || esdtData.TokenMetaData == nil {
		return 0
	}

	return int32(len(esdtData.TokenMetaData.Name))
}

//export v1_4_getESDTNFTAttributeLength
func v1_4_getESDTNFTAttributeLength(
	context unsafe.Pointer,
	addressOffset int32,
	tokenIDOffset int32,
	tokenIDLen int32,
	nonce int64,
) int32 {
	runtime := arwen.GetRuntimeContext(context)
	metering := arwen.GetMeteringContext(context)
	metering.StartGasTracing(getESDTNFTAttributeLengthName)

	esdtData, err := getESDTDataFromBlockchainHook(context, addressOffset, tokenIDOffset, tokenIDLen, nonce)

	if arwen.WithFault(err, context, runtime.ElrondAPIErrorShouldFailExecution()) {
		return -1
	}
	if esdtData == nil || esdtData.TokenMetaData == nil {
		return 0
	}

	return int32(len(esdtData.TokenMetaData.Attributes))
}

//export v1_4_getESDTNFTURILength
func v1_4_getESDTNFTURILength(
	context unsafe.Pointer,
	addressOffset int32,
	tokenIDOffset int32,
	tokenIDLen int32,
	nonce int64,
) int32 {
	runtime := arwen.GetRuntimeContext(context)
	metering := arwen.GetMeteringContext(context)
	metering.StartGasTracing(getESDTNFTURILengthName)

	esdtData, err := getESDTDataFromBlockchainHook(context, addressOffset, tokenIDOffset, tokenIDLen, nonce)

	if arwen.WithFault(err, context, runtime.ElrondAPIErrorShouldFailExecution()) {
		return -1
	}
	if esdtData == nil || esdtData.TokenMetaData == nil {
		return 0
	}
	if len(esdtData.TokenMetaData.URIs) == 0 {
		return 0
	}

	return int32(len(esdtData.TokenMetaData.URIs[0]))
}

//export v1_4_getESDTTokenData
func v1_4_getESDTTokenData(
	context unsafe.Pointer,
	addressOffset int32,
	tokenIDOffset int32,
	tokenIDLen int32,
	nonce int64,
	valueHandle int32,
	propertiesOffset int32,
	hashOffset int32,
	nameOffset int32,
	attributesOffset int32,
	creatorOffset int32,
	royaltiesHandle int32,
	urisOffset int32,
) int32 {
	managedType := arwen.GetManagedTypesContext(context)
	runtime := arwen.GetRuntimeContext(context)
	metering := arwen.GetMeteringContext(context)
	metering.StartGasTracing(getESDTTokenDataName)

	esdtData, err := getESDTDataFromBlockchainHook(context, addressOffset, tokenIDOffset, tokenIDLen, nonce)

	if arwen.WithFault(err, context, runtime.ElrondAPIErrorShouldFailExecution()) {
		return -1
	}

	value := managedType.GetBigIntOrCreate(valueHandle)
	value.Set(esdtData.Value)

	err = runtime.MemStore(propertiesOffset, esdtData.Properties)
	if arwen.WithFault(err, context, runtime.ElrondAPIErrorShouldFailExecution()) {
		return -1
	}

	if esdtData.TokenMetaData != nil {
		err = runtime.MemStore(hashOffset, esdtData.TokenMetaData.Hash)
		if arwen.WithFault(err, context, runtime.ElrondAPIErrorShouldFailExecution()) {
			return -1
		}
		err = runtime.MemStore(nameOffset, esdtData.TokenMetaData.Name)
		if arwen.WithFault(err, context, runtime.ElrondAPIErrorShouldFailExecution()) {
			return -1
		}
		err = runtime.MemStore(attributesOffset, esdtData.TokenMetaData.Attributes)
		if arwen.WithFault(err, context, runtime.ElrondAPIErrorShouldFailExecution()) {
			return -1
		}
		err = runtime.MemStore(creatorOffset, esdtData.TokenMetaData.Creator)
		if arwen.WithFault(err, context, runtime.ElrondAPIErrorShouldFailExecution()) {
			return -1
		}

		royalties := managedType.GetBigIntOrCreate(royaltiesHandle)
		royalties.SetUint64(uint64(esdtData.TokenMetaData.Royalties))

		if len(esdtData.TokenMetaData.URIs) > 0 {
			err = runtime.MemStore(urisOffset, esdtData.TokenMetaData.URIs[0])
			if arwen.WithFault(err, context, runtime.ElrondAPIErrorShouldFailExecution()) {
				return -1
			}
		}
	}
	return int32(len(esdtData.Value.Bytes()))
}

//export v1_4_transferValue
func v1_4_transferValue(context unsafe.Pointer, destOffset int32, valueOffset int32, dataOffset int32, length int32) int32 {
	host := arwen.GetVMHost(context)
	runtime := host.Runtime()
	metering := host.Metering()
	output := host.Output()
	metering.StartGasTracing(transferValueName)

	gasToUse := metering.GasSchedule().ElrondAPICost.TransferValue
	metering.UseAndTraceGas(gasToUse)

	sender := runtime.GetSCAddress()
	dest, err := runtime.MemLoad(destOffset, arwen.AddressLen)
	if arwen.WithFault(err, context, runtime.ElrondAPIErrorShouldFailExecution()) {
		return 1
	}

	valueBytes, err := runtime.MemLoad(valueOffset, arwen.BalanceLen)
	if arwen.WithFault(err, context, runtime.ElrondAPIErrorShouldFailExecution()) {
		return 1
	}

	gasToUse = math.MulUint64(metering.GasSchedule().BaseOperationCost.PersistPerByte, uint64(length))
	metering.UseAndTraceGas(gasToUse)

	data, err := runtime.MemLoad(dataOffset, length)
	if arwen.WithFault(err, context, runtime.ElrondAPIErrorShouldFailExecution()) {
		return 1
	}

	if host.IsBuiltinFunctionCall(data) {
		return 1
	}

	err = output.Transfer(dest, sender, 0, 0, big.NewInt(0).SetBytes(valueBytes), data, vm.DirectCall)
	if arwen.WithFault(err, context, runtime.ElrondAPIErrorShouldFailExecution()) {
		return 1
	}

	return 0
}

type indirectContractCallArguments struct {
	dest      []byte
	value     *big.Int
	function  []byte
	args      [][]byte
	actualLen int32
}

func extractIndirectContractCallArgumentsWithValue(
	host arwen.VMHost,
	destOffset int32,
	valueOffset int32,
	functionOffset int32,
	functionLength int32,
	numArguments int32,
	argumentsLengthOffset int32,
	dataOffset int32,
) (*indirectContractCallArguments, error) {
	return extractIndirectContractCallArguments(
		host,
		destOffset,
		valueOffset,
		true,
		functionOffset,
		functionLength,
		numArguments,
		argumentsLengthOffset,
		dataOffset,
	)
}

func extractIndirectContractCallArgumentsWithoutValue(
	host arwen.VMHost,
	destOffset int32,
	functionOffset int32,
	functionLength int32,
	numArguments int32,
	argumentsLengthOffset int32,
	dataOffset int32,
) (*indirectContractCallArguments, error) {
	return extractIndirectContractCallArguments(
		host,
		destOffset,
		0,
		false,
		functionOffset,
		functionLength,
		numArguments,
		argumentsLengthOffset,
		dataOffset,
	)
}

func extractIndirectContractCallArguments(
	host arwen.VMHost,
	destOffset int32,
	valueOffset int32,
	hasValueOffset bool,
	functionOffset int32,
	functionLength int32,
	numArguments int32,
	argumentsLengthOffset int32,
	dataOffset int32,
) (*indirectContractCallArguments, error) {
	runtime := host.Runtime()
	metering := host.Metering()

	dest, err := runtime.MemLoad(destOffset, arwen.AddressLen)
	if err != nil {
		return nil, err
	}

	var value *big.Int

	if hasValueOffset {
		valueBytes, err := runtime.MemLoad(valueOffset, arwen.BalanceLen)
		if err != nil {
			return nil, err
		}
		value = big.NewInt(0).SetBytes(valueBytes)
	}

	function, err := runtime.MemLoad(functionOffset, functionLength)
	if err != nil {
		return nil, err
	}

	args, actualLen, err := getArgumentsFromMemory(
		host,
		numArguments,
		argumentsLengthOffset,
		dataOffset,
	)
	if err != nil {
		return nil, err
	}

	gasToUse := math.MulUint64(metering.GasSchedule().BaseOperationCost.DataCopyPerByte, uint64(actualLen))
	metering.UseAndTraceGas(gasToUse)

	return &indirectContractCallArguments{
		dest:      dest,
		value:     value,
		function:  function,
		args:      args,
		actualLen: actualLen,
	}, nil
}

//export v1_4_transferValueExecute
func v1_4_transferValueExecute(
	context unsafe.Pointer,
	destOffset int32,
	valueOffset int32,
	gasLimit int64,
	functionOffset int32,
	functionLength int32,
	numArguments int32,
	argumentsLengthOffset int32,
	dataOffset int32,
) int32 {
	host := arwen.GetVMHost(context)
	return TransferValueExecuteWithHost(
		host,
		destOffset,
		valueOffset,
		gasLimit,
		functionOffset,
		functionLength,
		numArguments,
		argumentsLengthOffset,
		dataOffset,
	)
}

// TransferValueExecuteWithHost - transferValueExecute with host instead of pointer context
func TransferValueExecuteWithHost(
	host arwen.VMHost,
	destOffset int32,
	valueOffset int32,
	gasLimit int64,
	functionOffset int32,
	functionLength int32,
	numArguments int32,
	argumentsLengthOffset int32,
	dataOffset int32,
) int32 {
	runtime := host.Runtime()
	metering := host.Metering()
	metering.StartGasTracing(transferValueExecuteName)

	gasToUse := metering.GasSchedule().ElrondAPICost.TransferValue
	metering.UseAndTraceGas(gasToUse)

	callArgs, err := extractIndirectContractCallArgumentsWithValue(
		host, destOffset, valueOffset, functionOffset, functionLength, numArguments, argumentsLengthOffset, dataOffset)
	if arwen.WithFaultAndHost(host, err, runtime.ElrondAPIErrorShouldFailExecution()) {
		return 1
	}

	return TransferValueExecuteWithTypedArgs(
		host,
		callArgs.dest,
		callArgs.value,
		gasLimit,
		callArgs.function,
		callArgs.args,
	)
}

// TransferValueExecuteWithTypedArgs - transferValueExecute with args already read from memory
func TransferValueExecuteWithTypedArgs(
	host arwen.VMHost,
	dest []byte,
	value *big.Int,
	gasLimit int64,
	function []byte,
	args [][]byte,
) int32 {
	runtime := host.Runtime()
	metering := host.Metering()
	output := host.Output()

	gasToUse := metering.GasSchedule().ElrondAPICost.TransferValue
	metering.UseAndTraceGas(gasToUse)

	sender := runtime.GetSCAddress()

	var err error
	var contractCallInput *vmcommon.ContractCallInput

	if len(function) > 0 {
		contractCallInput, err = prepareIndirectContractCallInput(
			host,
			sender,
			value,
			gasLimit,
			dest,
			function,
			args,
			gasToUse,
			false,
		)
		if arwen.WithFaultAndHost(host, err, runtime.ElrondAPIErrorShouldFailExecution()) {
			return 1
		}
	}

	if contractCallInput != nil {
		if host.IsBuiltinFunctionName(contractCallInput.Function) {
			return 1
		}
	}

	if host.AreInSameShard(sender, dest) && contractCallInput != nil && host.Blockchain().IsSmartContract(dest) {
		logEEI.Trace("eGLD pre-transfer execution begin")
		_, _, err = host.ExecuteOnDestContext(contractCallInput)
		if err != nil {
			logEEI.Trace("eGLD pre-transfer execution failed", "error", err)
			return 1
		}

		return 0
	}

	data := ""
	if contractCallInput != nil {
		data = makeCrossShardCallFromInput(contractCallInput.Function, contractCallInput.Arguments)
	}

	metering.UseAndTraceGas(uint64(gasLimit))
	err = output.Transfer(dest, sender, uint64(gasLimit), 0, value, []byte(data), vm.DirectCall)
	if arwen.WithFaultAndHost(host, err, runtime.ElrondAPIErrorShouldFailExecution()) {
		return 1
	}

	return 0
}

func makeCrossShardCallFromInput(function string, arguments [][]byte) string {
	txData := function
	for _, arg := range arguments {
		txData += "@" + hex.EncodeToString(arg)
	}

	return txData
}

//export v1_4_transferESDTExecute
func v1_4_transferESDTExecute(
	context unsafe.Pointer,
	destOffset int32,
	tokenIDOffset int32,
	tokenIDLen int32,
	valueOffset int32,
	gasLimit int64,
	functionOffset int32,
	functionLength int32,
	numArguments int32,
	argumentsLengthOffset int32,
	dataOffset int32,
) int32 {

	return v1_4_transferESDTNFTExecute(context, destOffset, tokenIDOffset, tokenIDLen, valueOffset, 0,
		gasLimit, functionOffset, functionLength, numArguments, argumentsLengthOffset, dataOffset)
}

//export v1_4_transferESDTNFTExecute
func v1_4_transferESDTNFTExecute(
	context unsafe.Pointer,
	destOffset int32,
	tokenIDOffset int32,
	tokenIDLen int32,
	valueOffset int32,
	nonce int64,
	gasLimit int64,
	functionOffset int32,
	functionLength int32,
	numArguments int32,
	argumentsLengthOffset int32,
	dataOffset int32,
) int32 {
	host := arwen.GetVMHost(context)
	metering := host.Metering()
	metering.StartGasTracing(transferESDTNFTExecuteName)
	return TransferESDTNFTExecuteWithHost(
		host,
		destOffset,
		tokenIDOffset,
		tokenIDLen,
		valueOffset,
		nonce,
		gasLimit,
		functionOffset,
		functionLength,
		numArguments,
		argumentsLengthOffset,
		dataOffset)
}

//export v1_4_multiTransferESDTNFTExecute
func v1_4_multiTransferESDTNFTExecute(
	context unsafe.Pointer,
	destOffset int32,
	numTokenTransfers int32,
	tokenTransfersArgsLengthOffset int32,
	tokenTransferDataOffset int32,
	gasLimit int64,
	functionOffset int32,
	functionLength int32,
	numArguments int32,
	argumentsLengthOffset int32,
	dataOffset int32,
) int32 {
	host := arwen.GetVMHost(context)
	runtime := host.Runtime()
	metering := host.Metering()
	metering.StartGasTracing(multiTransferESDTNFTExecuteName)

	if numTokenTransfers == 0 {
		_ = arwen.WithFaultAndHost(host, arwen.ErrFailedTransfer, runtime.ElrondAPIErrorShouldFailExecution())
		return 1
	}

	callArgs, err := extractIndirectContractCallArgumentsWithoutValue(
		host, destOffset, functionOffset, functionLength, numArguments, argumentsLengthOffset, dataOffset)
	if arwen.WithFaultAndHost(host, err, runtime.ElrondAPIErrorShouldFailExecution()) {
		return 1
	}

	gasToUse := math.MulUint64(metering.GasSchedule().BaseOperationCost.DataCopyPerByte, uint64(callArgs.actualLen))
	metering.UseAndTraceGas(gasToUse)

	transferArgs, actualLen, err := getArgumentsFromMemory(
		host,
		numTokenTransfers*parsers.ArgsPerTransfer,
		tokenTransfersArgsLengthOffset,
		tokenTransferDataOffset,
	)

	if arwen.WithFaultAndHost(host, err, runtime.ElrondAPIErrorShouldFailExecution()) {
		return 1
	}

	gasToUse = math.MulUint64(metering.GasSchedule().BaseOperationCost.DataCopyPerByte, uint64(actualLen))
	metering.UseAndTraceGas(gasToUse)

	transfers := make([]*vmcommon.ESDTTransfer, numTokenTransfers)
	for i := int32(0); i < numTokenTransfers; i++ {
		tokenStartIndex := i * parsers.ArgsPerTransfer
		transfer := &vmcommon.ESDTTransfer{
			ESDTTokenName:  transferArgs[tokenStartIndex],
			ESDTTokenNonce: big.NewInt(0).SetBytes(transferArgs[tokenStartIndex+1]).Uint64(),
			ESDTValue:      big.NewInt(0).SetBytes(transferArgs[tokenStartIndex+2]),
			ESDTTokenType:  uint32(core.Fungible),
		}
		if transfer.ESDTTokenNonce > 0 {
			transfer.ESDTTokenType = uint32(core.NonFungible)
		}
		transfers[i] = transfer
	}

	return TransferESDTNFTExecuteWithTypedArgs(
		host,
		callArgs.dest,
		transfers,
		gasLimit,
		callArgs.function,
		callArgs.args,
	)
}

// TransferESDTNFTExecuteWithHost contains only memory reading of arguments
func TransferESDTNFTExecuteWithHost(
	host arwen.VMHost,
	destOffset int32,
	tokenIDOffset int32,
	tokenIDLen int32,
	valueOffset int32,
	nonce int64,
	gasLimit int64,
	functionOffset int32,
	functionLength int32,
	numArguments int32,
	argumentsLengthOffset int32,
	dataOffset int32,
) int32 {
	runtime := host.Runtime()
	metering := host.Metering()

	tokenIdentifier, executeErr := runtime.MemLoad(tokenIDOffset, tokenIDLen)
	if arwen.WithFaultAndHost(host, executeErr, runtime.ElrondAPIErrorShouldFailExecution()) {
		return 1
	}

	callArgs, err := extractIndirectContractCallArgumentsWithValue(
		host, destOffset, valueOffset, functionOffset, functionLength, numArguments, argumentsLengthOffset, dataOffset)
	if arwen.WithFaultAndHost(host, err, runtime.ElrondAPIErrorShouldFailExecution()) {
		return 1
	}

	gasToUse := math.MulUint64(metering.GasSchedule().BaseOperationCost.DataCopyPerByte, uint64(callArgs.actualLen))
	metering.UseAndTraceGas(gasToUse)

	transfer := &vmcommon.ESDTTransfer{
		ESDTValue:      callArgs.value,
		ESDTTokenName:  tokenIdentifier,
		ESDTTokenNonce: uint64(nonce),
		ESDTTokenType:  uint32(core.Fungible),
	}
	if nonce > 0 {
		transfer.ESDTTokenType = uint32(core.NonFungible)
	}
	return TransferESDTNFTExecuteWithTypedArgs(
		host,
		callArgs.dest,
		[]*vmcommon.ESDTTransfer{transfer},
		gasLimit,
		callArgs.function,
		callArgs.args,
	)
}

// TransferESDTNFTExecuteWithTypedArgs defines the actual transfer ESDT execute logic
func TransferESDTNFTExecuteWithTypedArgs(
	host arwen.VMHost,
	dest []byte,
	transfers []*vmcommon.ESDTTransfer,
	gasLimit int64,
	function []byte,
	data [][]byte,
) int32 {

	var executeErr error

	runtime := host.Runtime()
	metering := host.Metering()

	output := host.Output()

	gasToUse := metering.GasSchedule().ElrondAPICost.TransferValue * uint64(len(transfers))
	metering.UseAndTraceGas(gasToUse)

	sender := runtime.GetSCAddress()

	var contractCallInput *vmcommon.ContractCallInput
	if len(function) > 0 {
		contractCallInput, executeErr = prepareIndirectContractCallInput(
			host,
			sender,
			big.NewInt(0),
			gasLimit,
			dest,
			function,
			data,
			gasToUse,
			false,
		)
		if arwen.WithFaultAndHost(host, executeErr, runtime.ElrondSyncExecAPIErrorShouldFailExecution()) {
			return 1
		}

		contractCallInput.ESDTTransfers = transfers
	}

	snapshotBeforeTransfer := host.Blockchain().GetSnapshot()

	gasLimitForExec, executeErr := output.TransferESDT(dest, sender, transfers, contractCallInput)
	if arwen.WithFaultAndHost(host, executeErr, runtime.ElrondAPIErrorShouldFailExecution()) {
		return 1
	}

	if host.AreInSameShard(sender, dest) && contractCallInput != nil && host.Blockchain().IsSmartContract(dest) {
		contractCallInput.GasProvided = gasLimitForExec
		logEEI.Trace("ESDT post-transfer execution begin")
		_, contractCallInput.Arguments = host.Async().PrependArgumentsForAsyncContext(contractCallInput.Arguments)
		_, _, executeErr = host.ExecuteOnDestContext(contractCallInput)
		if executeErr != nil {
			logEEI.Trace("ESDT post-transfer execution failed", "error", executeErr)
			host.Blockchain().RevertToSnapshot(snapshotBeforeTransfer)
			return 1
		}

		return 0
	}

	return 0
}

//export v1_4_createAsyncCall
func v1_4_createAsyncCall(context unsafe.Pointer,
	destOffset int32,
	valueOffset int32,
	dataOffset int32,
	dataLength int32,
	successOffset int32,
	successLength int32,
	errorOffset int32,
	errorLength int32,
	gas int64,
) int32 {
	host := arwen.GetVMHost(context)
<<<<<<< HEAD
	return CreateAsyncCallWithHost(
		host,
		destOffset,
		valueOffset,
		dataOffset,
		dataLength,
		successOffset,
		successLength,
		errorOffset,
		errorLength,
		gas)
}
=======
	runtime := host.Runtime()
	metering := host.Metering()
	async := host.Async()

	metering.StartGasTracing(createAsyncCallName)

	gasToUse := metering.GasSchedule().ElrondAPICost.CreateAsyncCall
	metering.UseAndTraceGas(gasToUse)

	groupIDBytes, err := runtime.MemLoad(groupIDOffset, groupIDLength)
	if arwen.WithFault(err, context, runtime.ElrondAPIErrorShouldFailExecution()) {
		return
	}
>>>>>>> 41443add

// CreateAsyncCallWithHost - createAsyncCall with host instead of pointer
func CreateAsyncCallWithHost(host arwen.VMHost,
	destOffset int32,
	valueOffset int32,
	dataOffset int32,
	dataLength int32,
	successOffset int32,
	successLength int32,
	errorOffset int32,
	errorLength int32,
	gas int64,
) int32 {
	runtime := host.Runtime()

	calledSCAddress, err := runtime.MemLoad(destOffset, arwen.AddressLen)
	if arwen.WithFaultAndHost(host, err, runtime.ElrondAPIErrorShouldFailExecution()) {
		return 1
	}

	value, err := runtime.MemLoad(valueOffset, arwen.BalanceLen)
	if arwen.WithFaultAndHost(host, err, runtime.ElrondAPIErrorShouldFailExecution()) {
		return 1
	}

	data, err := runtime.MemLoad(dataOffset, dataLength)
	if arwen.WithFaultAndHost(host, err, runtime.ElrondAPIErrorShouldFailExecution()) {
		return 1
	}

	successFunc, err := runtime.MemLoad(successOffset, successLength)
	if arwen.WithFaultAndHost(host, err, runtime.ElrondAPIErrorShouldFailExecution()) {
		return 1
	}

	errorFunc, err := runtime.MemLoad(errorOffset, errorLength)
	if arwen.WithFaultAndHost(host, err, runtime.ElrondAPIErrorShouldFailExecution()) {
		return 1
	}

	return CreateAsyncCallWithTypedArgs(host,
		calledSCAddress,
		value,
		data,
		successFunc,
		errorFunc,
		gas)
}

// CreateAsyncCallWithTypedArgs - createAsyncCall with arguments already read from memory
func CreateAsyncCallWithTypedArgs(host arwen.VMHost,
	calledSCAddress []byte,
	value []byte,
	data []byte,
	successFunc []byte,
	errorFunc []byte,
	gas int64) int32 {

	metering := host.Metering()
	runtime := host.Runtime()
	async := host.Async()

	gasToUse := metering.GasSchedule().ElrondAPICost.CreateAsyncCall
	metering.UseGas(gasToUse)

	asyncCall := &arwen.AsyncCall{
		Status:          arwen.AsyncCallPending,
		Source:          runtime.GetSCAddress(),
		Destination:     calledSCAddress,
		Data:            data,
		ValueBytes:      value,
		GasLimit:        uint64(gas),
		SuccessCallback: string(successFunc),
		ErrorCallback:   string(errorFunc),
	}

	if asyncCall.HasDefinedAnyCallback() {
		gasToUse := metering.GasSchedule().ElrondAPICost.SetAsyncCallback
		metering.UseAndTraceGas(gasToUse)
	}

	err := async.RegisterAsyncCall("", asyncCall)
	if arwen.WithFaultAndHost(host, err, runtime.ElrondAPIErrorShouldFailExecution()) {
		return 1
	}

	return 0
}

//export v1_4_setAsyncGroupCallback
func v1_4_setAsyncGroupCallback(context unsafe.Pointer,
	groupIDOffset int32,
	groupIDLength int32,
	callback int32,
	callbackLength int32,
	data int32,
	dataLength int32,
	gas int64,
) int32 {
	host := arwen.GetVMHost(context)
	runtime := host.Runtime()
	metering := host.Metering()
	async := host.Async()
	metering.StartGasTracing(setAsyncGroupCallbackName)

	gasToUse := metering.GasSchedule().ElrondAPICost.SetAsyncGroupCallback
	metering.UseAndTraceGas(gasToUse)

	groupIDBytes, err := runtime.MemLoad(groupIDOffset, groupIDLength)
	if arwen.WithFault(err, context, runtime.ElrondAPIErrorShouldFailExecution()) {
		return 1
	}

	groupID := string(groupIDBytes)
	if groupID == arwen.LegacyAsyncCallGroupID {
		err = arwen.ErrInvalidAsyncCallGroupID
		arwen.WithFault(err, context, runtime.ElrondAPIErrorShouldFailExecution())
		return 1
	}

	callbackNameBytes, err := runtime.MemLoad(callback, callbackLength)
	if arwen.WithFault(err, context, runtime.ElrondAPIErrorShouldFailExecution()) {
		return 1
	}

	dataBytes, err := runtime.MemLoad(data, dataLength)
	if arwen.WithFault(err, context, runtime.ElrondAPIErrorShouldFailExecution()) {
		return 1
	}

	_, exists := async.GetCallGroup(groupID)
	if !exists {
		err = arwen.ErrAsyncCallGroupDoesNotExist
		arwen.WithFault(err, context, runtime.ElrondAPIErrorShouldFailExecution())
		return 1
	}

	callbackName := string(callbackNameBytes)
	err = async.SetGroupCallback(groupID, callbackName, dataBytes, uint64(gas))
	if arwen.WithFault(err, context, runtime.ElrondAPIErrorShouldFailExecution()) {
		return 1
	}

	return 0
}

//export v1_4_setAsyncContextCallback
func v1_4_setAsyncContextCallback(context unsafe.Pointer,
	callback int32,
	callbackLength int32,
	data int32,
	dataLength int32,
	gas int64,
) int32 {
	host := arwen.GetVMHost(context)
	runtime := host.Runtime()
	metering := host.Metering()
	async := host.Async()
	metering.StartGasTracing(setAsyncContextCallbackName)

	gasToUse := metering.GasSchedule().ElrondAPICost.SetAsyncContextCallback
	metering.UseAndTraceGas(gasToUse)

	callbackNameBytes, err := runtime.MemLoad(callback, callbackLength)
	if arwen.WithFault(err, context, runtime.ElrondAPIErrorShouldFailExecution()) {
		return 1
	}

	dataBytes, err := runtime.MemLoad(data, dataLength)
	if arwen.WithFault(err, context, runtime.ElrondAPIErrorShouldFailExecution()) {
		return 1
	}

	async.SetContextCallback(
		string(callbackNameBytes),
		dataBytes,
		uint64(gas))

	return 0
}

//export v1_4_upgradeContract
func v1_4_upgradeContract(
	context unsafe.Pointer,
	destOffset int32,
	gasLimit int64,
	valueOffset int32,
	codeOffset int32,
	codeMetadataOffset int32,
	length int32,
	numArguments int32,
	argumentsLengthOffset int32,
	dataOffset int32,
) {
	host := arwen.GetVMHost(context)
	runtime := host.Runtime()
	metering := host.Metering()
	metering.StartGasTracing(upgradeContractName)

	gasToUse := metering.GasSchedule().ElrondAPICost.CreateContract
	metering.UseAndTraceGas(gasToUse)

	value, err := runtime.MemLoad(valueOffset, arwen.BalanceLen)
	if arwen.WithFault(err, context, runtime.ElrondAPIErrorShouldFailExecution()) {
		return
	}

	code, err := runtime.MemLoad(codeOffset, length)
	if arwen.WithFault(err, context, runtime.ElrondAPIErrorShouldFailExecution()) {
		return
	}

	codeMetadata, err := runtime.MemLoad(codeMetadataOffset, arwen.CodeMetadataLen)
	if arwen.WithFault(err, context, runtime.ElrondAPIErrorShouldFailExecution()) {
		return
	}

	data, actualLen, err := getArgumentsFromMemory(
		host,
		numArguments,
		argumentsLengthOffset,
		dataOffset,
	)

	gasToUse = math.MulUint64(metering.GasSchedule().BaseOperationCost.DataCopyPerByte, uint64(actualLen))
	metering.UseAndTraceGas(gasToUse)

	if arwen.WithFault(err, context, runtime.ElrondAPIErrorShouldFailExecution()) {
		return
	}

	calledSCAddress, err := runtime.MemLoad(destOffset, arwen.AddressLen)
	if arwen.WithFault(err, context, runtime.ElrondAPIErrorShouldFailExecution()) {
		return
	}

	gasSchedule := metering.GasSchedule()
	gasToUse = math.MulUint64(gasSchedule.BaseOperationCost.DataCopyPerByte, uint64(length))
	metering.UseAndTraceGas(gasToUse)

	upgradeContract(host, calledSCAddress, code, codeMetadata, value, data, gasLimit)
}

//export v1_4_upgradeFromSourceContract
func v1_4_upgradeFromSourceContract(
	context unsafe.Pointer,
	destOffset int32,
	gasLimit int64,
	valueOffset int32,
	sourceContractAddressOffset int32,
	codeMetadataOffset int32,
	numArguments int32,
	argumentsLengthOffset int32,
	dataOffset int32,
) {
	host := arwen.GetVMHost(context)
	runtime := host.Runtime()
	metering := host.Metering()
	metering.StartGasTracing(upgradeFromSourceContractName)

	gasToUse := metering.GasSchedule().ElrondAPICost.CreateContract
	metering.UseAndTraceGas(gasToUse)

	value, err := runtime.MemLoad(valueOffset, arwen.BalanceLen)
	if arwen.WithFaultAndHost(host, err, runtime.ElrondAPIErrorShouldFailExecution()) {
		return
	}

	sourceContractAddress, err := runtime.MemLoad(sourceContractAddressOffset, arwen.AddressLen)
	if arwen.WithFaultAndHost(host, err, runtime.ElrondAPIErrorShouldFailExecution()) {
		return
	}

	codeMetadata, err := runtime.MemLoad(codeMetadataOffset, arwen.CodeMetadataLen)
	if arwen.WithFault(err, context, runtime.ElrondAPIErrorShouldFailExecution()) {
		return
	}

	data, actualLen, err := getArgumentsFromMemory(
		host,
		numArguments,
		argumentsLengthOffset,
		dataOffset,
	)

	gasToUse = math.MulUint64(metering.GasSchedule().BaseOperationCost.DataCopyPerByte, uint64(actualLen))
	metering.UseAndTraceGas(gasToUse)

	if arwen.WithFaultAndHost(host, err, runtime.ElrondAPIErrorShouldFailExecution()) {
		return
	}

	calledSCAddress, err := runtime.MemLoad(destOffset, arwen.AddressLen)
	if arwen.WithFaultAndHost(host, err, runtime.ElrondAPIErrorShouldFailExecution()) {
		return
	}

	UpgradeFromSourceContractWithTypedArgs(
		host,
		sourceContractAddress,
		calledSCAddress,
		value,
		data,
		gasLimit,
		codeMetadata,
	)
}

// UpgradeFromSourceContractWithTypedArgs - upgradeFromSourceContract with args already read from memory
func UpgradeFromSourceContractWithTypedArgs(
	host arwen.VMHost,
	sourceContractAddress []byte,
	destContractAddress []byte,
	value []byte,
	data [][]byte,
	gasLimit int64,
	codeMetadata []byte,
) {
	runtime := host.Runtime()
	blockchain := host.Blockchain()

	code, err := blockchain.GetCode(sourceContractAddress)
	if arwen.WithFaultAndHost(host, err, runtime.ElrondAPIErrorShouldFailExecution()) {
		return
	}

	upgradeContract(host, destContractAddress, code, codeMetadata, value, data, gasLimit)
}

func upgradeContract(
	host arwen.VMHost,
	destContractAddress []byte,
	code []byte,
	codeMetadata []byte,
	value []byte,
	data [][]byte,
	gasLimit int64,
) {
	runtime := host.Runtime()
	metering := host.Metering()
	gasSchedule := metering.GasSchedule()
	minAsyncCallCost := math.AddUint64(
		math.MulUint64(2, gasSchedule.ElrondAPICost.AsyncCallStep),
		gasSchedule.ElrondAPICost.AsyncCallbackGasLock)
	if uint64(gasLimit) < minAsyncCallCost {
		runtime.SetRuntimeBreakpointValue(arwen.BreakpointOutOfGas)
		return
	}

	// Set up the async call as if it is not known whether the called SC
	// is in the same shard with the caller or not. This will be later resolved
	// by runtime.ExecuteAsyncCall().
	callData := arwen.UpgradeFunctionName + "@" + hex.EncodeToString(code) + "@" + hex.EncodeToString(codeMetadata)
	for _, arg := range data {
		callData += "@" + hex.EncodeToString(arg)
	}

	async := host.Async()
	err := async.RegisterLegacyAsyncCall(
		destContractAddress,
		[]byte(callData),
		value,
	)
	logEEI.Trace("upgradeContract", "error", err)
}

//export v1_4_asyncCall
func v1_4_asyncCall(context unsafe.Pointer, destOffset int32, valueOffset int32, dataOffset int32, length int32) {
	host := arwen.GetVMHost(context)
	runtime := host.Runtime()
	async := host.Async()
	metering := host.Metering()
	metering.StartGasTracing(asyncCallName)

	gasSchedule := metering.GasSchedule()
	gasToUse := gasSchedule.ElrondAPICost.AsyncCallStep
	metering.UseAndTraceGas(gasToUse)

	calledSCAddress, err := runtime.MemLoad(destOffset, arwen.AddressLen)
	if arwen.WithFault(err, context, runtime.ElrondAPIErrorShouldFailExecution()) {
		return
	}

	value, err := runtime.MemLoad(valueOffset, arwen.BalanceLen)
	if arwen.WithFault(err, context, runtime.ElrondAPIErrorShouldFailExecution()) {
		return
	}

	gasToUse = math.MulUint64(gasSchedule.BaseOperationCost.DataCopyPerByte, uint64(length))
	metering.UseAndTraceGas(gasToUse)

	data, err := runtime.MemLoad(dataOffset, length)
	if arwen.WithFault(err, context, runtime.ElrondAPIErrorShouldFailExecution()) {
		return
	}

	err = async.RegisterLegacyAsyncCall(calledSCAddress, data, value)
	if errors.Is(err, arwen.ErrNotEnoughGas) {
		runtime.SetRuntimeBreakpointValue(arwen.BreakpointOutOfGas)
		return
	}
	if arwen.WithFault(err, context, runtime.ElrondAPIErrorShouldFailExecution()) {
		return
	}
}

//export v1_4_getArgumentLength
func v1_4_getArgumentLength(context unsafe.Pointer, id int32) int32 {
	runtime := arwen.GetRuntimeContext(context)
	metering := arwen.GetMeteringContext(context)

	gasToUse := metering.GasSchedule().ElrondAPICost.GetArgument
	metering.UseGasAndAddTracedGas(getArgumentLengthName, gasToUse)

	args := runtime.Arguments()
	if id < 0 || int32(len(args)) <= id {
		return -1
	}

	return int32(len(args[id]))
}

//export v1_4_getArgument
func v1_4_getArgument(context unsafe.Pointer, id int32, argOffset int32) int32 {
	runtime := arwen.GetRuntimeContext(context)
	metering := arwen.GetMeteringContext(context)

	gasToUse := metering.GasSchedule().ElrondAPICost.GetArgument
	metering.UseGasAndAddTracedGas(getArgumentName, gasToUse)

	args := runtime.Arguments()
	if id < 0 || int32(len(args)) <= id {
		return -1
	}

	err := runtime.MemStore(argOffset, args[id])
	if arwen.WithFault(err, context, runtime.ElrondAPIErrorShouldFailExecution()) {
		return -1
	}

	return int32(len(args[id]))
}

//export v1_4_getFunction
func v1_4_getFunction(context unsafe.Pointer, functionOffset int32) int32 {
	runtime := arwen.GetRuntimeContext(context)
	metering := arwen.GetMeteringContext(context)

	gasToUse := metering.GasSchedule().ElrondAPICost.GetFunction
	metering.UseGasAndAddTracedGas(getFunctionName, gasToUse)

	function := runtime.Function()
	err := runtime.MemStore(functionOffset, []byte(function))
	if arwen.WithFault(err, context, runtime.ElrondAPIErrorShouldFailExecution()) {
		return -1
	}

	return int32(len(function))
}

//export v1_4_getNumArguments
func v1_4_getNumArguments(context unsafe.Pointer) int32 {
	runtime := arwen.GetRuntimeContext(context)
	metering := arwen.GetMeteringContext(context)

	gasToUse := metering.GasSchedule().ElrondAPICost.GetNumArguments
	metering.UseGasAndAddTracedGas(getNumArgumentsName, gasToUse)

	args := runtime.Arguments()
	return int32(len(args))
}

//export v1_4_storageStore
func v1_4_storageStore(context unsafe.Pointer, keyOffset int32, keyLength int32, dataOffset int32, dataLength int32) int32 {
	runtime := arwen.GetRuntimeContext(context)
	storage := arwen.GetStorageContext(context)
	metering := arwen.GetMeteringContext(context)

	gasToUse := metering.GasSchedule().ElrondAPICost.StorageStore
	metering.UseGasAndAddTracedGas(storageStoreName, gasToUse)

	key, err := runtime.MemLoad(keyOffset, keyLength)
	if arwen.WithFault(err, context, runtime.ElrondAPIErrorShouldFailExecution()) {
		return -1
	}

	data, err := runtime.MemLoad(dataOffset, dataLength)
	if arwen.WithFault(err, context, runtime.ElrondAPIErrorShouldFailExecution()) {
		return -1
	}

	storageStatus, err := storage.SetStorage(key, data)
	if arwen.WithFault(err, context, runtime.ElrondAPIErrorShouldFailExecution()) {
		return -1
	}

	return int32(storageStatus)
}

//export v1_4_storageLoadLength
func v1_4_storageLoadLength(context unsafe.Pointer, keyOffset int32, keyLength int32) int32 {
	runtime := arwen.GetRuntimeContext(context)
	storage := arwen.GetStorageContext(context)
	metering := arwen.GetMeteringContext(context)

	gasToUse := metering.GasSchedule().ElrondAPICost.StorageLoad
	metering.UseGasAndAddTracedGas(storageLoadLengthName, gasToUse)

	key, err := runtime.MemLoad(keyOffset, keyLength)
	if arwen.WithFault(err, context, runtime.ElrondAPIErrorShouldFailExecution()) {
		return -1
	}

	data := storage.GetStorageUnmetered(key)

	return int32(len(data))
}

//export v1_4_storageLoadFromAddress
func v1_4_storageLoadFromAddress(context unsafe.Pointer, addressOffset int32, keyOffset int32, keyLength int32, dataOffset int32) int32 {
	runtime := arwen.GetRuntimeContext(context)
	storage := arwen.GetStorageContext(context)
	metering := arwen.GetMeteringContext(context)

	gasToUse := metering.GasSchedule().ElrondAPICost.StorageLoad
	metering.UseGasAndAddTracedGas(storageLoadFromAddressName, gasToUse)

	key, err := runtime.MemLoad(keyOffset, keyLength)
	if arwen.WithFault(err, context, runtime.ElrondAPIErrorShouldFailExecution()) {
		return -1
	}

	address, err := runtime.MemLoad(addressOffset, arwen.AddressLen)
	if arwen.WithFault(err, context, runtime.ElrondAPIErrorShouldFailExecution()) {
		return -1
	}

	data := storage.GetStorageFromAddress(address, key)

	err = runtime.MemStore(dataOffset, data)
	if arwen.WithFault(err, context, runtime.ElrondAPIErrorShouldFailExecution()) {
		return -1
	}

	return int32(len(data))
}

//export v1_4_storageLoad
func v1_4_storageLoad(context unsafe.Pointer, keyOffset int32, keyLength int32, dataOffset int32) int32 {
	runtime := arwen.GetRuntimeContext(context)
	storage := arwen.GetStorageContext(context)
	metering := arwen.GetMeteringContext(context)

	gasToUse := metering.GasSchedule().ElrondAPICost.StorageLoad
	metering.UseGasAndAddTracedGas(storageLoadName, gasToUse)

	key, err := runtime.MemLoad(keyOffset, keyLength)
	if arwen.WithFault(err, context, runtime.ElrondAPIErrorShouldFailExecution()) {
		return -1
	}

	data := storage.GetStorage(key)

	err = runtime.MemStore(dataOffset, data)
	if arwen.WithFault(err, context, runtime.ElrondAPIErrorShouldFailExecution()) {
		return -1
	}

	return int32(len(data))
}

//export v1_4_setStorageLock
func v1_4_setStorageLock(context unsafe.Pointer, keyOffset int32, keyLength int32, lockTimestamp int64) int32 {
	runtime := arwen.GetRuntimeContext(context)
	storage := arwen.GetStorageContext(context)
	metering := arwen.GetMeteringContext(context)

	gasToUse := metering.GasSchedule().ElrondAPICost.Int64StorageStore
	metering.UseGasAndAddTracedGas(setStorageLockName, gasToUse)

	key, err := runtime.MemLoad(keyOffset, keyLength)
	if arwen.WithFault(err, context, runtime.ElrondAPIErrorShouldFailExecution()) {
		return -1
	}

	timeLockKey := arwen.CustomStorageKey(arwen.TimeLockKeyPrefix, key)
	bigTimestamp := big.NewInt(0).SetInt64(lockTimestamp)
	storageStatus, err := storage.SetProtectedStorage(timeLockKey, bigTimestamp.Bytes())
	if arwen.WithFault(err, context, runtime.ElrondAPIErrorShouldFailExecution()) {
		return -1
	}
	return int32(storageStatus)
}

//export v1_4_getStorageLock
func v1_4_getStorageLock(context unsafe.Pointer, keyOffset int32, keyLength int32) int64 {
	runtime := arwen.GetRuntimeContext(context)
	metering := arwen.GetMeteringContext(context)
	storage := arwen.GetStorageContext(context)

	gasToUse := metering.GasSchedule().ElrondAPICost.StorageLoad
	metering.UseGasAndAddTracedGas(getStorageLockName, gasToUse)

	key, err := runtime.MemLoad(keyOffset, keyLength)
	if arwen.WithFault(err, context, runtime.ElrondAPIErrorShouldFailExecution()) {
		return -1
	}

	timeLockKey := arwen.CustomStorageKey(arwen.TimeLockKeyPrefix, key)
	data := storage.GetStorage(timeLockKey)
	timeLock := big.NewInt(0).SetBytes(data).Int64()

	// TODO if timelock <= currentTimeStamp { fail somehow }

	return timeLock
}

//export v1_4_isStorageLocked
func v1_4_isStorageLocked(context unsafe.Pointer, keyOffset int32, keyLength int32) int32 {

	timeLock := v1_4_getStorageLock(context, keyOffset, keyLength)
	if timeLock < 0 {
		return -1
	}

	currentTimestamp := v1_4_getBlockTimestamp(context)
	if timeLock <= currentTimestamp {
		return 0
	}

	return 1
}

//export v1_4_clearStorageLock
func v1_4_clearStorageLock(context unsafe.Pointer, keyOffset int32, keyLength int32) int32 {
	return v1_4_setStorageLock(context, keyOffset, keyLength, 0)
}

//export v1_4_getCaller
func v1_4_getCaller(context unsafe.Pointer, resultOffset int32) {
	runtime := arwen.GetRuntimeContext(context)
	metering := arwen.GetMeteringContext(context)

	gasToUse := metering.GasSchedule().ElrondAPICost.GetCaller
	metering.UseGasAndAddTracedGas(getCallerName, gasToUse)

	caller := runtime.GetVMInput().CallerAddr

	err := runtime.MemStore(resultOffset, caller)
	if arwen.WithFault(err, context, runtime.ElrondAPIErrorShouldFailExecution()) {
		return
	}
}

//export v1_4_checkNoPayment
func v1_4_checkNoPayment(context unsafe.Pointer) {
	runtime := arwen.GetRuntimeContext(context)
	metering := arwen.GetMeteringContext(context)

	gasToUse := metering.GasSchedule().ElrondAPICost.GetCallValue
	metering.UseGasAndAddTracedGas(checkNoPaymentName, gasToUse)

	vmInput := runtime.GetVMInput()
	if vmInput.CallValue.Sign() > 0 {
		_ = arwen.WithFault(arwen.ErrNonPayableFunctionEgld, context, runtime.ElrondAPIErrorShouldFailExecution())
		return
	}
	if len(vmInput.ESDTTransfers) > 0 {
		_ = arwen.WithFault(arwen.ErrNonPayableFunctionEsdt, context, runtime.ElrondAPIErrorShouldFailExecution())
		return
	}
}

//export v1_4_callValue
func v1_4_callValue(context unsafe.Pointer, resultOffset int32) int32 {
	runtime := arwen.GetRuntimeContext(context)
	metering := arwen.GetMeteringContext(context)

	gasToUse := metering.GasSchedule().ElrondAPICost.GetCallValue
	metering.UseGasAndAddTracedGas(callValueName, gasToUse)

	value := runtime.GetVMInput().CallValue.Bytes()
	value = arwen.PadBytesLeft(value, arwen.BalanceLen)

	err := runtime.MemStore(resultOffset, value)
	if arwen.WithFault(err, context, runtime.ElrondAPIErrorShouldFailExecution()) {
		return -1
	}

	return int32(len(value))
}

//export v1_4_getESDTValue
func v1_4_getESDTValue(context unsafe.Pointer, resultOffset int32) int32 {
	isFail := failIfMoreThanOneESDTTransfer(context)
	if isFail {
		return -1
	}
	return v1_4_getESDTValueByIndex(context, resultOffset, 0)
}

//export v1_4_getESDTValueByIndex
func v1_4_getESDTValueByIndex(context unsafe.Pointer, resultOffset int32, index int32) int32 {
	runtime := arwen.GetRuntimeContext(context)
	metering := arwen.GetMeteringContext(context)

	gasToUse := metering.GasSchedule().ElrondAPICost.GetCallValue
	metering.UseGasAndAddTracedGas(getESDTValueByIndexName, gasToUse)

	var value []byte

	esdtTransfer := getESDTTransferFromInput(runtime.GetVMInput(), index)
	if esdtTransfer != nil && esdtTransfer.ESDTValue.Cmp(arwen.Zero) > 0 {
		value = esdtTransfer.ESDTValue.Bytes()
		value = arwen.PadBytesLeft(value, arwen.BalanceLen)
	}

	err := runtime.MemStore(resultOffset, value)
	if arwen.WithFault(err, context, runtime.ElrondAPIErrorShouldFailExecution()) {
		return -1
	}

	return int32(len(value))
}

//export v1_4_getESDTTokenName
func v1_4_getESDTTokenName(context unsafe.Pointer, resultOffset int32) int32 {
	isFail := failIfMoreThanOneESDTTransfer(context)
	if isFail {
		return -1
	}
	return v1_4_getESDTTokenNameByIndex(context, resultOffset, 0)
}

//export v1_4_getESDTTokenNameByIndex
func v1_4_getESDTTokenNameByIndex(context unsafe.Pointer, resultOffset int32, index int32) int32 {
	runtime := arwen.GetRuntimeContext(context)
	metering := arwen.GetMeteringContext(context)

	gasToUse := metering.GasSchedule().ElrondAPICost.GetCallValue
	metering.UseGasAndAddTracedGas(getESDTTokenNameByIndexName, gasToUse)

	esdtTransfer := getESDTTransferFromInput(runtime.GetVMInput(), index)
	var tokenName []byte
	if esdtTransfer != nil {
		tokenName = esdtTransfer.ESDTTokenName
	}

	err := runtime.MemStore(resultOffset, tokenName)
	if arwen.WithFault(err, context, runtime.ElrondAPIErrorShouldFailExecution()) {
		return -1
	}

	return int32(len(tokenName))
}

//export v1_4_getESDTTokenNonce
func v1_4_getESDTTokenNonce(context unsafe.Pointer) int64 {
	isFail := failIfMoreThanOneESDTTransfer(context)
	if isFail {
		return -1
	}
	return v1_4_getESDTTokenNonceByIndex(context, 0)
}

//export v1_4_getESDTTokenNonceByIndex
func v1_4_getESDTTokenNonceByIndex(context unsafe.Pointer, index int32) int64 {
	runtime := arwen.GetRuntimeContext(context)
	metering := arwen.GetMeteringContext(context)

	gasToUse := metering.GasSchedule().ElrondAPICost.GetCallValue
	metering.UseGasAndAddTracedGas(getESDTTokenNonceByIndexName, gasToUse)

	esdtTransfer := getESDTTransferFromInput(runtime.GetVMInput(), index)
	nonce := uint64(0)
	if esdtTransfer != nil {
		nonce = esdtTransfer.ESDTTokenNonce
	}
	return int64(nonce)
}

//export v1_4_getCurrentESDTNFTNonce
func v1_4_getCurrentESDTNFTNonce(context unsafe.Pointer, addressOffset int32, tokenIDOffset int32, tokenIDLen int32) int64 {
	runtime := arwen.GetRuntimeContext(context)
	metering := arwen.GetMeteringContext(context)
	storage := arwen.GetStorageContext(context)

	gasToUse := metering.GasSchedule().ElrondAPICost.StorageLoad
	metering.UseGasAndAddTracedGas(getCurrentESDTNFTNonceName, gasToUse)

	destination, err := runtime.MemLoad(addressOffset, arwen.AddressLen)
	if err != nil {
		return 0
	}

	tokenID, err := runtime.MemLoad(tokenIDOffset, tokenIDLen)
	if err != nil {
		return 0
	}

	key := []byte(core.ElrondProtectedKeyPrefix + core.ESDTNFTLatestNonceIdentifier + string(tokenID))
	data := storage.GetStorageFromAddress(destination, key)

	nonce := big.NewInt(0).SetBytes(data).Uint64()
	return int64(nonce)
}

//export v1_4_getESDTTokenType
func v1_4_getESDTTokenType(context unsafe.Pointer) int32 {
	isFail := failIfMoreThanOneESDTTransfer(context)
	if isFail {
		return -1
	}
	return v1_4_getESDTTokenTypeByIndex(context, 0)
}

//export v1_4_getESDTTokenTypeByIndex
func v1_4_getESDTTokenTypeByIndex(context unsafe.Pointer, index int32) int32 {
	runtime := arwen.GetRuntimeContext(context)
	metering := arwen.GetMeteringContext(context)

	gasToUse := metering.GasSchedule().ElrondAPICost.GetCallValue
	metering.UseGasAndAddTracedGas(getESDTTokenTypeByIndexName, gasToUse)

	esdtTransfer := getESDTTransferFromInput(runtime.GetVMInput(), index)
	if esdtTransfer != nil {
		return int32(esdtTransfer.ESDTTokenType)
	}
	return 0
}

//export v1_4_getNumESDTTransfers
func v1_4_getNumESDTTransfers(context unsafe.Pointer) int32 {
	runtime := arwen.GetRuntimeContext(context)
	metering := arwen.GetMeteringContext(context)

	gasToUse := metering.GasSchedule().ElrondAPICost.GetCallValue
	metering.UseGasAndAddTracedGas(getNumESDTTransfersName, gasToUse)

	return int32(len(runtime.GetVMInput().ESDTTransfers))
}

//export v1_4_getCallValueTokenName
func v1_4_getCallValueTokenName(context unsafe.Pointer, callValueOffset int32, tokenNameOffset int32) int32 {
	isFail := failIfMoreThanOneESDTTransfer(context)
	if isFail {
		return -1
	}
	return v1_4_getCallValueTokenNameByIndex(context, callValueOffset, tokenNameOffset, 0)
}

//export v1_4_getCallValueTokenNameByIndex
func v1_4_getCallValueTokenNameByIndex(context unsafe.Pointer, callValueOffset int32, tokenNameOffset int32, index int32) int32 {
	runtime := arwen.GetRuntimeContext(context)
	metering := arwen.GetMeteringContext(context)

	gasToUse := metering.GasSchedule().ElrondAPICost.GetCallValue
	metering.UseGasAndAddTracedGas(getCallValueTokenNameByIndexName, gasToUse)

	callValue := runtime.GetVMInput().CallValue.Bytes()
	tokenName := make([]byte, 0)
	esdtTransfer := getESDTTransferFromInput(runtime.GetVMInput(), index)

	if esdtTransfer != nil {
		tokenName = make([]byte, len(esdtTransfer.ESDTTokenName))
		copy(tokenName, esdtTransfer.ESDTTokenName)
		callValue = esdtTransfer.ESDTValue.Bytes()
	}
	callValue = arwen.PadBytesLeft(callValue, arwen.BalanceLen)

	err := runtime.MemStore(tokenNameOffset, tokenName)
	if arwen.WithFault(err, context, runtime.ElrondAPIErrorShouldFailExecution()) {
		return -1
	}

	err = runtime.MemStore(callValueOffset, callValue)
	if arwen.WithFault(err, context, runtime.ElrondAPIErrorShouldFailExecution()) {
		return -1
	}

	return int32(len(tokenName))
}

//export v1_4_writeLog
func v1_4_writeLog(context unsafe.Pointer, dataPointer int32, dataLength int32, topicPtr int32, numTopics int32) {
	// note: deprecated
	runtime := arwen.GetRuntimeContext(context)
	output := arwen.GetOutputContext(context)
	metering := arwen.GetMeteringContext(context)

	gasToUse := metering.GasSchedule().ElrondAPICost.Log
	gas := math.MulUint64(metering.GasSchedule().BaseOperationCost.PersistPerByte, uint64(numTopics*arwen.HashLen+dataLength))
	gasToUse = math.AddUint64(gasToUse, gas)
	metering.UseGasAndAddTracedGas(writeLogName, gasToUse)

	if numTopics < 0 || dataLength < 0 {
		err := arwen.ErrNegativeLength
		arwen.WithFault(err, context, runtime.ElrondAPIErrorShouldFailExecution())
		return
	}

	log, err := runtime.MemLoad(dataPointer, dataLength)
	if arwen.WithFault(err, context, runtime.ElrondAPIErrorShouldFailExecution()) {
		return
	}

	topics := make([][]byte, numTopics)
	for i := int32(0); i < numTopics; i++ {
		topics[i], err = runtime.MemLoad(topicPtr+i*arwen.HashLen, arwen.HashLen)
		if arwen.WithFault(err, context, runtime.ElrondAPIErrorShouldFailExecution()) {
			return
		}
	}

	output.WriteLog(runtime.GetSCAddress(), topics, log)
}

//export v1_4_writeEventLog
func v1_4_writeEventLog(
	context unsafe.Pointer,
	numTopics int32,
	topicLengthsOffset int32,
	topicOffset int32,
	dataOffset int32,
	dataLength int32,
) {

	host := arwen.GetVMHost(context)
	runtime := arwen.GetRuntimeContext(context)
	output := arwen.GetOutputContext(context)
	metering := arwen.GetMeteringContext(context)

	topics, topicDataTotalLen, err := getArgumentsFromMemory(
		host,
		numTopics,
		topicLengthsOffset,
		topicOffset,
	)
	if arwen.WithFault(err, context, runtime.ElrondAPIErrorShouldFailExecution()) {
		return
	}

	data, err := runtime.MemLoad(dataOffset, dataLength)
	if arwen.WithFault(err, context, runtime.ElrondAPIErrorShouldFailExecution()) {
		return
	}

	gasToUse := metering.GasSchedule().ElrondAPICost.Log
	gasForData := math.MulUint64(
		metering.GasSchedule().BaseOperationCost.DataCopyPerByte,
		uint64(topicDataTotalLen+dataLength))
	gasToUse = math.AddUint64(gasToUse, gasForData)
	metering.UseGasAndAddTracedGas(writeEventLogName, gasToUse)

	output.WriteLog(runtime.GetSCAddress(), topics, data)
}

//export v1_4_getBlockTimestamp
func v1_4_getBlockTimestamp(context unsafe.Pointer) int64 {
	blockchain := arwen.GetBlockchainContext(context)
	metering := arwen.GetMeteringContext(context)

	gasToUse := metering.GasSchedule().ElrondAPICost.GetBlockTimeStamp
	metering.UseGasAndAddTracedGas(getBlockTimestampName, gasToUse)

	return int64(blockchain.CurrentTimeStamp())
}

//export v1_4_getBlockNonce
func v1_4_getBlockNonce(context unsafe.Pointer) int64 {
	blockchain := arwen.GetBlockchainContext(context)
	metering := arwen.GetMeteringContext(context)

	gasToUse := metering.GasSchedule().ElrondAPICost.GetBlockNonce
	metering.UseGasAndAddTracedGas(getBlockNonceName, gasToUse)

	return int64(blockchain.CurrentNonce())
}

//export v1_4_getBlockRound
func v1_4_getBlockRound(context unsafe.Pointer) int64 {
	blockchain := arwen.GetBlockchainContext(context)
	metering := arwen.GetMeteringContext(context)

	gasToUse := metering.GasSchedule().ElrondAPICost.GetBlockRound
	metering.UseGasAndAddTracedGas(getBlockRoundName, gasToUse)

	return int64(blockchain.CurrentRound())
}

//export v1_4_getBlockEpoch
func v1_4_getBlockEpoch(context unsafe.Pointer) int64 {
	blockchain := arwen.GetBlockchainContext(context)
	metering := arwen.GetMeteringContext(context)

	gasToUse := metering.GasSchedule().ElrondAPICost.GetBlockEpoch
	metering.UseGasAndAddTracedGas(getBlockEpochName, gasToUse)

	return int64(blockchain.CurrentEpoch())
}

//export v1_4_getBlockRandomSeed
func v1_4_getBlockRandomSeed(context unsafe.Pointer, pointer int32) {
	runtime := arwen.GetRuntimeContext(context)
	blockchain := arwen.GetBlockchainContext(context)
	metering := arwen.GetMeteringContext(context)

	gasToUse := metering.GasSchedule().ElrondAPICost.GetBlockRandomSeed
	metering.UseGasAndAddTracedGas(getBlockRandomSeedName, gasToUse)

	randomSeed := blockchain.CurrentRandomSeed()
	err := runtime.MemStore(pointer, randomSeed)
	arwen.WithFault(err, context, runtime.ElrondAPIErrorShouldFailExecution())
}

//export v1_4_getStateRootHash
func v1_4_getStateRootHash(context unsafe.Pointer, pointer int32) {
	runtime := arwen.GetRuntimeContext(context)
	blockchain := arwen.GetBlockchainContext(context)
	metering := arwen.GetMeteringContext(context)

	gasToUse := metering.GasSchedule().ElrondAPICost.GetStateRootHash
	metering.UseGasAndAddTracedGas(getStateRootHashName, gasToUse)

	stateRootHash := blockchain.GetStateRootHash()
	err := runtime.MemStore(pointer, stateRootHash)
	arwen.WithFault(err, context, runtime.ElrondAPIErrorShouldFailExecution())
}

//export v1_4_getPrevBlockTimestamp
func v1_4_getPrevBlockTimestamp(context unsafe.Pointer) int64 {
	blockchain := arwen.GetBlockchainContext(context)
	metering := arwen.GetMeteringContext(context)

	gasToUse := metering.GasSchedule().ElrondAPICost.GetBlockTimeStamp
	metering.UseGasAndAddTracedGas(getPrevBlockTimestampName, gasToUse)

	return int64(blockchain.LastTimeStamp())
}

//export v1_4_getPrevBlockNonce
func v1_4_getPrevBlockNonce(context unsafe.Pointer) int64 {
	blockchain := arwen.GetBlockchainContext(context)
	metering := arwen.GetMeteringContext(context)

	gasToUse := metering.GasSchedule().ElrondAPICost.GetBlockNonce
	metering.UseGasAndAddTracedGas(getPrevBlockNonceName, gasToUse)

	return int64(blockchain.LastNonce())
}

//export v1_4_getPrevBlockRound
func v1_4_getPrevBlockRound(context unsafe.Pointer) int64 {
	blockchain := arwen.GetBlockchainContext(context)
	metering := arwen.GetMeteringContext(context)

	gasToUse := metering.GasSchedule().ElrondAPICost.GetBlockRound
	metering.UseGasAndAddTracedGas(getPrevBlockRoundName, gasToUse)

	return int64(blockchain.LastRound())
}

//export v1_4_getPrevBlockEpoch
func v1_4_getPrevBlockEpoch(context unsafe.Pointer) int64 {
	blockchain := arwen.GetBlockchainContext(context)
	metering := arwen.GetMeteringContext(context)

	gasToUse := metering.GasSchedule().ElrondAPICost.GetBlockEpoch
	metering.UseGasAndAddTracedGas(getPrevBlockEpochName, gasToUse)

	return int64(blockchain.LastEpoch())
}

//export v1_4_getPrevBlockRandomSeed
func v1_4_getPrevBlockRandomSeed(context unsafe.Pointer, pointer int32) {
	runtime := arwen.GetRuntimeContext(context)
	blockchain := arwen.GetBlockchainContext(context)
	metering := arwen.GetMeteringContext(context)

	gasToUse := metering.GasSchedule().ElrondAPICost.GetBlockRandomSeed
	metering.UseGasAndAddTracedGas(getPrevBlockRandomSeedName, gasToUse)

	randomSeed := blockchain.LastRandomSeed()
	err := runtime.MemStore(pointer, randomSeed)
	arwen.WithFault(err, context, runtime.ElrondAPIErrorShouldFailExecution())
}

//export v1_4_returnData
func v1_4_returnData(context unsafe.Pointer, pointer int32, length int32) {
	runtime := arwen.GetRuntimeContext(context)
	output := arwen.GetOutputContext(context)
	metering := arwen.GetMeteringContext(context)
	metering.StartGasTracing(returnDataName)

	gasToUse := metering.GasSchedule().ElrondAPICost.Finish
	gas := math.MulUint64(metering.GasSchedule().BaseOperationCost.PersistPerByte, uint64(length))
	gasToUse = math.AddUint64(gasToUse, gas)
	err := metering.UseGasBounded(gasToUse)

	if err != nil {
		_ = arwen.WithFault(err, context, runtime.ElrondAPIErrorShouldFailExecution())
		return
	}

	data, err := runtime.MemLoad(pointer, length)
	if arwen.WithFault(err, context, runtime.ElrondAPIErrorShouldFailExecution()) {
		return
	}

	output.Finish(data)
}

//export v1_4_executeOnSameContext
func v1_4_executeOnSameContext(
	context unsafe.Pointer,
	gasLimit int64,
	addressOffset int32,
	valueOffset int32,
	functionOffset int32,
	functionLength int32,
	numArguments int32,
	argumentsLengthOffset int32,
	dataOffset int32,
) int32 {
	host := arwen.GetVMHost(context)
	metering := host.Metering()
	metering.StartGasTracing(executeOnSameContextName)

	return ExecuteOnSameContextWithHost(
		host,
		gasLimit,
		addressOffset,
		valueOffset,
		functionOffset,
		functionLength,
		numArguments,
		argumentsLengthOffset,
		dataOffset,
	)
}

// ExecuteOnSameContextWithHost - executeOnSameContext with host instead of pointer context
func ExecuteOnSameContextWithHost(
	host arwen.VMHost,
	gasLimit int64,
	addressOffset int32,
	valueOffset int32,
	functionOffset int32,
	functionLength int32,
	numArguments int32,
	argumentsLengthOffset int32,
	dataOffset int32,
) int32 {
	runtime := host.Runtime()

	callArgs, err := extractIndirectContractCallArgumentsWithValue(
		host, addressOffset, valueOffset, functionOffset, functionLength, numArguments, argumentsLengthOffset, dataOffset)
	if arwen.WithFaultAndHost(host, err, runtime.ElrondAPIErrorShouldFailExecution()) {
		return 1
	}

	return ExecuteOnSameContextWithTypedArgs(
		host,
		gasLimit,
		callArgs.value,
		callArgs.function,
		callArgs.dest,
		callArgs.args,
	)
}

// ExecuteOnSameContextWithTypedArgs - executeOnSameContext with args already read from memory
func ExecuteOnSameContextWithTypedArgs(
	host arwen.VMHost,
	gasLimit int64,
	value *big.Int,
	function []byte,
	dest []byte,
	args [][]byte,
) int32 {
	runtime := host.Runtime()
	metering := host.Metering()

	gasToUse := metering.GasSchedule().ElrondAPICost.ExecuteOnSameContext
	metering.UseAndTraceGas(gasToUse)

	sender := runtime.GetSCAddress()
	contractCallInput, err := prepareIndirectContractCallInput(
		host,
		sender,
		value,
		gasLimit,
		dest,
		function,
		args,
		gasToUse,
		true,
	)
	if arwen.WithFaultAndHost(host, err, runtime.ElrondAPIErrorShouldFailExecution()) {
		return -1
	}

	if host.IsBuiltinFunctionName(contractCallInput.Function) {
		return 1
	}

	err = host.ExecuteOnSameContext(contractCallInput)
	if arwen.WithFaultAndHost(host, err, runtime.ElrondAPIErrorShouldFailExecution()) {
		return -1
	}

	return 0
}

//export v1_4_executeOnDestContext
func v1_4_executeOnDestContext(
	context unsafe.Pointer,
	gasLimit int64,
	addressOffset int32,
	valueOffset int32,
	functionOffset int32,
	functionLength int32,
	numArguments int32,
	argumentsLengthOffset int32,
	dataOffset int32,
) int32 {
	host := arwen.GetVMHost(context)
	metering := host.Metering()
	metering.StartGasTracing(executeOnDestContextName)

	return ExecuteOnDestContextWithHost(
		host,
		gasLimit,
		addressOffset,
		valueOffset,
		functionOffset,
		functionLength,
		numArguments,
		argumentsLengthOffset,
		dataOffset,
	)
}

// ExecuteOnDestContextWithHost - executeOnDestContext with host instead of pointer context
func ExecuteOnDestContextWithHost(
	host arwen.VMHost,
	gasLimit int64,
	addressOffset int32,
	valueOffset int32,
	functionOffset int32,
	functionLength int32,
	numArguments int32,
	argumentsLengthOffset int32,
	dataOffset int32,
) int32 {
	runtime := host.Runtime()

	callArgs, err := extractIndirectContractCallArgumentsWithValue(
		host, addressOffset, valueOffset, functionOffset, functionLength, numArguments, argumentsLengthOffset, dataOffset)
	if arwen.WithFaultAndHost(host, err, runtime.ElrondAPIErrorShouldFailExecution()) {
		return 1
	}

	return ExecuteOnDestContextWithTypedArgs(
		host,
		gasLimit,
		callArgs.value,
		callArgs.function,
		callArgs.dest,
		callArgs.args,
	)
}

// ExecuteOnDestContextWithTypedArgs - executeOnDestContext with args already read from memory
func ExecuteOnDestContextWithTypedArgs(
	host arwen.VMHost,
	gasLimit int64,
	value *big.Int,
	function []byte,
	dest []byte,
	args [][]byte,
) int32 {
	runtime := host.Runtime()
	metering := host.Metering()

	gasToUse := metering.GasSchedule().ElrondAPICost.ExecuteOnDestContext
	metering.UseAndTraceGas(gasToUse)

	sender := runtime.GetSCAddress()
	contractCallInput, err := prepareIndirectContractCallInput(
		host,
		sender,
		value,
		gasLimit,
		dest,
		function,
		args,
		gasToUse,
		true,
	)
	if arwen.WithFaultAndHost(host, err, runtime.ElrondAPIErrorShouldFailExecution()) {
		return 1
	}

	// send callID and callerCallID to a sync call
	_, contractCallInput.Arguments = host.Async().PrependArgumentsForAsyncContext(contractCallInput.Arguments)

	_, isComplete, err := host.ExecuteOnDestContext(contractCallInput)
	if arwen.WithFaultAndHost(host, err, runtime.ElrondAPIErrorShouldFailExecution()) {
		return 1
	}

	if isComplete {
		// completion of a sync child
		// accumulated gas si merged during pop
		host.Async().CompleteChild(nil, 0)
	}

	return 0
}

//export v1_4_executeOnDestContextByCaller
func v1_4_executeOnDestContextByCaller(
	context unsafe.Pointer,
	gasLimit int64,
	addressOffset int32,
	valueOffset int32,
	functionOffset int32,
	functionLength int32,
	numArguments int32,
	argumentsLengthOffset int32,
	dataOffset int32,
) int32 {
	host := arwen.GetVMHost(context)
	metering := host.Metering()
	metering.StartGasTracing(executeOnDestContextByCallerName)

	return ExecuteOnDestContextByCallerWithHost(
		host,
		gasLimit,
		addressOffset,
		valueOffset,
		functionOffset,
		functionLength,
		numArguments,
		argumentsLengthOffset,
		dataOffset,
	)
}

// ExecuteOnDestContextByCallerWithHost - executeOnDestContextByCaller with host instead of pointer context
func ExecuteOnDestContextByCallerWithHost(
	host arwen.VMHost,
	gasLimit int64,
	addressOffset int32,
	valueOffset int32,
	functionOffset int32,
	functionLength int32,
	numArguments int32,
	argumentsLengthOffset int32,
	dataOffset int32,
) int32 {
	runtime := host.Runtime()

	callArgs, err := extractIndirectContractCallArgumentsWithValue(
		host, addressOffset, valueOffset, functionOffset, functionLength, numArguments, argumentsLengthOffset, dataOffset)
	if arwen.WithFaultAndHost(host, err, runtime.ElrondAPIErrorShouldFailExecution()) {
		return 1
	}

	return ExecuteOnDestContextByCallerWithTypedArgs(
		host,
		gasLimit,
		callArgs.value,
		callArgs.function,
		callArgs.dest,
		callArgs.args,
	)
}

// ExecuteOnDestContextByCallerWithTypedArgs - executeOnDestContextByCaller with args already read from memory
func ExecuteOnDestContextByCallerWithTypedArgs(
	host arwen.VMHost,
	gasLimit int64,
	value *big.Int,
	function []byte,
	dest []byte,
	args [][]byte,
) int32 {
	runtime := host.Runtime()
	metering := host.Metering()

	gasToUse := metering.GasSchedule().ElrondAPICost.ExecuteOnDestContext
	metering.UseAndTraceGas(gasToUse)

	send := runtime.GetVMInput().CallerAddr
	contractCallInput, err := prepareIndirectContractCallInput(
		host,
		send,
		value,
		gasLimit,
		dest,
		function,
		args,
		gasToUse,
		true,
	)
	if arwen.WithFaultAndHost(host, err, runtime.ElrondAPIErrorShouldFailExecution()) {
		return -1
	}

	if host.IsBuiltinFunctionName(contractCallInput.Function) {
		return 1
	}

	// send callID and callerCallID to a sync call
	_, contractCallInput.Arguments = host.Async().PrependArgumentsForAsyncContext(contractCallInput.Arguments)

	_, _, err = host.ExecuteOnDestContext(contractCallInput)
	if arwen.WithFaultAndHost(host, err, runtime.ElrondAPIErrorShouldFailExecution()) {
		return -1
	}

	return 0
}

//export v1_4_executeReadOnly
func v1_4_executeReadOnly(
	context unsafe.Pointer,
	gasLimit int64,
	addressOffset int32,
	functionOffset int32,
	functionLength int32,
	numArguments int32,
	argumentsLengthOffset int32,
	dataOffset int32,
) int32 {
	host := arwen.GetVMHost(context)
	metering := host.Metering()
	metering.StartGasTracing(executeReadOnlyName)

	return ExecuteReadOnlyWithHost(
		host,
		gasLimit,
		addressOffset,
		functionOffset,
		functionLength,
		numArguments,
		argumentsLengthOffset,
		dataOffset,
	)
}

// ExecuteReadOnlyWithHost - executeReadOnly with host instead of pointer context
func ExecuteReadOnlyWithHost(
	host arwen.VMHost,
	gasLimit int64,
	addressOffset int32,
	functionOffset int32,
	functionLength int32,
	numArguments int32,
	argumentsLengthOffset int32,
	dataOffset int32,
) int32 {
	runtime := host.Runtime()

	callArgs, err := extractIndirectContractCallArgumentsWithoutValue(
		host, addressOffset, functionOffset, functionLength, numArguments, argumentsLengthOffset, dataOffset)
	if arwen.WithFaultAndHost(host, err, runtime.ElrondAPIErrorShouldFailExecution()) {
		return -1
	}

	return ExecuteReadOnlyWithTypedArguments(
		host,
		gasLimit,
		callArgs.function,
		callArgs.dest,
		callArgs.args,
	)
}

// ExecuteReadOnlyWithTypedArguments - executeReadOnly with args already read from memory
func ExecuteReadOnlyWithTypedArguments(
	host arwen.VMHost,
	gasLimit int64,
	function []byte,
	dest []byte,
	args [][]byte,
) int32 {
	runtime := host.Runtime()
	metering := host.Metering()

	gasToUse := metering.GasSchedule().ElrondAPICost.ExecuteReadOnly
	metering.UseAndTraceGas(gasToUse)

	sender := runtime.GetSCAddress()
	contractCallInput, err := prepareIndirectContractCallInput(
		host,
		sender,
		big.NewInt(0),
		gasLimit,
		dest,
		function,
		args,
		gasToUse,
		true,
	)
	if arwen.WithFaultAndHost(host, err, runtime.ElrondAPIErrorShouldFailExecution()) {
		return -1
	}

	if host.IsBuiltinFunctionName(contractCallInput.Function) {
		return 1
	}

	runtime.SetReadOnly(true)
	_, err = host.ExecuteOnDestContext(contractCallInput)
	runtime.SetReadOnly(false)
	if arwen.WithFaultAndHost(host, err, runtime.ElrondAPIErrorShouldFailExecution()) {
		return -1
	}

	return 0
}

//export v1_4_createContract
func v1_4_createContract(
	context unsafe.Pointer,
	gasLimit int64,
	valueOffset int32,
	codeOffset int32,
	codeMetadataOffset int32,
	length int32,
	resultOffset int32,
	numArguments int32,
	argumentsLengthOffset int32,
	dataOffset int32,
) int32 {
	host := arwen.GetVMHost(context)
	return createContractWithHost(
		host,
		gasLimit,
		valueOffset,
		codeOffset,
		codeMetadataOffset,
		length,
		resultOffset,
		numArguments,
		argumentsLengthOffset,
		dataOffset,
	)
}

func createContractWithHost(
	host arwen.VMHost,
	gasLimit int64,
	valueOffset int32,
	codeOffset int32,
	codeMetadataOffset int32,
	length int32,
	resultOffset int32,
	numArguments int32,
	argumentsLengthOffset int32,
	dataOffset int32,
) int32 {
	runtime := host.Runtime()

	metering := host.Metering()
	metering.StartGasTracing(createContractName)

	gasToUse := metering.GasSchedule().ElrondAPICost.CreateContract
	metering.UseAndTraceGas(gasToUse)

	sender := runtime.GetSCAddress()
	value, err := runtime.MemLoad(valueOffset, arwen.BalanceLen)
	if arwen.WithFaultAndHost(host, err, runtime.ElrondAPIErrorShouldFailExecution()) {
		return 1
	}

	code, err := runtime.MemLoad(codeOffset, length)
	if arwen.WithFaultAndHost(host, err, runtime.ElrondAPIErrorShouldFailExecution()) {
		return 1
	}

	codeMetadata, err := runtime.MemLoad(codeMetadataOffset, arwen.CodeMetadataLen)
	if arwen.WithFaultAndHost(host, err, runtime.ElrondAPIErrorShouldFailExecution()) {
		return 1
	}

	data, actualLen, err := getArgumentsFromMemory(
		host,
		numArguments,
		argumentsLengthOffset,
		dataOffset,
	)

	gasToUse = math.MulUint64(metering.GasSchedule().BaseOperationCost.DataCopyPerByte, uint64(actualLen))
	metering.UseAndTraceGas(gasToUse)

	if arwen.WithFaultAndHost(host, err, runtime.ElrondAPIErrorShouldFailExecution()) {
		return 1
	}

	valueAsInt := big.NewInt(0).SetBytes(value)
	newAddress, err := createContract(sender, data, valueAsInt, metering, gasLimit, code, codeMetadata, host, runtime)

	if arwen.WithFault(err, context, runtime.ElrondAPIErrorShouldFailExecution()) {
		return 1
	}

	err = runtime.MemStore(resultOffset, newAddress)
	if arwen.WithFaultAndHost(host, err, runtime.ElrondAPIErrorShouldFailExecution()) {
		return 1
	}

	return 0
}

//export v1_4_deployFromSourceContract
func v1_4_deployFromSourceContract(
	context unsafe.Pointer,
	gasLimit int64,
	valueOffset int32,
	sourceContractAddressOffset int32,
	codeMetadataOffset int32,
	resultAddressOffset int32,
	numArguments int32,
	argumentsLengthOffset int32,
	dataOffset int32,
) int32 {
	host := arwen.GetVMHost(context)
	runtime := host.Runtime()
	metering := host.Metering()
	metering.StartGasTracing(deployFromSourceContractName)

	gasToUse := metering.GasSchedule().ElrondAPICost.CreateContract
	metering.UseAndTraceGas(gasToUse)

	value, err := runtime.MemLoad(valueOffset, arwen.BalanceLen)
	if arwen.WithFaultAndHost(host, err, runtime.ElrondAPIErrorShouldFailExecution()) {
		return 1
	}

	sourceContractAddress, err := runtime.MemLoad(sourceContractAddressOffset, arwen.AddressLen)
	if arwen.WithFaultAndHost(host, err, runtime.ElrondAPIErrorShouldFailExecution()) {
		return 1
	}

	codeMetadata, err := runtime.MemLoad(codeMetadataOffset, arwen.CodeMetadataLen)
	if arwen.WithFault(err, context, runtime.ElrondAPIErrorShouldFailExecution()) {
		return 1
	}

	data, actualLen, err := getArgumentsFromMemory(
		host,
		numArguments,
		argumentsLengthOffset,
		dataOffset,
	)

	gasToUse = math.MulUint64(metering.GasSchedule().BaseOperationCost.DataCopyPerByte, uint64(actualLen))
	metering.UseAndTraceGas(gasToUse)

	if arwen.WithFaultAndHost(host, err, runtime.ElrondAPIErrorShouldFailExecution()) {
		return 1
	}

	newAddress, err := DeployFromSourceContractWithTypedArgs(
		host,
		sourceContractAddress,
		codeMetadata,
		big.NewInt(0).SetBytes(value),
		data,
		gasLimit,
	)

	if err != nil {
		return 1
	}

	err = runtime.MemStore(resultAddressOffset, newAddress)
	if arwen.WithFault(err, context, runtime.ElrondAPIErrorShouldFailExecution()) {
		return 1
	}

	return 0
}

// DeployFromSourceContractWithTypedArgs - deployFromSourceContract with args already read from memory
func DeployFromSourceContractWithTypedArgs(
	host arwen.VMHost,
	sourceContractAddress []byte,
	codeMetadata []byte,
	value *big.Int,
	data [][]byte,
	gasLimit int64,
) ([]byte, error) {
	runtime := host.Runtime()
	metering := host.Metering()
	sender := runtime.GetSCAddress()

	blockchain := host.Blockchain()
	code, err := blockchain.GetCode(sourceContractAddress)
	if arwen.WithFaultAndHost(host, err, runtime.ElrondAPIErrorShouldFailExecution()) {
		return nil, err
	}

	return createContract(sender, data, value, metering, gasLimit, code, codeMetadata, host, runtime)
}

func createContract(
	sender []byte,
	data [][]byte,
	value *big.Int,
	metering arwen.MeteringContext,
	gasLimit int64,
	code []byte,
	codeMetadata []byte,
	host arwen.VMHost,
	_ arwen.RuntimeContext,
) ([]byte, error) {
	contractCreate := &vmcommon.ContractCreateInput{
		VMInput: vmcommon.VMInput{
			CallerAddr:  sender,
			Arguments:   data,
			CallValue:   value,
			GasPrice:    0,
			GasProvided: metering.BoundGasLimit(gasLimit),
		},
		ContractCode:         code,
		ContractCodeMetadata: codeMetadata,
	}

	// send callID and callerCallID to a sync call
	_, contractCreate.Arguments = host.Async().PrependArgumentsForAsyncContext(contractCreate.Arguments)

	return host.CreateNewContract(contractCreate)
}

//export v1_4_getNumReturnData
func v1_4_getNumReturnData(context unsafe.Pointer) int32 {
	output := arwen.GetOutputContext(context)
	metering := arwen.GetMeteringContext(context)

	gasToUse := metering.GasSchedule().ElrondAPICost.GetNumReturnData
	metering.UseGasAndAddTracedGas(getNumReturnDataName, gasToUse)

	returnData := output.ReturnData()
	return int32(len(returnData))
}

//export v1_4_getReturnDataSize
func v1_4_getReturnDataSize(context unsafe.Pointer, resultID int32) int32 {
	output := arwen.GetOutputContext(context)
	metering := arwen.GetMeteringContext(context)

	gasToUse := metering.GasSchedule().ElrondAPICost.GetReturnDataSize
	metering.UseGasAndAddTracedGas(getReturnDataSizeName, gasToUse)

	returnData := output.ReturnData()
	if resultID >= int32(len(returnData)) {
		return 0
	}

	return int32(len(returnData[resultID]))
}

//export v1_4_getReturnData
func v1_4_getReturnData(context unsafe.Pointer, resultID int32, dataOffset int32) int32 {
	runtime := arwen.GetRuntimeContext(context)
	output := arwen.GetOutputContext(context)
	metering := arwen.GetMeteringContext(context)

	gasToUse := metering.GasSchedule().ElrondAPICost.GetReturnData
	metering.UseGasAndAddTracedGas(getReturnDataName, gasToUse)

	returnData := output.ReturnData()
	if resultID >= int32(len(returnData)) {
		return 0
	}

	err := runtime.MemStore(dataOffset, returnData[resultID])
	if arwen.WithFault(err, context, runtime.ElrondAPIErrorShouldFailExecution()) {
		return 0
	}

	return int32(len(returnData[resultID]))
}

//export v1_4_getOriginalTxHash
func v1_4_getOriginalTxHash(context unsafe.Pointer, dataOffset int32) {
	runtime := arwen.GetRuntimeContext(context)
	metering := arwen.GetMeteringContext(context)

	gasToUse := metering.GasSchedule().ElrondAPICost.GetOriginalTxHash
	metering.UseGasAndAddTracedGas(getOriginalTxHashName, gasToUse)

	err := runtime.MemStore(dataOffset, runtime.GetOriginalTxHash())
	_ = arwen.WithFault(err, context, runtime.ElrondAPIErrorShouldFailExecution())
}

//export v1_4_getCurrentTxHash
func v1_4_getCurrentTxHash(context unsafe.Pointer, dataOffset int32) {
	runtime := arwen.GetRuntimeContext(context)
	metering := arwen.GetMeteringContext(context)

	gasToUse := metering.GasSchedule().ElrondAPICost.GetCurrentTxHash
	metering.UseGasAndAddTracedGas(getCurrentTxHashName, gasToUse)

	err := runtime.MemStore(dataOffset, runtime.GetCurrentTxHash())
	_ = arwen.WithFault(err, context, runtime.ElrondAPIErrorShouldFailExecution())
}

//export v1_4_getPrevTxHash
func v1_4_getPrevTxHash(context unsafe.Pointer, dataOffset int32) {
	runtime := arwen.GetRuntimeContext(context)
	metering := arwen.GetMeteringContext(context)

	gasToUse := metering.GasSchedule().ElrondAPICost.GetPrevTxHash
	metering.UseGasAndAddTracedGas(getPrevTxHashName, gasToUse)

	err := runtime.MemStore(dataOffset, runtime.GetPrevTxHash())
	_ = arwen.WithFault(err, context, runtime.ElrondAPIErrorShouldFailExecution())
}

func prepareIndirectContractCallInput(
	host arwen.VMHost,
	sender []byte,
	value *big.Int,
	gasLimit int64,
	destination []byte,
	function []byte,
	data [][]byte,
	_ uint64,
	syncExecutionRequired bool,
) (*vmcommon.ContractCallInput, error) {
	runtime := host.Runtime()
	metering := host.Metering()

	if syncExecutionRequired && !host.AreInSameShard(runtime.GetSCAddress(), destination) {
		return nil, arwen.ErrSyncExecutionNotInSameShard
	}

	contractCallInput := &vmcommon.ContractCallInput{
		VMInput: vmcommon.VMInput{
			CallerAddr:  sender,
			Arguments:   data,
			CallValue:   value,
			GasPrice:    0,
			GasProvided: metering.BoundGasLimit(gasLimit),
			CallType:    vm.DirectCall,
		},
		RecipientAddr: destination,
		Function:      string(function),
	}

	return contractCallInput, nil
}

func getArgumentsFromMemory(
	host arwen.VMHost,
	numArguments int32,
	argumentsLengthOffset int32,
	dataOffset int32,
) ([][]byte, int32, error) {
	runtime := host.Runtime()

	if numArguments < 0 {
		return nil, 0, fmt.Errorf("negative numArguments (%d)", numArguments)
	}

	argumentsLengthData, err := runtime.MemLoad(argumentsLengthOffset, numArguments*4)
	if err != nil {
		return nil, 0, err
	}

	argumentLengths := createInt32Array(argumentsLengthData, numArguments)
	data, err := runtime.MemLoadMultiple(dataOffset, argumentLengths)
	if err != nil {
		return nil, 0, err
	}

	totalArgumentBytes := int32(0)
	for _, length := range argumentLengths {
		totalArgumentBytes += length
	}

	return data, totalArgumentBytes, nil
}

func createInt32Array(rawData []byte, numIntegers int32) []int32 {
	integers := make([]int32, numIntegers)
	index := 0
	for cursor := 0; cursor < len(rawData); cursor += 4 {
		rawInt := rawData[cursor : cursor+4]
		actualInt := binary.LittleEndian.Uint32(rawInt)
		integers[index] = int32(actualInt)
		index++
	}
	return integers
}<|MERGE_RESOLUTION|>--- conflicted
+++ resolved
@@ -1478,7 +1478,6 @@
 	gas int64,
 ) int32 {
 	host := arwen.GetVMHost(context)
-<<<<<<< HEAD
 	return CreateAsyncCallWithHost(
 		host,
 		destOffset,
@@ -1491,21 +1490,6 @@
 		errorLength,
 		gas)
 }
-=======
-	runtime := host.Runtime()
-	metering := host.Metering()
-	async := host.Async()
-
-	metering.StartGasTracing(createAsyncCallName)
-
-	gasToUse := metering.GasSchedule().ElrondAPICost.CreateAsyncCall
-	metering.UseAndTraceGas(gasToUse)
-
-	groupIDBytes, err := runtime.MemLoad(groupIDOffset, groupIDLength)
-	if arwen.WithFault(err, context, runtime.ElrondAPIErrorShouldFailExecution()) {
-		return
-	}
->>>>>>> 41443add
 
 // CreateAsyncCallWithHost - createAsyncCall with host instead of pointer
 func CreateAsyncCallWithHost(host arwen.VMHost,
@@ -1568,8 +1552,10 @@
 	runtime := host.Runtime()
 	async := host.Async()
 
+	metering.StartGasTracing(createAsyncCallName)
+
 	gasToUse := metering.GasSchedule().ElrondAPICost.CreateAsyncCall
-	metering.UseGas(gasToUse)
+	metering.UseAndTraceGas(gasToUse)
 
 	asyncCall := &arwen.AsyncCall{
 		Status:          arwen.AsyncCallPending,
@@ -3022,7 +3008,7 @@
 	}
 
 	runtime.SetReadOnly(true)
-	_, err = host.ExecuteOnDestContext(contractCallInput)
+	_, _, err = host.ExecuteOnDestContext(contractCallInput)
 	runtime.SetReadOnly(false)
 	if arwen.WithFaultAndHost(host, err, runtime.ElrondAPIErrorShouldFailExecution()) {
 		return -1
@@ -3112,7 +3098,7 @@
 	valueAsInt := big.NewInt(0).SetBytes(value)
 	newAddress, err := createContract(sender, data, valueAsInt, metering, gasLimit, code, codeMetadata, host, runtime)
 
-	if arwen.WithFault(err, context, runtime.ElrondAPIErrorShouldFailExecution()) {
+	if arwen.WithFaultAndHost(host, err, runtime.ElrondAPIErrorShouldFailExecution()) {
 		return 1
 	}
 
