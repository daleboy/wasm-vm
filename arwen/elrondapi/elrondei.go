--- conflicted
+++ resolved
@@ -7,59 +7,6 @@
 // typedef int int32_t;
 // typedef unsigned int uint32_t;
 //
-<<<<<<< HEAD
-// extern void			v1_3_getSCAddress(void *context, int32_t resultOffset);
-// extern void			v1_3_getOwnerAddress(void *context, int32_t resultOffset);
-// extern int32_t		v1_3_getShardOfAddress(void *context, int32_t addressOffset);
-// extern int32_t		v1_3_isSmartContract(void *context, int32_t addressOffset);
-// extern void			v1_3_getExternalBalance(void *context, int32_t addressOffset, int32_t resultOffset);
-// extern int32_t		v1_3_blockHash(void *context, long long nonce, int32_t resultOffset);
-// extern int32_t		v1_3_transferValue(void *context, int32_t dstOffset, int32_t valueOffset, int32_t dataOffset, int32_t length);
-// extern int32_t		v1_3_transferESDT(void *context, int32_t dstOffset, int32_t tokenIDOffset, int32_t tokenIdLen, int32_t valueOffset, long long gasLimit, int32_t dataOffset, int32_t length);
-// extern int32_t		v1_3_transferESDTExecute(void *context, int32_t dstOffset, int32_t tokenIDOffset, int32_t tokenIdLen, int32_t valueOffset, long long gasLimit, int32_t functionOffset, int32_t functionLength, int32_t numArguments, int32_t argumentsLengthOffset, int32_t dataOffset);
-// extern int32_t		v1_3_transferESDTNFTExecute(void *context, int32_t dstOffset, int32_t tokenIDOffset, int32_t tokenIdLen, int32_t valueOffset, long long nonce, long long gasLimit, int32_t functionOffset, int32_t functionLength, int32_t numArguments, int32_t argumentsLengthOffset, int32_t dataOffset);
-// extern int32_t		v1_3_transferValueExecute(void *context, int32_t dstOffset, int32_t valueOffset, long long gasLimit, int32_t functionOffset, int32_t functionLength, int32_t numArguments, int32_t argumentsLengthOffset, int32_t dataOffset);
-// extern int32_t		v1_3_getArgumentLength(void *context, int32_t id);
-// extern int32_t		v1_3_getArgument(void *context, int32_t id, int32_t argOffset);
-// extern int32_t		v1_3_getFunction(void *context, int32_t functionOffset);
-// extern int32_t		v1_3_getNumArguments(void *context);
-// extern int32_t		v1_3_storageStore(void *context, int32_t keyOffset, int32_t keyLength , int32_t dataOffset, int32_t dataLength);
-// extern int32_t		v1_3_storageLoadLength(void *context, int32_t keyOffset, int32_t keyLength );
-// extern int32_t		v1_3_storageLoad(void *context, int32_t keyOffset, int32_t keyLength , int32_t dataOffset);
-// extern int32_t		v1_3_storageLoadFromAddress(void *context, int32_t addressOffset, int32_t keyOffset, int32_t keyLength , int32_t dataOffset);
-// extern void			v1_3_getCaller(void *context, int32_t resultOffset);
-// extern void			v1_3_checkNoPayment(void *context);
-// extern int32_t		v1_3_callValue(void *context, int32_t resultOffset);
-// extern int32_t		v1_3_getESDTValue(void *context, int32_t resultOffset);
-// extern int32_t		v1_3_getESDTTokenName(void *context, int32_t resultOffset);
-// extern long long 		v1_3_getESDTTokenNonce(void *context);
-// extern int32_t		v1_3_getESDTTokenType(void *context);
-// extern long long 		v1_3_getCurrentESDTNFTNonce(void *context, int32_t addressOffset, int32_t tokenIDOffset, int32_t tokenIDLen);
-// extern int32_t		v1_3_getCallValueTokenName(void *context, int32_t callValueOffset, int32_t tokenNameOffset);
-// extern void			v1_3_writeLog(void *context, int32_t pointer, int32_t length, int32_t topicPtr, int32_t numTopics);
-// extern void			v1_3_writeEventLog(void *context, int32_t numTopics, int32_t topicLengthsOffset, int32_t topicOffset, int32_t dataOffset, int32_t dataLength);
-// extern void			v1_3_returnData(void* context, int32_t dataOffset, int32_t length);
-// extern void			v1_3_signalError(void* context, int32_t messageOffset, int32_t messageLength);
-// extern long long 		v1_3_getGasLeft(void *context);
-// extern int32_t		v1_3_getESDTBalance(void *context, int32_t addressOffset, int32_t tokenIDOffset, int32_t tokenIDLen, long long nonce, int32_t resultOffset);
-// extern int32_t		v1_3_getESDTNFTNameLength(void *context, int32_t addressOffset, int32_t tokenIDOffset, int32_t tokenIDLen, long long nonce);
-// extern int32_t		v1_3_getESDTNFTAttributeLength(void *context, int32_t addressOffset, int32_t tokenIDOffset, int32_t tokenIDLen, long long nonce);
-// extern int32_t		v1_3_getESDTNFTURILength(void *context, int32_t addressOffset, int32_t tokenIDOffset, int32_t tokenIDLen, long long nonce);
-// extern int32_t		v1_3_getESDTTokenData(void *context, int32_t addressOffset, int32_t tokenIDOffset, int32_t tokenIDLen, long long nonce, int32_t valueOffset, int32_t propertiesOffset, int32_t hashOffset, int32_t nameOffset, int32_t attributesOffset, int32_t creatorOffset, int32_t royaltiesOffset, int32_t urisOffset);
-//
-// extern int32_t		v1_3_executeOnDestContext(void *context, long long gas, int32_t addressOffset, int32_t valueOffset, int32_t functionOffset, int32_t functionLength, int32_t numArguments, int32_t argumentsLengthOffset, int32_t dataOffset);
-// extern int32_t		v1_3_executeOnDestContextByCaller(void *context, long long gas, int32_t addressOffset, int32_t valueOffset, int32_t functionOffset, int32_t functionLength, int32_t numArguments, int32_t argumentsLengthOffset, int32_t dataOffset);
-// extern int32_t		v1_3_executeOnSameContext(void *context, long long gas, int32_t addressOffset, int32_t valueOffset, int32_t functionOffset, int32_t functionLength, int32_t numArguments, int32_t argumentsLengthOffset, int32_t dataOffset);
-// extern int32_t		v1_3_delegateExecution(void *context, long long gas, int32_t addressOffset, int32_t functionOffset, int32_t functionLength, int32_t numArguments, int32_t argumentsLengthOffset, int32_t dataOffset);
-// extern int32_t		v1_3_executeReadOnly(void *context, long long gas, int32_t addressOffset, int32_t functionOffset, int32_t functionLength, int32_t numArguments, int32_t argumentsLengthOffset, int32_t dataOffset);
-// extern int32_t		v1_3_createContract(void *context, long long gas, int32_t valueOffset, int32_t codeOffset, int32_t codeMetadataOffset, int32_t length, int32_t resultOffset, int32_t numArguments, int32_t argumentsLengthOffset, int32_t dataOffset);
-// extern int32_t		v1_3_deployFromSourceContract(void *context, long long gas, int32_t valueOffset, int32_t addressOffset, int32_t codeMetadataOffset, int32_t resultOffset, int32_t numArguments, int32_t argumentsLengthOffset, int32_t dataOffset);
-// extern void			v1_3_upgradeContract(void *context, int32_t dstOffset, long long gas, int32_t valueOffset, int32_t codeOffset, int32_t codeMetadataOffset, int32_t length, int32_t numArguments, int32_t argumentsLengthOffset, int32_t dataOffset);
-// extern void			v1_3_upgradeFromSourceContract(void *context, int32_t dstOffset, long long gas, int32_t valueOffset, int32_t addressOffset, int32_t codeMetadataOffset, int32_t numArguments, int32_t argumentsLengthOffset, int32_t dataOffset);
-// extern void 			v1_3_asyncCall(void *context, int32_t dstOffset, int32_t valueOffset, int32_t dataOffset, int32_t length);
-// extern void			v1_3_createAsyncCall(void *context, int32_t groupIDOffset, int32_t groupIDLength, int32_t dstOffset, int32_t valueOffset, int32_t dataOffset, int32_t length, int32_t successCallback, int32_t successLength, int32_t errorCallback, int32_t errorLength, long long gas);
-// extern int32_t		v1_3_setAsyncGroupCallback(void *context, int32_t groupIDOffset, int32_t groupIDLength, int32_t callback, int32_t callbackLength, int32_t data, int32_t dataLength, int32_t gas);
-=======
 // extern void		v1_4_getSCAddress(void *context, int32_t resultOffset);
 // extern void		v1_4_getOwnerAddress(void *context, int32_t resultOffset);
 // extern int32_t	v1_4_getShardOfAddress(void *context, int32_t addressOffset);
@@ -116,33 +63,11 @@
 // extern void		v1_4_asyncCall(void *context, int32_t dstOffset, int32_t valueOffset, int32_t dataOffset, int32_t length);
 // extern void		v1_4_createAsyncCall(void *context, int32_t identifierOffset, int32_t identifierLength, int32_t dstOffset, int32_t valueOffset, int32_t dataOffset, int32_t length, int32_t successCallback, int32_t successLength, int32_t errorCallback, int32_t errorLength, long long gas);
 // extern int32_t	v1_4_setAsyncContextCallback(void *context, int32_t identifierOffset, int32_t identifierLength, int32_t callback, int32_t callbackLength);
->>>>>>> 4e78ef5e
 //
 // extern int32_t	v1_4_getNumReturnData(void *context);
 // extern int32_t	v1_4_getReturnDataSize(void *context, int32_t resultID);
 // extern int32_t	v1_4_getReturnData(void *context, int32_t resultID, int32_t dataOffset);
 //
-<<<<<<< HEAD
-// extern int32_t 		v1_3_setStorageLock(void *context, int32_t keyOffset, int32_t keyLength, long long lockTimestamp);
-// extern long long		v1_3_getStorageLock(void *context, int32_t keyOffset, int32_t keyLength);
-// extern int32_t		v1_3_isStorageLocked(void *context, int32_t keyOffset, int32_t keyLength);
-// extern int32_t		v1_3_clearStorageLock(void *context, int32_t keyOffset, int32_t keyLength);
-//
-// extern long long 		v1_3_getBlockTimestamp(void *context);
-// extern long long 		v1_3_getBlockNonce(void *context);
-// extern long long 		v1_3_getBlockRound(void *context);
-// extern long long 		v1_3_getBlockEpoch(void *context);
-// extern void			v1_3_getBlockRandomSeed(void *context, int32_t resultOffset);
-// extern void			v1_3_getStateRootHash(void *context, int32_t resultOffset);
-//
-// extern long long 		v1_3_getPrevBlockTimestamp(void *context);
-// extern long long 		v1_3_getPrevBlockNonce(void *context);
-// extern long long 		v1_3_getPrevBlockRound(void *context);
-// extern long long			v1_3_getPrevBlockEpoch(void *context);
-// extern void			v1_3_getPrevBlockRandomSeed(void *context, int32_t resultOffset);
-// extern void			v1_3_getOriginalTxHash(void *context, int32_t resultOffset);
-// extern void 			v1_3_getPrevTxHash(void *context, int32_t resultOffset);
-=======
 // extern int32_t	v1_4_setStorageLock(void *context, int32_t keyOffset, int32_t keyLength, long long lockTimestamp);
 // extern long long v1_4_getStorageLock(void *context, int32_t keyOffset, int32_t keyLength);
 // extern int32_t	v1_4_isStorageLocked(void *context, int32_t keyOffset, int32_t keyLength);
@@ -161,7 +86,6 @@
 // extern long long v1_4_getPrevBlockEpoch(void *context);
 // extern void		v1_4_getPrevBlockRandomSeed(void *context, int32_t resultOffset);
 // extern void		v1_4_getOriginalTxHash(void *context, int32_t resultOffset);
->>>>>>> 4e78ef5e
 import "C"
 
 import (
@@ -178,6 +102,7 @@
 	logger "github.com/ElrondNetwork/elrond-go-logger"
 	vmcommon "github.com/ElrondNetwork/elrond-vm-common"
 	"github.com/ElrondNetwork/elrond-vm-common/data/esdt"
+	"github.com/ElrondNetwork/elrond-vm-common/parsers"
 )
 
 var logEEI = logger.GetOrCreate("arwen/eei")
@@ -255,17 +180,17 @@
 		return nil, err
 	}
 
-	imports, err = imports.Append("createAsyncCall", v1_3_createAsyncCall, C.v1_3_createAsyncCall)
-	if err != nil {
-		return nil, err
-	}
-
-	imports, err = imports.Append("setAsyncGroupCallback", v1_3_setAsyncGroupCallback, C.v1_3_setAsyncGroupCallback)
-	if err != nil {
-		return nil, err
-	}
-
-	imports, err = imports.Append("getPrevTxHash", v1_3_getPrevTxHash, C.v1_3_getPrevTxHash)
+	imports, err = imports.Append("createAsyncCall", v1_4_createAsyncCall, C.v1_4_createAsyncCall)
+	if err != nil {
+		return nil, err
+	}
+
+	imports, err = imports.Append("setAsyncGroupCallback", v1_4_setAsyncGroupCallback, C.v1_4_setAsyncGroupCallback)
+	if err != nil {
+		return nil, err
+	}
+
+	imports, err = imports.Append("getPrevTxHash", v1_4_getPrevTxHash, C.v1_4_getPrevTxHash)
 	if err != nil {
 		return nil, err
 	}
@@ -1409,17 +1334,10 @@
 	return 0
 }
 
-<<<<<<< HEAD
-//export v1_3_createAsyncCall
-func v1_3_createAsyncCall(context unsafe.Pointer,
+//export v1_4_createAsyncCall
+func v1_4_createAsyncCall(context unsafe.Pointer,
 	groupIDOffset int32,
 	groupIDLength int32,
-=======
-//export v1_4_createAsyncCall
-func v1_4_createAsyncCall(context unsafe.Pointer,
-	asyncContextIdentifier int32,
-	identifierLength int32,
->>>>>>> 4e78ef5e
 	destOffset int32,
 	valueOffset int32,
 	dataOffset int32,
@@ -1487,17 +1405,10 @@
 	}
 }
 
-<<<<<<< HEAD
-//export v1_3_setAsyncGroupCallback
-func v1_3_setAsyncGroupCallback(context unsafe.Pointer,
+//export v1_4_setAsyncGroupCallback
+func v1_4_setAsyncGroupCallback(context unsafe.Pointer,
 	groupIDOffset int32,
 	groupIDLength int32,
-=======
-//export v1_4_setAsyncContextCallback
-func v1_4_setAsyncContextCallback(context unsafe.Pointer,
-	asyncContextIdentifier int32,
-	identifierLength int32,
->>>>>>> 4e78ef5e
 	callback int32,
 	callbackLength int32,
 	data int32,
@@ -1548,47 +1459,8 @@
 	return 0
 }
 
-//export v1_3_asyncCall
-func v1_3_asyncCall(context unsafe.Pointer, destOffset int32, valueOffset int32, dataOffset int32, length int32) {
-	host := arwen.GetVMHost(context)
-	runtime := host.Runtime()
-	async := host.Async()
-	metering := host.Metering()
-
-	gasSchedule := metering.GasSchedule()
-	gasToUse := gasSchedule.ElrondAPICost.AsyncCallStep
-	metering.UseGas(gasToUse)
-
-	calledSCAddress, err := runtime.MemLoad(destOffset, arwen.AddressLen)
-	if arwen.WithFault(err, context, runtime.ElrondAPIErrorShouldFailExecution()) {
-		return
-	}
-
-	value, err := runtime.MemLoad(valueOffset, arwen.BalanceLen)
-	if arwen.WithFault(err, context, runtime.ElrondAPIErrorShouldFailExecution()) {
-		return
-	}
-
-	gasToUse = math.MulUint64(gasSchedule.BaseOperationCost.DataCopyPerByte, uint64(length))
-	metering.UseGas(gasToUse)
-
-	data, err := runtime.MemLoad(dataOffset, length)
-	if arwen.WithFault(err, context, runtime.ElrondAPIErrorShouldFailExecution()) {
-		return
-	}
-
-	err = async.RegisterLegacyAsyncCall(calledSCAddress, data, value)
-	if errors.Is(err, arwen.ErrNotEnoughGas) {
-		runtime.SetRuntimeBreakpointValue(arwen.BreakpointOutOfGas)
-		return
-	}
-	if arwen.WithFault(err, context, runtime.ElrondAPIErrorShouldFailExecution()) {
-		return
-	}
-}
-
-//export v1_3_setAsyncContextCallback
-func v1_3_setAsyncContextCallback(context unsafe.Pointer,
+//export v1_4_setAsyncContextCallback
+func v1_4_setAsyncContextCallback(context unsafe.Pointer,
 	callback int32,
 	callbackLength int32,
 	data int32,
@@ -1803,14 +1675,11 @@
 	logEEI.Trace("upgradeContract", "error", err)
 }
 
-<<<<<<< HEAD
-//export v1_3_getArgumentLength
-func v1_3_getArgumentLength(context unsafe.Pointer, id int32) int32 {
-=======
 //export v1_4_asyncCall
 func v1_4_asyncCall(context unsafe.Pointer, destOffset int32, valueOffset int32, dataOffset int32, length int32) {
 	host := arwen.GetVMHost(context)
 	runtime := host.Runtime()
+	async := host.Async()
 	metering := host.Metering()
 
 	gasSchedule := metering.GasSchedule()
@@ -1835,7 +1704,7 @@
 		return
 	}
 
-	err = runtime.ExecuteAsyncCall(calledSCAddress, data, value)
+	err = async.RegisterLegacyAsyncCall(calledSCAddress, data, value)
 	if errors.Is(err, arwen.ErrNotEnoughGas) {
 		runtime.SetRuntimeBreakpointValue(arwen.BreakpointOutOfGas)
 		return
@@ -1847,7 +1716,6 @@
 
 //export v1_4_getArgumentLength
 func v1_4_getArgumentLength(context unsafe.Pointer, id int32) int32 {
->>>>>>> 4e78ef5e
 	runtime := arwen.GetRuntimeContext(context)
 	metering := arwen.GetMeteringContext(context)
 
@@ -3240,8 +3108,8 @@
 	_ = arwen.WithFault(err, context, runtime.ElrondAPIErrorShouldFailExecution())
 }
 
-//export v1_3_getPrevTxHash
-func v1_3_getPrevTxHash(context unsafe.Pointer, dataOffset int32) {
+//export v1_4_getPrevTxHash
+func v1_4_getPrevTxHash(context unsafe.Pointer, dataOffset int32) {
 	runtime := arwen.GetRuntimeContext(context)
 	metering := arwen.GetMeteringContext(context)
 
