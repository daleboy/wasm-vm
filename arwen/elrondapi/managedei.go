--- conflicted
+++ resolved
@@ -37,14 +37,11 @@
 import "C"
 
 import (
-	"encoding/binary"
-	"errors"
 	"unsafe"
 
 	"github.com/ElrondNetwork/arwen-wasm-vm/v1_4/arwen"
 	"github.com/ElrondNetwork/arwen-wasm-vm/v1_4/math"
 	"github.com/ElrondNetwork/arwen-wasm-vm/v1_4/wasmer"
-	vmcommon "github.com/ElrondNetwork/elrond-vm-common"
 )
 
 // ManagedEIImports creates a new wasmer.Imports populated with variants of the API methods that use managed types only.
@@ -272,110 +269,6 @@
 	output.WriteLog(runtime.GetSCAddress(), topics, dataBytes)
 }
 
-func readManagedVecOfManagedBuffers(
-	host arwen.VMHost,
-	managedVecHandle int32,
-) ([][]byte, uint64, error) {
-	managedType := host.ManagedTypes()
-
-	managedVecBytes, err := managedType.GetBytes(managedVecHandle)
-	if err != nil {
-		return nil, 0, err
-	}
-	managedType.ConsumeGasForThisIntNumberOfBytes(len(managedVecBytes))
-
-	if len(managedVecBytes)%4 != 0 {
-		return nil, 0, errors.New("invalid managed vector of managed buffers")
-	}
-
-	numBuffers := len(managedVecBytes) / 4
-	result := make([][]byte, 0, numBuffers)
-	sumOfItemByteLengths := uint64(0)
-	for i := 0; i < len(managedVecBytes); i += 4 {
-		itemHandle := int32(binary.BigEndian.Uint32(managedVecBytes[i : i+4]))
-
-		itemBytes, err := managedType.GetBytes(itemHandle)
-		if err != nil {
-			return nil, 0, err
-		}
-		managedType.ConsumeGasForThisIntNumberOfBytes(len(itemBytes))
-
-		sumOfItemByteLengths += uint64(len(itemBytes))
-		result = append(result, itemBytes)
-	}
-
-	return result, sumOfItemByteLengths, nil
-}
-
-func writeManagedVecOfManagedBuffers(
-	host arwen.VMHost,
-	data [][]byte,
-	destinationHandle int32,
-) (uint64, error) {
-	managedType := host.ManagedTypes()
-
-	sumOfItemByteLengths := uint64(0)
-	destinationBytes := make([]byte, 4*len(data))
-	dataIndex := 0
-	for _, itemBytes := range data {
-		sumOfItemByteLengths += uint64(len(itemBytes))
-		itemHandle := managedType.NewManagedBufferFromBytes(itemBytes)
-		binary.BigEndian.PutUint32(destinationBytes[dataIndex:dataIndex+4], uint32(itemHandle))
-		dataIndex += 4
-	}
-
-	managedType.SetBytes(destinationHandle, destinationBytes)
-
-	return sumOfItemByteLengths, nil
-}
-
-<<<<<<< HEAD
-func readESDTTransfer(
-	host arwen.VMHost,
-	data []byte,
-) (*vmcommon.ESDTTransfer, error) {
-	managedType := host.ManagedTypes()
-
-	if len(data) != 16 {
-		return nil, errors.New("invalid ESDT transfer object encoding")
-	}
-
-	tokenIdentifierHandle := int32(binary.BigEndian.Uint32(data[0:4]))
-	tokenIdentifier, err := managedType.GetBytes(tokenIdentifierHandle)
-	if err != nil {
-		return nil, err
-	}
-	nonce := binary.BigEndian.Uint64(data[4:12])
-	valueHandle := int32(binary.BigEndian.Uint32(data[12:16]))
-	value, err := managedType.GetBigInt(valueHandle)
-	if err != nil {
-		return nil, err
-	}
-
-	return &vmcommon.ESDTTransfer{
-		ESDTTokenName:  tokenIdentifier,
-		ESDTTokenType:  0, // TODO
-		ESDTTokenNonce: nonce,
-		ESDTValue:      value,
-	}, nil
-}
-
-func writeESDTTransfer(
-	host arwen.VMHost,
-	object *vmcommon.ESDTTransfer,
-) ([]byte, error) {
-	managedType := host.ManagedTypes()
-
-	tokenIdentifierHandle := managedType.NewManagedBufferFromBytes(object.ESDTTokenName)
-	valueHandle := managedType.NewBigInt(object.ESDTValue)
-
-	destinationBytes := make([]byte, 16)
-	binary.BigEndian.PutUint32(destinationBytes[0:4], uint32(tokenIdentifierHandle))
-	binary.BigEndian.PutUint64(destinationBytes[4:12], object.ESDTTokenNonce)
-	binary.BigEndian.PutUint32(destinationBytes[12:16], uint32(valueHandle))
-
-	return destinationBytes, nil
-=======
 //export v1_4_managedGetOriginalTxHash
 func v1_4_managedGetOriginalTxHash(context unsafe.Pointer, resultHandle int32) {
 	runtime := arwen.GetRuntimeContext(context)
@@ -515,5 +408,4 @@
 		royalties.SetUint64(uint64(esdtToken.TokenMetaData.Royalties))
 
 	}
->>>>>>> be563098
 }