--- conflicted
+++ resolved
@@ -615,19 +615,14 @@
 	}
 
 	gasToUse = math.MulUint64(metering.GasSchedule().BaseOperationCost.PersistPerByte, uint64(len(sourceBytes)))
-<<<<<<< HEAD
-	metering.UseGas(gasToUse)
+	err = metering.UseGasBounded(gasToUse)
 	runtime.TraceGasUsed(mBufferFinishName, initialGasLeft)
-
-=======
-	err = metering.UseGasBounded(gasToUse)
 	if err != nil {
 		_ = arwen.WithFault(err, context, runtime.ManagedBufferAPIErrorShouldFailExecution())
 		return 1
 	}
 
 	output.Finish(sourceBytes)
->>>>>>> 584c93a4
 	return 0
 }
 
