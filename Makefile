<<<<<<< HEAD
.PHONY: test test-short build arwendebug clean t ts
=======
.PHONY: test test-short build arwendebug clean
>>>>>>> 86a102e2

ARWEN_VERSION := $(shell git describe --tags --long --dirty --always)

clean:
	go clean -cache -testcache

build:
	go build ./...

arwendebug:
ifndef ARWENDEBUG_PATH
	$(error ARWENDEBUG_PATH is undefined)
endif
	go build -o ./cmd/arwendebug/arwendebug ./cmd/arwendebug
	cp ./cmd/arwendebug/arwendebug ${ARWENDEBUG_PATH}

test: clean
	go test -count=1 ./...

test-short:
	go test -short -count=1 ./...

<<<<<<< HEAD
t: test

ts: test-short
=======
print-api-costs:
	@echo "bigIntOps.go:"
	@grep "func v1_4\|GasSchedule" arwen/elrondapi/bigIntOps.go | sed -e "/func/ s:func v1_4_\(.*\)(.*:\1:" -e "/GasSchedule/ s:metering.GasSchedule()::"
	@echo "----------------"
	@echo "elrondei.go:"
	@grep "func v1_4\|GasSchedule" arwen/elrondapi/elrondei.go | sed -e "/func/ s:func v1_4_\(.*\)(.*:\1:" -e "/GasSchedule/ s:metering.GasSchedule()::"
	@echo "----------------"
	@echo "managedei.go:"
	@grep "func v1_4\|GasSchedule" arwen/elrondapi/managedei.go | sed -e "/func/ s:func v1_4_\(.*\)(.*:\1:" -e "/GasSchedule/ s:metering.GasSchedule()::"
	@echo "----------------"
	@echo "manBufOps.go:"
	@grep "func v1_4\|GasSchedule" arwen/elrondapi/manBufOps.go | sed -e "/func/ s:func v1_4_\(.*\)(.*:\1:" -e "/GasSchedule/ s:metering.GasSchedule()::"
	@echo "----------------"
	@echo "smallIntOps.go:"
	@grep "func v1_4\|GasSchedule" arwen/elrondapi/smallIntOps.go | sed -e "/func/ s:func v1_4_\(.*\)(.*:\1:" -e "/GasSchedule/ s:metering.GasSchedule()::"

>>>>>>> 86a102e2

build-test-contracts:
	erdpy contract build --no-optimization ./test/contracts/answer
	erdpy contract build ./test/contracts/async-call-builtin
	erdpy contract build ./test/contracts/async-call-child
	erdpy contract build ./test/contracts/async-call-parent
	erdpy contract build ./test/contracts/breakpoint
	erdpy contract build ./test/contracts/counter
	erdpy contract build ./test/contracts/deployer
	erdpy contract build ./test/contracts/deployer-child
	erdpy contract build ./test/contracts/deployer-fromanother-contract
	erdpy contract build ./test/contracts/deployer-parent
	erdpy contract build ./test/contracts/elrondei
	erdpy contract build ./test/contracts/erc20
	erdpy contract build ./test/contracts/exchange

	erdpy contract build ./test/contracts/exec-dest-ctx-builtin
	erdpy contract build ./test/contracts/exec-dest-ctx-by-caller/child
	erdpy contract build ./test/contracts/exec-dest-ctx-by-caller/parent
	erdpy contract build ./test/contracts/exec-dest-ctx-child
	erdpy contract build ./test/contracts/exec-dest-ctx-esdt/basic
	erdpy contract build ./test/contracts/exec-dest-ctx-parent
	erdpy contract build ./test/contracts/exec-dest-ctx-recursive
	erdpy contract build ./test/contracts/exec-dest-ctx-recursive-child
	erdpy contract build ./test/contracts/exec-dest-ctx-recursive-parent

	erdpy contract build ./test/contracts/exec-same-ctx-child
	erdpy contract build ./test/contracts/exec-same-ctx-parent
	erdpy contract build ./test/contracts/exec-same-ctx-recursive
	erdpy contract build ./test/contracts/exec-same-ctx-recursive-child
	erdpy contract build ./test/contracts/exec-same-ctx-recursive-parent
	erdpy contract build ./test/contracts/exec-same-ctx-simple-child
	erdpy contract build ./test/contracts/exec-same-ctx-simple-parent

	erdpy contract build ./test/contracts/exec-sync-ctx-multiple/alpha
	erdpy contract build ./test/contracts/exec-sync-ctx-multiple/beta
	erdpy contract build ./test/contracts/exec-sync-ctx-multiple/delta
	erdpy contract build ./test/contracts/exec-sync-ctx-multiple/gamma

	erdpy contract build ./test/contracts/init-correct
	erdpy contract build ./test/contracts/init-simple
	erdpy contract build ./test/contracts/init-wrong
	erdpy contract build ./test/contracts/managed-buffers
	erdpy contract build ./test/contracts/misc
	erdpy contract build --no-optimization ./test/contracts/num-with-fp
	erdpy contract build ./test/contracts/promises
	erdpy contract build ./test/contracts/promises-train
	erdpy contract build ./test/contracts/promises-tracking
	erdpy contract build ./test/contracts/signatures
	erdpy contract build ./test/contracts/timelocks
	erdpy contract build ./test/contracts/upgrader-fromanother-contract

	wat2wasm -o ./test/contracts/init-simple-popcnt/init-simple-popcnt.wasm ./test/contracts/init-simple-popcnt/init-simple-popcnt.wat
	wat2wasm -o ./test/contracts/memoryless/output/memoryless.wasm ./test/contracts/memoryless/output/memoryless.wat

build-delegation:
ifndef SANDBOX
	$(error SANDBOX variable is undefined)
endif
	rm -rf ${SANDBOX}/sc-delegation-rs
	git clone --depth=1 --branch=master https://github.com/ElrondNetwork/sc-delegation-rs.git ${SANDBOX}/sc-delegation-rs
	rm -rf ${SANDBOX}/sc-delegation-rs/.git
	erdpy contract build ${SANDBOX}/sc-delegation-rs
	erdpy contract test --directory="tests" ${SANDBOX}/sc-delegation-rs
	cp ${SANDBOX}/sc-delegation-rs/output/delegation.wasm ./test/delegation/delegation.wasm


build-dns:
ifndef SANDBOX
	$(error SANDBOX variable is undefined)
endif
	rm -rf ${SANDBOX}/sc-dns-rs
	git clone --depth=1 --branch=master https://github.com/ElrondNetwork/sc-dns-rs.git ${SANDBOX}/sc-dns-rs
	rm -rf ${SANDBOX}/sc-dns-rs/.git
	erdpy contract build ${SANDBOX}/sc-dns-rs
	erdpy contract test --directory="tests" ${SANDBOX}/sc-dns-rs
	cp ${SANDBOX}/sc-dns-rs/output/dns.wasm ./test/dns/dns.wasm


build-sc-examples:
ifndef SANDBOX
	$(error SANDBOX variable is undefined)
endif
	rm -rf ${SANDBOX}/sc-examples

	erdpy contract new --template=erc20-c --directory ${SANDBOX}/sc-examples erc20-c
	erdpy contract build ${SANDBOX}/sc-examples/erc20-c
	cp ${SANDBOX}/sc-examples/erc20-c/output/wrc20_arwen.wasm ./test/erc20/contracts/erc20-c.wasm


build-sc-examples-rs:
ifndef SANDBOX
	$(error SANDBOX variable is undefined)
endif
	rm -rf ${SANDBOX}/sc-examples-rs
	
	erdpy contract new --template=simple-coin --directory ${SANDBOX}/sc-examples-rs simple-coin
	erdpy contract new --template=adder --directory ${SANDBOX}/sc-examples-rs adder
	erdpy contract build ${SANDBOX}/sc-examples-rs/adder
	erdpy contract build ${SANDBOX}/sc-examples-rs/simple-coin
	erdpy contract test ${SANDBOX}/sc-examples-rs/adder
	erdpy contract test ${SANDBOX}/sc-examples-rs/simple-coin
	cp ${SANDBOX}/sc-examples-rs/adder/output/adder.wasm ./test/adder/adder.wasm
	cp ${SANDBOX}/sc-examples-rs/simple-coin/output/simple-coin.wasm ./test/erc20/contracts/simple-coin.wasm<|MERGE_RESOLUTION|>--- conflicted
+++ resolved
@@ -1,8 +1,4 @@
-<<<<<<< HEAD
-.PHONY: test test-short build arwendebug clean t ts
-=======
 .PHONY: test test-short build arwendebug clean
->>>>>>> 86a102e2
 
 ARWEN_VERSION := $(shell git describe --tags --long --dirty --always)
 
@@ -25,11 +21,6 @@
 test-short:
 	go test -short -count=1 ./...
 
-<<<<<<< HEAD
-t: test
-
-ts: test-short
-=======
 print-api-costs:
 	@echo "bigIntOps.go:"
 	@grep "func v1_4\|GasSchedule" arwen/elrondapi/bigIntOps.go | sed -e "/func/ s:func v1_4_\(.*\)(.*:\1:" -e "/GasSchedule/ s:metering.GasSchedule()::"
@@ -46,7 +37,6 @@
 	@echo "smallIntOps.go:"
 	@grep "func v1_4\|GasSchedule" arwen/elrondapi/smallIntOps.go | sed -e "/func/ s:func v1_4_\(.*\)(.*:\1:" -e "/GasSchedule/ s:metering.GasSchedule()::"
 
->>>>>>> 86a102e2
 
 build-test-contracts:
 	erdpy contract build --no-optimization ./test/contracts/answer
