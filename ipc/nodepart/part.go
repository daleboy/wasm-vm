package nodepart

import (
	"fmt"
	"os"
	"time"

	"github.com/ElrondNetwork/arwen-wasm-vm/ipc/common"
	"github.com/ElrondNetwork/arwen-wasm-vm/ipc/logger"
	"github.com/ElrondNetwork/arwen-wasm-vm/ipc/marshaling"
	vmcommon "github.com/ElrondNetwork/elrond-vm-common"
)

// NodePart is the endpoint that implements the message loop on Node's side
type NodePart struct {
	Logger     logger.Logger
	Messenger  *NodeMessenger
	blockchain vmcommon.BlockchainHook
	Repliers   []common.MessageReplier
	config     Config
}

// NewNodePart creates the Node part
func NewNodePart(
	mainLogger logger.Logger,
	dialogueLogger logger.Logger,
	input *os.File,
	output *os.File,
	blockchain vmcommon.BlockchainHook,
	config Config,
	marshalizer marshaling.Marshalizer,
) (*NodePart, error) {
	messenger := NewNodeMessenger(dialogueLogger, input, output, marshalizer)

	part := &NodePart{
		Logger:     mainLogger,
		Messenger:  messenger,
		blockchain: blockchain,
		config:     config,
	}

	part.Repliers = common.CreateReplySlots(part.noopReplier)
	part.Repliers[common.BlockchainAccountExistsRequest] = part.replyToBlockchainAccountExists
	part.Repliers[common.BlockchainNewAddressRequest] = part.replyToBlockchainNewAddress
	part.Repliers[common.BlockchainGetBalanceRequest] = part.replyToBlockchainGetBalance
	part.Repliers[common.BlockchainGetNonceRequest] = part.replyToBlockchainGetNonce
	part.Repliers[common.BlockchainGetStorageDataRequest] = part.replyToBlockchainGetStorageData
	part.Repliers[common.BlockchainIsCodeEmptyRequest] = part.replyToBlockchainIsCodeEmpty
	part.Repliers[common.BlockchainGetCodeRequest] = part.replyToBlockchainGetCode
	part.Repliers[common.BlockchainGetBlockhashRequest] = part.replyToBlockchainGetBlockhash
	part.Repliers[common.BlockchainLastNonceRequest] = part.replyToBlockchainLastNonce
	part.Repliers[common.BlockchainLastRoundRequest] = part.replyToBlockchainLastRound
	part.Repliers[common.BlockchainLastTimeStampRequest] = part.replyToBlockchainLastTimeStamp
	part.Repliers[common.BlockchainLastRandomSeedRequest] = part.replyToBlockchainLastRandomSeed
	part.Repliers[common.BlockchainLastEpochRequest] = part.replyToBlockchainLastEpoch
	part.Repliers[common.BlockchainGetStateRootHashRequest] = part.replyToBlockchainGetStateRootHash
	part.Repliers[common.BlockchainCurrentNonceRequest] = part.replyToBlockchainCurrentNonce
	part.Repliers[common.BlockchainCurrentRoundRequest] = part.replyToBlockchainCurrentRound
	part.Repliers[common.BlockchainCurrentTimeStampRequest] = part.replyToBlockchainCurrentTimeStamp
	part.Repliers[common.BlockchainCurrentRandomSeedRequest] = part.replyToBlockchainCurrentRandomSeed
	part.Repliers[common.BlockchainCurrentEpochRequest] = part.replyToBlockchainCurrentEpoch

	return part, nil
}

func (part *NodePart) noopReplier(message common.MessageHandler) common.MessageHandler {
	part.Logger.Error("noopReplier called")
	return common.CreateMessage(common.UndefinedRequestOrResponse)
}

// StartLoop runs the main loop
func (part *NodePart) StartLoop(request common.MessageHandler) (common.MessageHandler, error) {
<<<<<<< HEAD
	defer part.timeTrack(time.Now(), "[NODE] end of loop")

	part.Messenger.SendContractRequest(request)
	response, err := part.doLoop()
	if err != nil {
		part.Logger.Error("[NODE]: end of loop", "err", err)
=======
	err := part.Messenger.SendContractRequest(request)
	if err != nil {
		return nil, err
	}

	response, err := part.doLoop()
	if err != nil {
		part.Logger.Error("[NODE]: end of loop", "err", err)
	} else {
		part.Logger.Trace("[NODE]: end of loop")
>>>>>>> 61f0569e
	}

	part.Messenger.ResetDialogue()
	return response, err
}

// doLoop ends when processing the transaction ends or in the case of a critical failure
// Critical failure = Arwen timeouts or crashes
// The error result is set only in case of critical failure
func (part *NodePart) doLoop() (common.MessageHandler, error) {
	remainingMilliseconds := part.config.MaxLoopTime

	for {
		message, duration, err := part.Messenger.ReceiveHookCallRequestOrContractResponse(remainingMilliseconds)
		if err != nil {
			return nil, err
		}

		remainingMilliseconds -= duration
		if remainingMilliseconds < 0 {
			return nil, common.ErrArwenTimeExpired
		}

		if common.IsHookCall(message) {
			err := part.replyToHookCallRequest(message)
			if err != nil {
				return nil, err
			}

			continue
		}

		if common.IsContractResponse(message) {
			return message, nil
		}
		if common.IsDiagnose(message) {
			return message, nil
		}

		return nil, common.ErrBadMessageFromArwen
	}
}

func (part *NodePart) replyToHookCallRequest(request common.MessageHandler) error {
	defer part.timeTrack(time.Now(), fmt.Sprintf("replyToHookCallRequest %s", request.GetKindName()))

	replier := part.Repliers[request.GetKind()]
	hookResponse := replier(request)
	err := part.Messenger.SendHookCallResponse(hookResponse)
	return err
}

// SendStopSignal sends a stop signal to Arwen
// Should only be used for tests!
func (part *NodePart) SendStopSignal() error {
	request := common.NewMessageStop()

	err := part.Messenger.Send(request)
	if err != nil {
		return err
	}

	part.Logger.Info("Node: sent stop signal to Arwen.")
	return nil
}

func (part *NodePart) timeTrack(start time.Time, message string) {
	elapsed := time.Since(start)
	part.Logger.Trace(message, "duration", elapsed)
}<|MERGE_RESOLUTION|>--- conflicted
+++ resolved
@@ -70,14 +70,8 @@
 
 // StartLoop runs the main loop
 func (part *NodePart) StartLoop(request common.MessageHandler) (common.MessageHandler, error) {
-<<<<<<< HEAD
 	defer part.timeTrack(time.Now(), "[NODE] end of loop")
 
-	part.Messenger.SendContractRequest(request)
-	response, err := part.doLoop()
-	if err != nil {
-		part.Logger.Error("[NODE]: end of loop", "err", err)
-=======
 	err := part.Messenger.SendContractRequest(request)
 	if err != nil {
 		return nil, err
@@ -86,9 +80,6 @@
 	response, err := part.doLoop()
 	if err != nil {
 		part.Logger.Error("[NODE]: end of loop", "err", err)
-	} else {
-		part.Logger.Trace("[NODE]: end of loop")
->>>>>>> 61f0569e
 	}
 
 	part.Messenger.ResetDialogue()
