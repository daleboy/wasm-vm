package nodepart

import (
	"bufio"
	"fmt"
	"io"
	"os"
	"os/exec"
	"path"
	"strings"
	"syscall"

	"github.com/ElrondNetwork/arwen-wasm-vm/ipc/common"
	"github.com/ElrondNetwork/arwen-wasm-vm/ipc/logger"
	"github.com/ElrondNetwork/arwen-wasm-vm/ipc/marshaling"
	vmcommon "github.com/ElrondNetwork/elrond-vm-common"
)

var _ vmcommon.VMExecutionHandler = (*ArwenDriver)(nil)

// ArwenDriver manages the execution of the Arwen process
type ArwenDriver struct {
	driverLogger        logger.Logger
	arwenMainLogger     logger.Logger
	dialogueLogger      logger.Logger
	blockchainHook      vmcommon.BlockchainHook
	arwenArguments      common.ArwenArguments
	config              Config
	logsMarshalizer     marshaling.Marshalizer
	messagesMarshalizer marshaling.Marshalizer

	arwenInitRead    *os.File
	arwenInitWrite   *os.File
	arwenInputRead   *os.File
	arwenInputWrite  *os.File
	arwenOutputRead  *os.File
	arwenOutputWrite *os.File

	// TODO: Encapsulate to PipeLoggerSinkPart / PipeLoggerSourcePart
	arwenLogRead     *os.File
	arwenLogWrite    *os.File
	dialogueLogRead  *os.File
	dialogueLogWrite *os.File

	counterDeploy uint64
	counterCall   uint64

	command *exec.Cmd
	part    *NodePart
}

// NewArwenDriver creates a new driver
func NewArwenDriver(
	driverLogger logger.Logger,
	arwenMainLogger logger.Logger,
	dialogueLogger logger.Logger,
	blockchainHook vmcommon.BlockchainHook,
	arwenArguments common.ArwenArguments,
	config Config,
) (*ArwenDriver, error) {
	driver := &ArwenDriver{
		driverLogger:        driverLogger,
		arwenMainLogger:     arwenMainLogger,
		dialogueLogger:      dialogueLogger,
		blockchainHook:      blockchainHook,
		arwenArguments:      arwenArguments,
		config:              config,
		logsMarshalizer:     marshaling.CreateMarshalizer(arwenArguments.LogsMarshalizer),
		messagesMarshalizer: marshaling.CreateMarshalizer(arwenArguments.MessagesMarshalizer),
	}

	err := driver.startArwen()
	if err != nil {
		return nil, err
	}

	return driver, nil
}

func (driver *ArwenDriver) startArwen() error {
	driver.driverLogger.Info("ArwenDriver.startArwen()")

	err := driver.resetPipeStreams()
	if err != nil {
		return err
	}

	arwenPath, err := driver.getArwenPath()
	if err != nil {
		return err
	}

	driver.command = exec.Command(arwenPath)
	driver.command.ExtraFiles = []*os.File{
		driver.arwenInitRead,
		driver.arwenInputRead,
		driver.arwenOutputWrite,
		driver.arwenLogWrite,
		driver.dialogueLogWrite,
	}

	arwenStdout, err := driver.command.StdoutPipe()
	if err != nil {
		return err
	}

	arwenStderr, err := driver.command.StderrPipe()
	if err != nil {
		return err
	}

	err = driver.command.Start()
	if err != nil {
		return err
	}

	err = common.SendArwenArguments(driver.arwenInitWrite, driver.arwenArguments)
	if err != nil {
		return err
	}

	driver.part, err = NewNodePart(
		driver.driverLogger,
		driver.dialogueLogger,
		driver.arwenOutputRead,
		driver.arwenInputWrite,
		driver.blockchainHook,
		driver.config,
		driver.messagesMarshalizer,
	)
	if err != nil {
		return err
	}

	driver.continuouslyCopyArwenLogs(arwenStdout, arwenStderr)

	return nil
}

func (driver *ArwenDriver) getArwenPath() (string, error) {
	arwenPath, err := driver.getArwenPathInCurrentDirectory()
	if err == nil {
		return arwenPath, nil
	}

	arwenPath, err = driver.getArwenPathFromEnvironment()
	if err == nil {
		return arwenPath, nil
	}

	return "", common.ErrArwenNotFound
}

func (driver *ArwenDriver) getArwenPathInCurrentDirectory() (string, error) {
	cwd, err := os.Getwd()
	if err != nil {
		return "", err
	}

	arwenPath := path.Join(cwd, "arwen")
	if fileExists(arwenPath) {
		return arwenPath, nil
	}

	return "", common.ErrArwenNotFound
}

func (driver *ArwenDriver) getArwenPathFromEnvironment() (string, error) {
	arwenPath := os.Getenv(common.EnvVarArwenPath)
	if fileExists(arwenPath) {
		return arwenPath, nil
	}

	return "", common.ErrArwenNotFound
}

func fileExists(filename string) bool {
	info, err := os.Stat(filename)
	if os.IsNotExist(err) {
		return false
	}

	return !info.IsDir()
}

func (driver *ArwenDriver) resetPipeStreams() error {
	closeFile(driver.arwenInitRead)
	closeFile(driver.arwenInitWrite)
	closeFile(driver.arwenInputRead)
	closeFile(driver.arwenInputWrite)
	closeFile(driver.arwenOutputRead)
	closeFile(driver.arwenOutputWrite)

	// TODO: Encapsulate logger-pipes (see above TODO)
	closeFile(driver.arwenLogRead)
	closeFile(driver.arwenLogWrite)
	closeFile(driver.dialogueLogRead)
	closeFile(driver.dialogueLogWrite)

	var err error

	driver.arwenInitRead, driver.arwenInitWrite, err = os.Pipe()
	if err != nil {
		return err
	}

	driver.arwenInputRead, driver.arwenInputWrite, err = os.Pipe()
	if err != nil {
		return err
	}

	driver.arwenOutputRead, driver.arwenOutputWrite, err = os.Pipe()
	if err != nil {
		return err
	}

	driver.arwenLogRead, driver.arwenLogWrite, err = os.Pipe()
	if err != nil {
		return err
	}

	driver.dialogueLogRead, driver.dialogueLogWrite, err = os.Pipe()
	if err != nil {
		return err
	}

	return nil
}

func closeFile(file *os.File) {
	if file != nil {
		err := file.Close()
		if err != nil {
			fmt.Fprintf(os.Stderr, "Cannot close file.\n")
		}
	}
}

// RestartArwenIfNecessary restarts Arwen if the process is closed
func (driver *ArwenDriver) RestartArwenIfNecessary() error {
	if !driver.IsClosed() {
		return nil
	}

	err := driver.startArwen()
	return err
}

// IsClosed checks whether the Arwen process is closed
func (driver *ArwenDriver) IsClosed() bool {
	pid := driver.command.Process.Pid
	process, err := os.FindProcess(pid)
	if err != nil {
		return true
	}

	err = process.Signal(syscall.Signal(0))
	return err != nil
}

// RunSmartContractCreate sends a deploy request to Arwen and waits for the output
func (driver *ArwenDriver) RunSmartContractCreate(input *vmcommon.ContractCreateInput) (*vmcommon.VMOutput, error) {
<<<<<<< HEAD
	driver.counterDeploy++

	driver.driverLogger.Trace("RunSmartContractCreate", "counter", driver.counterDeploy)
	driver.RestartArwenIfNecessary()
=======
	driver.nodeLogger.Trace("RunSmartContractCreate")

	err := driver.RestartArwenIfNecessary()
	if err != nil {
		return nil, common.WrapCriticalError(err)
	}
>>>>>>> 61f0569e

	request := common.NewMessageContractDeployRequest(input)
	response, err := driver.part.StartLoop(request)
	if err != nil {
		driver.nodeLogger.Error("RunSmartContractCreate", "err", err)
		_ = driver.Close()
		return nil, common.WrapCriticalError(err)
	}

	typedResponse := response.(*common.MessageContractResponse)
	vmOutput, err := typedResponse.VMOutput, response.GetError()
	if err != nil {
		return nil, err
	}

	return vmOutput, nil
}

// RunSmartContractCall sends an execution request to Arwen and waits for the output
func (driver *ArwenDriver) RunSmartContractCall(input *vmcommon.ContractCallInput) (*vmcommon.VMOutput, error) {
<<<<<<< HEAD
	driver.counterCall++

	driver.driverLogger.Trace("RunSmartContractCall", "counter", driver.counterCall, "func", input.Function, "sc", input.RecipientAddr)
	driver.RestartArwenIfNecessary()
=======
	driver.nodeLogger.Trace("RunSmartContractCall", "sc", input.RecipientAddr)

	err := driver.RestartArwenIfNecessary()
	if err != nil {
		return nil, common.WrapCriticalError(err)
	}
>>>>>>> 61f0569e

	request := common.NewMessageContractCallRequest(input)
	response, err := driver.part.StartLoop(request)
	if err != nil {
<<<<<<< HEAD
		driver.driverLogger.Error("RunSmartContractCall", "err", err)
		driver.stopArwen()
=======
		driver.nodeLogger.Error("RunSmartContractCall", "err", err)
		_ = driver.Close()
>>>>>>> 61f0569e
		return nil, common.WrapCriticalError(err)
	}

	typedResponse := response.(*common.MessageContractResponse)
	vmOutput, err := typedResponse.VMOutput, response.GetError()
	if err != nil {
		return nil, err
	}

	return vmOutput, nil
}

// DiagnoseWait sends a diagnose message to Arwen
func (driver *ArwenDriver) DiagnoseWait(milliseconds uint32) error {
	err := driver.RestartArwenIfNecessary()
	if err != nil {
		return common.WrapCriticalError(err)
	}

	request := common.NewMessageDiagnoseWaitRequest(milliseconds)
	response, err := driver.part.StartLoop(request)
	if err != nil {
<<<<<<< HEAD
		driver.driverLogger.Error("RunSmartContractCall", "err", err)
		driver.stopArwen()
=======
		driver.nodeLogger.Error("DiagnoseWait", "err", err)
		_ = driver.Close()
>>>>>>> 61f0569e
		return common.WrapCriticalError(err)
	}

	return response.GetError()
}

// Close stops Arwen
func (driver *ArwenDriver) Close() error {
	err := driver.stopArwen()
	if err != nil {
		driver.nodeLogger.Error("ArwenDriver.Close()", "err", err)
		return err
	}

	return nil
}

func (driver *ArwenDriver) stopArwen() error {
	err := driver.command.Process.Kill()
	if err != nil {
<<<<<<< HEAD
		driver.driverLogger.Error("stopArwen error", "err", err)
=======
		return err
>>>>>>> 61f0569e
	}

	_, err = driver.command.Process.Wait()
	if err != nil {
		return err
	}

	return nil
}

func (driver *ArwenDriver) continuouslyCopyArwenLogs(arwenStdout io.Reader, arwenStderr io.Reader) {
	stdoutReader := bufio.NewReader(arwenStdout)
	stderrReader := bufio.NewReader(arwenStderr)
	arwenLog := driver.arwenLogRead
	dialogueLog := driver.dialogueLogRead

	go func() {
		for {
			line, err := stdoutReader.ReadString('\n')
			if err != nil {
				break
			}

			line = strings.TrimSpace(line)
			driver.arwenMainLogger.Info("ARWEN-OUT", "line", line)
		}
	}()

	go func() {
		for {
			line, err := stderrReader.ReadString('\n')
			if err != nil {
				break
			}

			line = strings.TrimSpace(line)
			driver.arwenMainLogger.Error("ARWEN-ERR", "line", line)
		}
	}()

	go func() {
		for {
			err := logger.ReceiveLogThroughPipe(driver.arwenMainLogger, arwenLog, driver.logsMarshalizer)
			if err != nil {
				driver.driverLogger.Error("ReceiveLogThroughPipe error (arwenMainLogger)", "err", err)
				break
			}
		}
	}()

	go func() {
		for {
			err := logger.ReceiveLogThroughPipe(driver.dialogueLogger, dialogueLog, driver.logsMarshalizer)
			if err != nil {
				driver.driverLogger.Error("ReceiveLogThroughPipe error (dialogueLogger)", "err", err)
				break
			}
		}
	}()
}<|MERGE_RESOLUTION|>--- conflicted
+++ resolved
@@ -260,24 +260,18 @@
 
 // RunSmartContractCreate sends a deploy request to Arwen and waits for the output
 func (driver *ArwenDriver) RunSmartContractCreate(input *vmcommon.ContractCreateInput) (*vmcommon.VMOutput, error) {
-<<<<<<< HEAD
 	driver.counterDeploy++
-
 	driver.driverLogger.Trace("RunSmartContractCreate", "counter", driver.counterDeploy)
-	driver.RestartArwenIfNecessary()
-=======
-	driver.nodeLogger.Trace("RunSmartContractCreate")
 
 	err := driver.RestartArwenIfNecessary()
 	if err != nil {
 		return nil, common.WrapCriticalError(err)
 	}
->>>>>>> 61f0569e
 
 	request := common.NewMessageContractDeployRequest(input)
 	response, err := driver.part.StartLoop(request)
 	if err != nil {
-		driver.nodeLogger.Error("RunSmartContractCreate", "err", err)
+		driver.driverLogger.Error("RunSmartContractCreate", "err", err)
 		_ = driver.Close()
 		return nil, common.WrapCriticalError(err)
 	}
@@ -293,30 +287,19 @@
 
 // RunSmartContractCall sends an execution request to Arwen and waits for the output
 func (driver *ArwenDriver) RunSmartContractCall(input *vmcommon.ContractCallInput) (*vmcommon.VMOutput, error) {
-<<<<<<< HEAD
 	driver.counterCall++
-
 	driver.driverLogger.Trace("RunSmartContractCall", "counter", driver.counterCall, "func", input.Function, "sc", input.RecipientAddr)
-	driver.RestartArwenIfNecessary()
-=======
-	driver.nodeLogger.Trace("RunSmartContractCall", "sc", input.RecipientAddr)
 
 	err := driver.RestartArwenIfNecessary()
 	if err != nil {
 		return nil, common.WrapCriticalError(err)
 	}
->>>>>>> 61f0569e
 
 	request := common.NewMessageContractCallRequest(input)
 	response, err := driver.part.StartLoop(request)
 	if err != nil {
-<<<<<<< HEAD
 		driver.driverLogger.Error("RunSmartContractCall", "err", err)
-		driver.stopArwen()
-=======
-		driver.nodeLogger.Error("RunSmartContractCall", "err", err)
 		_ = driver.Close()
->>>>>>> 61f0569e
 		return nil, common.WrapCriticalError(err)
 	}
 
@@ -339,13 +322,8 @@
 	request := common.NewMessageDiagnoseWaitRequest(milliseconds)
 	response, err := driver.part.StartLoop(request)
 	if err != nil {
-<<<<<<< HEAD
-		driver.driverLogger.Error("RunSmartContractCall", "err", err)
-		driver.stopArwen()
-=======
-		driver.nodeLogger.Error("DiagnoseWait", "err", err)
+		driver.driverLogger.Error("DiagnoseWait", "err", err)
 		_ = driver.Close()
->>>>>>> 61f0569e
 		return common.WrapCriticalError(err)
 	}
 
@@ -356,7 +334,7 @@
 func (driver *ArwenDriver) Close() error {
 	err := driver.stopArwen()
 	if err != nil {
-		driver.nodeLogger.Error("ArwenDriver.Close()", "err", err)
+		driver.driverLogger.Error("ArwenDriver.Close()", "err", err)
 		return err
 	}
 
@@ -366,11 +344,7 @@
 func (driver *ArwenDriver) stopArwen() error {
 	err := driver.command.Process.Kill()
 	if err != nil {
-<<<<<<< HEAD
-		driver.driverLogger.Error("stopArwen error", "err", err)
-=======
-		return err
->>>>>>> 61f0569e
+		return err
 	}
 
 	_, err = driver.command.Process.Wait()
