--- conflicted
+++ resolved
@@ -1,6 +1,7 @@
 package testcommon
 
 import (
+	"fmt"
 	"math/big"
 
 	"github.com/ElrondNetwork/arwen-wasm-vm/v1_4/arwen"
@@ -53,40 +54,14 @@
 
 							for _, edge := range crtNode.AdjacentEdges {
 								if edge.Type == Sync {
-<<<<<<< HEAD
 									makeSyncCallFromEdge(host, edge, testConfig)
-=======
-									log.Trace("Sync call", "to", string(destAddress), "func", destFunctionName, "gas", gasForChildren)
-									elrondapi.ExecuteOnDestContextWithTypedArgs(
-										host,
-										int64(gasForChildren),
-										value,
-										[]byte(destFunctionName),
-										destAddress,
-										make([][]byte, 0)) // args
->>>>>>> 74cfe986
 								} else {
 									err := makeAsyncCallFromEdge(host, edge, testConfig)
 									require.Nil(t, err)
 								}
 							}
 
-							// if crtNode.ContextCallback != nil {
-							// 	err := async.SetContextCallback(crtNode.ContextCallback.Call.FunctionName, big.NewInt(int64(crtNode.ContextCallback.GasUsed)).Bytes(), 0)
-							// 	require.Nil(t, err)
-							// }
-
-<<<<<<< HEAD
-							// for group, groupCallbackNode := range crtNode.GroupCallbacks {
-							// 	err := async.SetGroupCallback(group, groupCallbackNode.Call.FunctionName, big.NewInt(int64(groupCallbackNode.GasUsed)).Bytes(), 0)
-							// 	require.Nil(t, err)
-							// }
-
 							computeReturnData(crtFunctionCalled, host)
-=======
-							host.Output().Finish([]byte(string(host.Runtime().GetSCAddress()) + "_" + crtFunctionCalled + TestReturnDataSuffix))
-							log.Trace("End of function", "sc", string(host.Runtime().GetSCAddress()), "func", crtFunctionCalled)
->>>>>>> 74cfe986
 
 							return instance
 						})
@@ -208,13 +183,7 @@
 	executionOrder := make([]TestCall, 0)
 	pathsTree := pathsTreeFromDag(executionGraph)
 	pathsTree.DfsGraphFromNode(pathsTree.StartNode, func(path []*TestCallNode, parent *TestCallNode, node *TestCallNode, incomingEdge *TestCallEdge) *TestCallNode {
-<<<<<<< HEAD
 		if node.IsLeaf() {
-			//fmt.Println("end exec " + parent.Label)
-=======
-		if node.IsEndOfSyncExecutionNode {
-			logTestGraph.Trace("end execution", "label", parent.Label)
->>>>>>> 74cfe986
 			executionOrder = append(executionOrder, TestCall{
 				ContractAddress: parent.Call.ContractAddress,
 				FunctionName:    parent.Call.FunctionName,
