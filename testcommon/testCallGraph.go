package testcommon

import (
	"fmt"
	"strconv"

	logger "github.com/ElrondNetwork/elrond-go-logger"
)

<<<<<<< HEAD
// DefaultCallGraphLockedGas is the default gas locked value
const DefaultCallGraphLockedGas = 150
=======
var logTestGraph = logger.GetOrCreate("arwen/testgraph")
>>>>>>> 74cfe986

// TestCall represents the payload of a node in the call graph
type TestCall struct {
	ContractAddress []byte
	FunctionName    string
}

// ToString - string representatin of a TestCall
func (call *TestCall) ToString() string {
	return "contract=" + string(call.ContractAddress) + " function=" + call.FunctionName
}

func (call *TestCall) copy() *TestCall {
	return &TestCall{
		ContractAddress: call.ContractAddress,
		FunctionName:    call.FunctionName,
	}
}

func buildTestCall(contractID string, functionName string) *TestCall {
	return &TestCall{
		ContractAddress: MakeTestSCAddress(contractID),
		FunctionName:    functionName,
	}
}

// TestCallNode is a node in the call graph
type TestCallNode struct {

	// entry point in call graph
	IsStartNode bool

	// node payload
	Call *TestCall
	// connected nodes
	AdjacentEdges []*TestCallEdge

	// group callbacks
	// GroupCallbacks map[string]*TestCallNode
	// context callback
	// ContextCallback *TestCallNode

	// will be reseted after each dfs traversal
	Visited bool

	// labels used only for visualization & debugging
	VisualLabel string
	// needs to be unique (will be in te form of contract_function_index)
	Label string

	// back pointer / "edge" to parent for trees (not part of the actual graph, not traversed)
	Parent           *TestCallNode
	IncomingEdgeType TestCallEdgeType

	// info used for gas assertions
	// set from an incoming edge edge
	GasLimit  uint64
	GasUsed   uint64
	GasLocked uint64

	// computed info
	GasRemaining                uint64
	GasAccumulatedAfterCallback uint64

	// set automaticaly when the test is run
	CrtTxHash []byte
}

// LeafLabel - special node label for leafs
const LeafLabel = "*"

// GetEdges gets the outgoing edges of the node
func (node *TestCallNode) GetEdges() []*TestCallEdge {
	return node.AdjacentEdges
}

// IsLeaf returns true if the node as any adjacent nodes
func (node *TestCallNode) IsLeaf() bool {
	return len(node.AdjacentEdges) == 0
}

// IsGasLeaf returns true if the node as any adjacent nodes and is "*" node
func (node *TestCallNode) IsGasLeaf() bool {
	return node.IsLeaf() && node.Call.FunctionName == LeafLabel
}

// Copy copyies the node call info into a new node
func (node *TestCallNode) copy() *TestCallNode {
	return &TestCallNode{
		Call:          node.Call.copy(),
		AdjacentEdges: make([]*TestCallEdge, 0),
		// GroupCallbacks:   make(map[string]*TestCallNode, 0),
		// ContextCallback:  nil,
		Visited:          false,
		IsStartNode:      node.IsStartNode,
		Label:            node.Label,
		GasLimit:         node.GasLimit,
		GasRemaining:     node.GasRemaining,
		GasUsed:          node.GasUsed,
		GasLocked:        node.GasLocked,
		IncomingEdgeType: node.IncomingEdgeType,
	}
}

// TestCallEdgeType the type of TestCallEdges
type TestCallEdgeType int

// types of TestCallEdges
const (
	Sync = iota
	Async
	Callback
	AsyncCrossShard
	CallbackCrossShard
	// GroupCallback
	// ContextCallback
)

// TestCallEdge an edge between two nodes of the call graph
type TestCallEdge struct {
	Type TestCallEdgeType

	// callback function name
	Callback string
	// Group    string
	// outgoing node
	To *TestCallNode

	// gas config for the outgoing node (represented by To)
	GasLimit          uint64
	GasUsed           uint64
	GasUsedByCallback uint64
	GasLocked         uint64

	// used only for visualization & debugging
	Label string
}

func (edge *TestCallEdge) copy() *TestCallEdge {
	return &TestCallEdge{
		Type:     edge.Type,
		Callback: edge.Callback,
		// Group:             edge.Group,
		To:                edge.To,
		GasLimit:          edge.GasLimit,
		GasUsed:           edge.GasUsed,
		GasUsedByCallback: edge.GasUsedByCallback,
		GasLocked:         edge.GasLocked,
		Label:             edge.Label,
	}
}

// SetGasLimit - builder style setter
func (edge *TestCallEdge) SetGasLimit(gasLimit uint64) *TestCallEdge {
	edge.GasLimit = gasLimit
	return edge
}

// SetGasUsedByCallback - builder style setter
func (edge *TestCallEdge) SetGasUsedByCallback(gasUsedByCallback uint64) *TestCallEdge {
	if edge.Type != Async && edge.Type != AsyncCrossShard {
		panic("Callbacks are only for async edges")
	}
	edge.GasUsedByCallback = gasUsedByCallback
	return edge
}

// SetGasUsed - builder style setter
func (edge *TestCallEdge) SetGasUsed(gasUsed uint64) *TestCallEdge {
	edge.GasUsed = gasUsed
	return edge
}

// SetGasLocked - builder style setter
func (edge *TestCallEdge) SetGasLocked(gasLocked uint64) *TestCallEdge {
	if edge.Type != Async && edge.Type != AsyncCrossShard {
		panic("Gas locked is only for async edges")
	}
	edge.GasLocked = gasLocked
	return edge
}

func (edge *TestCallEdge) copyAttributesFrom(sourceEdge *TestCallEdge) {
	edge.Type = sourceEdge.Type
	edge.Callback = sourceEdge.Callback
	// edge.Group = sourceEdge.Group
	edge.GasLimit = sourceEdge.GasLimit
	edge.GasLocked = sourceEdge.GasLocked
	edge.GasUsed = sourceEdge.GasUsed
	edge.GasUsedByCallback = sourceEdge.GasUsedByCallback
	edge.Label = sourceEdge.Label
}

// TestCallGraph is the call graph
type TestCallGraph struct {
	Nodes     []*TestCallNode
	StartNode *TestCallNode
}

// CreateTestCallGraph is the initial build metohd for the call graph
func CreateTestCallGraph() *TestCallGraph {
	return &TestCallGraph{
		Nodes: make([]*TestCallNode, 0),
	}
}

// AddStartNode adds the start node of the call graph
func (graph *TestCallGraph) AddStartNode(contractID string, functionName string, gasLimit uint64, gasUsed uint64) *TestCallNode {
	node := graph.AddNode(contractID, functionName)
	graph.StartNode = node
	node.IsStartNode = true
	node.GasLimit = gasLimit
	node.GasRemaining = gasLimit
	node.GasUsed = gasUsed
	return node
}

// AddNodeCopy adds a copy of a node to the node list
func (graph *TestCallGraph) AddNodeCopy(node *TestCallNode) *TestCallNode {
	nodeCopy := node.copy()
	graph.Nodes = append(graph.Nodes, nodeCopy)
	return nodeCopy
}

// AddNode adds a node to the call graph
func (graph *TestCallGraph) AddNode(contractID string, functionName string) *TestCallNode {
	testCall := buildTestCall(contractID, functionName)
	testNode := &TestCallNode{
		Call:          testCall,
		AdjacentEdges: make([]*TestCallEdge, 0),
		// GroupCallbacks:  make(map[string]*TestCallNode, 0),
		// ContextCallback: nil,
		Visited:     false,
		IsStartNode: false,
		Label:       strconv.Quote(contractID + "." + functionName),
	}
	graph.Nodes = append(graph.Nodes, testNode)
	return testNode
}

// AddSyncEdge adds a labeled sync call edge between two nodes of the call graph
func (graph *TestCallGraph) AddSyncEdge(from *TestCallNode, to *TestCallNode) *TestCallEdge {
	edge := graph.addEdge(from, to)
	edge.Label = "Sync"
	return edge
}

// addEdge adds an edge between two nodes of the call graph
func (graph *TestCallGraph) addEdge(from *TestCallNode, to *TestCallNode) *TestCallEdge {
	edge := buildEdge(to)
	to.Parent = from
	from.AdjacentEdges = append(from.AdjacentEdges, edge)
	return edge
}

func (graph *TestCallGraph) addEdgeAtStart(from *TestCallNode, to *TestCallNode) *TestCallEdge {
	edge := buildEdge(to)
	to.Parent = from
	from.AdjacentEdges = append([]*TestCallEdge{edge}, from.AdjacentEdges...)
	return edge
}

func buildEdge(to *TestCallNode) *TestCallEdge {
	edge := &TestCallEdge{
		Type:     Sync,
		Callback: "",
		// Group:    "",
		To: to,
	}
	return edge
}

// AddAsyncEdge adds a local async call edge between two nodes of the call graph
func (graph *TestCallGraph) AddAsyncEdge(from *TestCallNode, to *TestCallNode, callBack string, group string) *TestCallEdge {
	return graph.addAsyncEdgeWithType(Async, from, to, callBack, group)
}

// AddAsyncCrossShardEdge adds a local async call edge between two nodes of the call graph
func (graph *TestCallGraph) AddAsyncCrossShardEdge(from *TestCallNode, to *TestCallNode, callBack string, group string) *TestCallEdge {
	return graph.addAsyncEdgeWithType(AsyncCrossShard, from, to, callBack, group)
}

func (graph *TestCallGraph) addAsyncEdgeWithType(edgeType TestCallEdgeType, from *TestCallNode, to *TestCallNode, callBack string, group string) *TestCallEdge {
	edge := &TestCallEdge{
		Type:     edgeType,
		Callback: callBack,
		// Group:     group,
		To:        to,
		GasLocked: DefaultCallGraphLockedGas,
	}
	edge.setAsyncEdgeAttributes(group, callBack)
	from.AdjacentEdges = append(from.AdjacentEdges, edge)
	return edge
}

func (edge *TestCallEdge) setAsyncEdgeAttributes(group string, callBack string) {
	edge.Label = "Async"
	// if group != "" {
	// 	edge.Label += "[" + group + "]"
	// }
	edge.Label += "\n"
	if callBack != "" {
		edge.Label += callBack
	}
}

// GetStartNode - start node getter
func (graph *TestCallGraph) GetStartNode() *TestCallNode {
	return graph.StartNode
}

// SetGroupCallback sets the callback for the specified group id
// func (graph *TestCallGraph) SetGroupCallback(node *TestCallNode, groupID string, groupCallbackNode *TestCallNode,
// 	gasLocked uint64, gasUsed uint64) {
// 	groupCallbackNode.GasLocked = gasLocked
// 	groupCallbackNode.GasUsed = gasUsed
// 	// node.GroupCallbacks[groupID] = groupCallbackNode
// }

// SetContextCallback sets the callback for the async context
// func (graph *TestCallGraph) SetContextCallback(node *TestCallNode, contextCallbackNode *TestCallNode,
// 	gasLocked uint64, gasUsed uint64) {
// 	node.ContextCallback = contextCallbackNode
// 	node.ContextCallback.GasLocked = gasLocked
// 	node.ContextCallback.GasUsed = gasUsed
// }

// FindNode finds the corresponding node in the call graph
func (graph *TestCallGraph) FindNode(contractAddress []byte, functionName string) *TestCallNode {
	// in the future we can use an index / map if this proves to be a performance problem
	// but for test call graphs we are ok
	for _, node := range graph.Nodes {
		if string(node.Call.ContractAddress) == string(contractAddress) &&
			node.Call.FunctionName == functionName {
			return node
		}
	}
	return nil
}

// DfsGraph a standard DFS traversal for the call graph
func (graph *TestCallGraph) DfsGraph(processNode func([]*TestCallNode, *TestCallNode, *TestCallNode, *TestCallEdge) *TestCallNode,
	followCrossShardEdges bool) {
	for _, node := range graph.Nodes {
		if node.Visited {
			continue
		}
		graph.dfsFromNode(nil, node, nil, make([]*TestCallNode, 0), processNode, followCrossShardEdges)
	}
	graph.clearVisitedNodesFlag()
}

// DfsGraphFromNode standard DFS starting from a node
func (graph *TestCallGraph) DfsGraphFromNode(startNode *TestCallNode, processNode func([]*TestCallNode, *TestCallNode, *TestCallNode, *TestCallEdge) *TestCallNode,
	followCrossShardEdges bool) {
	graph.dfsFromNode(nil, startNode, nil, make([]*TestCallNode, 0), processNode, followCrossShardEdges)
	graph.clearVisitedNodesFlag()
}

func (graph *TestCallGraph) clearVisitedNodesFlag() {
	for _, node := range graph.Nodes {
		node.Visited = false
	}
}

func (graph *TestCallGraph) dfsFromNode(parent *TestCallNode, node *TestCallNode, incomingEdge *TestCallEdge, path []*TestCallNode,
	processNode func([]*TestCallNode, *TestCallNode, *TestCallNode, *TestCallEdge) *TestCallNode,
	followCrossShardEdges bool) *TestCallNode {
	if node.Visited {
		return node
	}

	path = append(path, node)
	processedParent := processNode(path, parent, node, incomingEdge)
	node.Visited = true

	for _, edge := range node.AdjacentEdges {
		if !followCrossShardEdges && (edge.Type == AsyncCrossShard || edge.Type == CallbackCrossShard) {
			continue
		}
		graph.dfsFromNode(processedParent, edge.To, edge, path, processNode, followCrossShardEdges)
	}
	return processedParent
}

// DfsGraphFromNodePostOrder - standard post order DFS
func (graph *TestCallGraph) DfsGraphFromNodePostOrder(startNode *TestCallNode, processNode func(*TestCallNode, *TestCallNode, *TestCallEdge) *TestCallNode) {
	graph.dfsFromNodePostOrder(nil, startNode, nil, processNode)
	graph.clearVisitedNodesFlag()
}

func (graph *TestCallGraph) dfsFromNodePostOrder(parent *TestCallNode, node *TestCallNode, incomingEdge *TestCallEdge, processNode func(*TestCallNode, *TestCallNode, *TestCallEdge) *TestCallNode) *TestCallNode {
	for _, edge := range node.AdjacentEdges {
		graph.dfsFromNodePostOrder(node, edge.To, edge, processNode)
	}

	if node.Visited {
		return node
	}

	processedParent := processNode(parent, node, incomingEdge)
	node.Visited = true

	return processedParent
}

// OneStepDfsFromNodePostOrder - post order DFS that stops after visiting a node (visited nodes are of course, not cleared between runs)
func (graph *TestCallGraph) OneStepDfsFromNodePostOrder(processNode func(*TestCallNode, *TestCallNode, *TestCallEdge) *TestCallNode) bool {
	if graph.StartNode.Visited {
		return true
	}
	graph.oneStepDfsFromNodePostOrder(nil, graph.StartNode, nil, processNode)
	return false
}

func (graph *TestCallGraph) oneStepDfsFromNodePostOrder(parent *TestCallNode, node *TestCallNode, incomingEdge *TestCallEdge, processNode func(*TestCallNode, *TestCallNode, *TestCallEdge) *TestCallNode) bool {
	for _, edge := range node.AdjacentEdges {
		if graph.oneStepDfsFromNodePostOrder(node, edge.To, edge, processNode) {
			return true
		}
	}

	if node.Visited {
		return false
	}

	processNode(parent, node, incomingEdge)
	node.Visited = true

	return true
}

func (graph *TestCallGraph) newGraphUsingNodes() *TestCallGraph {
	graphCopy := CreateTestCallGraph()

	for _, node := range graph.Nodes {
		graphCopy.AddNodeCopy(node)
	}

	// for _, nodeCopy := range graphCopy.Nodes {
	// 	node := graph.FindNode(nodeCopy.Call.ContractAddress, nodeCopy.Call.FunctionName)
	// 	for group, callBackNode := range node.GroupCallbacks {
	// 		nodeCopy.GroupCallbacks[group] = graphCopy.FindNode(callBackNode.Call.ContractAddress, callBackNode.Call.FunctionName)
	// 	}
	// }

	// for _, node := range graph.Nodes {
	// 	if node.ContextCallback != nil {
	// 		executionNode := graphCopy.FindNode(node.Call.ContractAddress, node.Call.FunctionName)
	// 		executionNode.ContextCallback = graphCopy.FindNode(node.ContextCallback.Call.ContractAddress, node.ContextCallback.Call.FunctionName)
	// 	}
	// }

	return graphCopy
}

// CreateExecutionGraphFromCallGraph - creates an execution graph from the call graph
func (graph *TestCallGraph) CreateExecutionGraphFromCallGraph() *TestCallGraph {

	executionGraph := graph.newGraphUsingNodes()
	executionGraph.StartNode = executionGraph.FindNode(
		graph.StartNode.Call.ContractAddress,
		graph.StartNode.Call.FunctionName)

	graph.DfsGraph(func(path []*TestCallNode, parent *TestCallNode, node *TestCallNode, incomingEdge *TestCallEdge) *TestCallNode {

		newSource := executionGraph.FindNode(node.Call.ContractAddress, node.Call.FunctionName)
		if node.IsLeaf() {
			addFinishNodeAsFirstEdge(executionGraph, newSource)
			return node
		}

		addSyncEdgesToExecutionGraph(node, executionGraph, newSource)

		addFinishNode(executionGraph, newSource)

		addAsyncEdgesToExecutionGraph(node, executionGraph, newSource)

		// callbacks were added by async source node processing and must be moved to the end of the node
		// after all other node activity (sync & async calls)
		moveCallbacksToTheEndOfEdges(newSource)

		// add group callbacks calls if any
		// for _, group := range groups {
		// 	groupCallbackNode := newSource.GroupCallbacks[group]
		// 	if groupCallbackNode != nil {
		// 		execEdge := executionGraph.addEdge(newSource, groupCallbackNode)
		// 		execEdge.Type = GroupCallback
		// 		execEdge.Label = "Callback[" + group + "]"
		// 		execEdge.GasUsed = groupCallbackNode.GasUsed
		// 		execEdge.GasLocked = groupCallbackNode.GasLocked
		// 	}
		// }

		// // is start node add context callback
		// if newSource.ContextCallback != nil {
		// 	execEdge := executionGraph.addEdge(newSource, newSource.ContextCallback)
		// 	execEdge.Type = ContextCallback
		// 	execEdge.Label = "Callback\nContext"
		// 	execEdge.GasUsed = newSource.ContextCallback.GasUsed
		// 	execEdge.GasLocked = newSource.ContextCallback.GasLocked
		// }

		return node
	}, true)
	return executionGraph
}

func moveCallbacksToTheEndOfEdges(newSource *TestCallNode) {
	nonCallBackEdges := make([]*TestCallEdge, 0)
	callBackEdges := make([]*TestCallEdge, 0)
	for _, newEdge := range newSource.AdjacentEdges {
		if newEdge.Type == Callback || newEdge.Type == CallbackCrossShard {
			callBackEdges = append(callBackEdges, newEdge)
		} else {
			nonCallBackEdges = append(nonCallBackEdges, newEdge)
		}
	}
	newSource.AdjacentEdges = append(nonCallBackEdges, callBackEdges...)
}

func addSyncEdgesToExecutionGraph(node *TestCallNode, executionGraph *TestCallGraph, newSource *TestCallNode) {
	for _, edge := range node.AdjacentEdges {
		if edge.Type != Sync {
			continue
		}

		originalDestination := edge.To.Call
		newDestination := executionGraph.FindNode(originalDestination.ContractAddress, originalDestination.FunctionName)

		execEdge := executionGraph.addEdge(newSource, newDestination)
		execEdge.copyAttributesFrom(edge)
	}
}

func addAsyncEdgesToExecutionGraph(node *TestCallNode, executionGraph *TestCallGraph, newSource *TestCallNode) {
	// groups := make([]string, 0)
	for _, edge := range node.AdjacentEdges {
		if edge.Type != Async && edge.Type != AsyncCrossShard {
			continue
		}

		// crtGroup := edge.Group
		// if !isGroupPresent(crtGroup, groups) {
		// 	groups = append(groups, crtGroup)
		// }

		originalDestination := edge.To.Call
		newAsyncDestination := executionGraph.FindNode(originalDestination.ContractAddress, originalDestination.FunctionName)

		execEdge := executionGraph.addEdge(newSource, newAsyncDestination)
		execEdge.copyAttributesFrom(edge)

		if edge.Callback != "" {
			callbackDestination := executionGraph.FindNode(node.Call.ContractAddress, edge.Callback)
			execEdge := executionGraph.addEdge(newAsyncDestination, callbackDestination)
			if edge.Type == Async {
				execEdge.Type = Callback
			} else {
				execEdge.Type = CallbackCrossShard
			}
			execEdge.GasUsedByCallback = edge.GasUsedByCallback
			execEdge.Label = "Callback"
		}
	}
}

// add a new 'finish' edge to a special end of sync execution node
func addFinishNode(graph *TestCallGraph, sourceNode *TestCallNode) {
	addFinishNodeWithEdgeFunc(graph, sourceNode, graph.addEdge)
}

func addFinishNodeAsFirstEdge(graph *TestCallGraph, sourceNode *TestCallNode) {
	addFinishNodeWithEdgeFunc(graph, sourceNode, graph.addEdgeAtStart)
}

func addFinishNodeWithEdgeFunc(graph *TestCallGraph, sourceNode *TestCallNode, addEdge func(*TestCallNode, *TestCallNode) *TestCallEdge) {
	finishNode := buildFinishNode(graph, sourceNode)
	addEdge(sourceNode, finishNode)
}

func buildFinishNode(graph *TestCallGraph, sourceNode *TestCallNode) *TestCallNode {
	finishNode := graph.AddNode("", LeafLabel)
	finishNode.Label = LeafLabel
	return finishNode
}

// TestCallPath a path in a tree, len(edges) = len(nodes) - 1
type TestCallPath struct {
	nodes []*TestCallNode
	edges []*TestCallEdge
}

func addToPath(path *TestCallPath, edge *TestCallEdge) *TestCallPath {
	return &TestCallPath{
		nodes: append(path.nodes, edge.To),
		edges: append(path.edges, edge),
	}
}

// deep copy of a path
func (path *TestCallPath) copy() *TestCallPath {
	return &TestCallPath{
		nodes: copyNodesList(path.nodes),
		edges: copyEdgeList(path.edges),
	}
}

// deep copy of a node list
func copyNodesList(source []*TestCallNode) []*TestCallNode {
	dest := make([]*TestCallNode, len(source))
	for idxNode, node := range source {
		dest[idxNode] = node.copy()
	}
	return dest
}

// deep copy of an edge list
func copyEdgeList(source []*TestCallEdge) []*TestCallEdge {
	dest := make([]*TestCallEdge, len(source))
	for idxEdge, edge := range source {
		dest[idxEdge] = edge.copy()
	}
	return dest
}

// gets all the paths (as a list) from a DAG
func (graph *TestCallGraph) getPaths() []*TestCallPath {
	path := &TestCallPath{
		nodes: []*TestCallNode{graph.GetStartNode()},
		edges: make([]*TestCallEdge, 0),
	}
	paths := make([]*TestCallPath, 0)
	graph.getPathsRecursive(path, func(newPath *TestCallPath) {
		paths = append(paths, newPath.copy())
	})
	return paths
}

// follow the paths in DAG, bun only the allowed paths
// (we can have multiple INs and OUTs for a node, but not all pairs will be paths)
func (graph *TestCallGraph) getPathsRecursive(path *TestCallPath, addPathToResult func(*TestCallPath)) {
	lastNodeInPath := path.nodes[len(path.nodes)-1]

	if lastNodeInPath.IsLeaf() {
		lastNodeInPath.GasUsed = path.nodes[len(path.nodes)-2].GasUsed
		lastNodeInPath.GasLimit = lastNodeInPath.GasUsed
		addPathToResult(path)
<<<<<<< HEAD
		LogGraph.Trace("end of path")
=======
>>>>>>> 74cfe986
		return
	}

	var lastEdgeInPath *TestCallEdge
	if len(path.nodes) > 1 {
		lastEdgeInPath = path.edges[len(path.nodes)-2]
	}

	// for each outgoing edge from the last node in path, if it's allowed to continue on that edge from
	// the current path, add the next node to the current path and recurse
	for _, edge := range lastNodeInPath.AdjacentEdges {
		if
		// don't follow a path in the form of sync -> callback
		(lastEdgeInPath != nil && lastEdgeInPath.Type == Sync && (edge.Type == Callback || edge.Type == CallbackCrossShard)) ||
			// don't follow mixed local / cross-shard paths
			(lastEdgeInPath != nil && lastEdgeInPath.Type == Async && edge.Type == CallbackCrossShard) ||
			(lastEdgeInPath != nil && lastEdgeInPath.Type == AsyncCrossShard && edge.Type == Callback) ||
			// don't follow a path from async -> callback that is not your own
			(lastEdgeInPath != nil &&
				((lastEdgeInPath.Type == Async && edge.Type == Callback) ||
					(lastEdgeInPath.Type == AsyncCrossShard && edge.Type == CallbackCrossShard)) &&
				(lastEdgeInPath.Callback != edge.To.Call.FunctionName)) {
			continue
		}

		edge.To.GasLimit = edge.GasLimit
		edge.To.GasRemaining = edge.GasLimit
		edge.To.GasLocked = edge.GasLocked
		if lastEdgeInPath != nil &&
			((lastEdgeInPath.Type == Async && edge.Type == Callback) ||
				(lastEdgeInPath.Type == AsyncCrossShard && edge.Type == CallbackCrossShard)) {
			edge.To.GasUsed = lastEdgeInPath.GasUsedByCallback
		} else {
			edge.To.GasUsed = edge.GasUsed
		}
		edge.To.IncomingEdgeType = edge.Type

<<<<<<< HEAD
		LogGraph.Trace("add [" + edge.Label + "] " + edge.To.Label)
		newPath := addToPath(path, edge)
		graph.getPathsRecursive(newPath, addPathToResult)
	}
	LogGraph.Trace("end of edges for " + lastNodeInPath.Label)
}

func (path *TestCallPath) print() {
	LogGraph.Trace("path = ")
=======
		newPath := addToPath(path, edge)
		graph.getPathsRecursive(newPath, addPathToResult)
	}
}

func (path *TestCallPath) print() {
	// TODO replace fmt.Println() with log.Trace()
	fmt.Println()
	fmt.Print("path = ")
>>>>>>> 74cfe986
	for pathIdx, node := range path.nodes {
		if pathIdx > 0 {
			LogGraph.Trace(" [" + path.edges[pathIdx-1].Label + "] ")
		}
		LogGraph.Trace(node.Label + " ")
	}
}

// ComputeGasGraphFromExecutionGraph - creates a gas graph from an execution graph
func (graph *TestCallGraph) ComputeGasGraphFromExecutionGraph() *TestCallGraph {
	return pathsTreeFromDag(graph)
}

// This will create a list of paths from the DAG and merge them into a call tree
// The merging is done by following the paths in the building tree and complete with nodes from the paths when necessary
func pathsTreeFromDag(graph *TestCallGraph) *TestCallGraph {
	newGraph := CreateTestCallGraph()

	paths := graph.getPaths()

	LogGraph.Trace("process path")
	var crtNode *TestCallNode
	for _, path := range paths {
	nextNode:
		for pathIdx, node := range path.nodes {
			if pathIdx == 0 {
				crtNode = newGraph.FindNode(node.Call.ContractAddress, node.Call.FunctionName)
				if crtNode == nil {
					crtNode = newGraph.AddNodeCopy(node)
					newGraph.StartNode = crtNode
				}
				continue
			}
			for _, edge := range crtNode.AdjacentEdges {
				crtChild := edge.To
<<<<<<< HEAD
				LogGraph.Trace(edge.Label + "==" + path.edges[pathIdx-1].Label + "\n=>" + strconv.FormatBool(edge.Label == path.edges[pathIdx-1].Label))
=======
>>>>>>> 74cfe986
				if string(crtChild.Call.ContractAddress) == string(node.Call.ContractAddress) &&
					crtChild.Call.FunctionName == node.Call.FunctionName &&
					edge.Label == path.edges[pathIdx-1].Label {
					crtNode = crtChild
					continue nextNode
				}
			}
			parent := crtNode
			crtNode = newGraph.AddNodeCopy(node)

<<<<<<< HEAD
			LogGraph.Trace("add edge " + parent.Label + " -> " + crtNode.Label)
=======
>>>>>>> 74cfe986
			pathEdge := path.edges[pathIdx-1]
			newEdge := newGraph.addEdge(parent, crtNode)
			newEdge.copyAttributesFrom(pathEdge)
		}
	}

	return newGraph
}

func isGroupPresent(group string, groups []string) bool {
	for _, crtGroup := range groups {
		if group == crtGroup {
			return true
		}
	}
	return false
}

// ComputeRemainingGasBeforeCallbacks - adjusts the gas graph / tree remaining gas info using the gas provided to children
// this will not take into consideration callback nodes that don't have provided gas info computed yet (see ComputeGasStepByStep)
func (graph *TestCallGraph) ComputeRemainingGasBeforeCallbacks() {
	graph.DfsGraphFromNode(graph.StartNode, func(path []*TestCallNode, parent *TestCallNode, node *TestCallNode, incomingEdge *TestCallEdge) *TestCallNode {
		if node.IsLeaf() ||
			(!node.IsStartNode && (incomingEdge.Type == Callback || incomingEdge.Type == CallbackCrossShard /*|| incomingEdge.Type == GroupCallback || incomingEdge.Type == ContextCallback*/)) {
			return node
		}
		nodeGasRemaining := int64(node.GasLimit)
		for _, edge := range node.AdjacentEdges {
			nodeGasRemaining -= int64(edge.To.GasLimit + edge.To.GasLocked)
			if nodeGasRemaining < 0 {
				var incomingEdgeLabel string
				if incomingEdge != nil {
					incomingEdgeLabel = incomingEdge.Label
				}
				panic(fmt.Sprintf("Bad test gas configuration %s incoming edge '%s'", node.Label, incomingEdgeLabel))
			}
		}
		node.GasRemaining = uint64(nodeGasRemaining)
		return node
	}, true)
}

// ComputeGasStepByStep - Uses step by step DFS postorder traversal of the executiongas graph / tree to compute
// provided gas values fro callback nodes and remaining gas values after callback execution
func (graph *TestCallGraph) ComputeGasStepByStep(executeAfterEachStep func(graph *TestCallGraph, step int)) {
	step := 1
	finishedOneStepDfs := false
	for ; !finishedOneStepDfs; step++ {
		finishedOneStepDfs = graph.OneStepDfsFromNodePostOrder(func(parent *TestCallNode, node *TestCallNode, incomingEdge *TestCallEdge) *TestCallNode {
			if parent != nil {
				if node.IsLeaf() && (node.Parent.IncomingEdgeType == Callback || node.Parent.IncomingEdgeType == CallbackCrossShard) {
					callBackNode := parent
					asyncNode := callBackNode.Parent
					asyncInitiator := asyncNode.Parent

					asyncInitiatorGasRemaining := getGasRemaining(asyncInitiator)
					asyncNodeGasRemaining := getGasRemaining(asyncNode)
					callBackNode.GasLimit = asyncInitiatorGasRemaining + asyncNodeGasRemaining + asyncNode.GasLocked

					callBackNodeGasRemaining := int64(callBackNode.GasLimit)
					for _, edge := range callBackNode.GetEdges() {
						if edge.Type != Async && edge.Type != AsyncCrossShard {
							callBackNodeGasRemaining -= int64(edge.To.GasLimit - edge.To.GasRemaining)
						} else {
							callBackNodeGasRemaining -= int64(edge.To.GasLimit + edge.To.GasLocked)
						}
						if callBackNodeGasRemaining < 0 {
							panic(fmt.Sprintf("Bad test callback gas configuration %s (%s)", node.Label, callBackNode.Label))
						}
						callBackNode.GasRemaining = uint64(callBackNodeGasRemaining)
					}
				} else if !node.IsLeaf() && (node.IncomingEdgeType == Callback || node.IncomingEdgeType == CallbackCrossShard) {
					node.Parent.Parent.GasAccumulatedAfterCallback = getGasRemaining(node)
				} else if !node.IsLeaf() && node.IncomingEdgeType == Sync {
					parent.GasRemaining += getGasRemaining(node)
				}
			}
			return node
		})
		executeAfterEachStep(graph, step)
	}
	graph.clearVisitedNodesFlag()
}

func getGasRemaining(node *TestCallNode) uint64 {
	if node.GasAccumulatedAfterCallback == 0 {
		return node.GasRemaining
	}
	return node.GasAccumulatedAfterCallback
}<|MERGE_RESOLUTION|>--- conflicted
+++ resolved
@@ -7,12 +7,10 @@
 	logger "github.com/ElrondNetwork/elrond-go-logger"
 )
 
-<<<<<<< HEAD
 // DefaultCallGraphLockedGas is the default gas locked value
 const DefaultCallGraphLockedGas = 150
-=======
+
 var logTestGraph = logger.GetOrCreate("arwen/testgraph")
->>>>>>> 74cfe986
 
 // TestCall represents the payload of a node in the call graph
 type TestCall struct {
@@ -661,10 +659,7 @@
 		lastNodeInPath.GasUsed = path.nodes[len(path.nodes)-2].GasUsed
 		lastNodeInPath.GasLimit = lastNodeInPath.GasUsed
 		addPathToResult(path)
-<<<<<<< HEAD
 		LogGraph.Trace("end of path")
-=======
->>>>>>> 74cfe986
 		return
 	}
 
@@ -702,7 +697,6 @@
 		}
 		edge.To.IncomingEdgeType = edge.Type
 
-<<<<<<< HEAD
 		LogGraph.Trace("add [" + edge.Label + "] " + edge.To.Label)
 		newPath := addToPath(path, edge)
 		graph.getPathsRecursive(newPath, addPathToResult)
@@ -712,17 +706,6 @@
 
 func (path *TestCallPath) print() {
 	LogGraph.Trace("path = ")
-=======
-		newPath := addToPath(path, edge)
-		graph.getPathsRecursive(newPath, addPathToResult)
-	}
-}
-
-func (path *TestCallPath) print() {
-	// TODO replace fmt.Println() with log.Trace()
-	fmt.Println()
-	fmt.Print("path = ")
->>>>>>> 74cfe986
 	for pathIdx, node := range path.nodes {
 		if pathIdx > 0 {
 			LogGraph.Trace(" [" + path.edges[pathIdx-1].Label + "] ")
@@ -758,10 +741,7 @@
 			}
 			for _, edge := range crtNode.AdjacentEdges {
 				crtChild := edge.To
-<<<<<<< HEAD
 				LogGraph.Trace(edge.Label + "==" + path.edges[pathIdx-1].Label + "\n=>" + strconv.FormatBool(edge.Label == path.edges[pathIdx-1].Label))
-=======
->>>>>>> 74cfe986
 				if string(crtChild.Call.ContractAddress) == string(node.Call.ContractAddress) &&
 					crtChild.Call.FunctionName == node.Call.FunctionName &&
 					edge.Label == path.edges[pathIdx-1].Label {
@@ -772,10 +752,7 @@
 			parent := crtNode
 			crtNode = newGraph.AddNodeCopy(node)
 
-<<<<<<< HEAD
 			LogGraph.Trace("add edge " + parent.Label + " -> " + crtNode.Label)
-=======
->>>>>>> 74cfe986
 			pathEdge := path.edges[pathIdx-1]
 			newEdge := newGraph.addEdge(parent, crtNode)
 			newEdge.copyAttributesFrom(pathEdge)
