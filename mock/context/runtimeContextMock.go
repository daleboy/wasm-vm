--- conflicted
+++ resolved
@@ -347,12 +347,11 @@
 	return nil
 }
 
-<<<<<<< HEAD
 // PopFirstArgumentFromVMInput mocked method
 func (r *RuntimeContextMock) PopFirstArgumentFromVMInput() []byte {
 	return nil
-=======
+}
+
 // DisableUseDifferentGasCostFlag mocked method
 func (r *RuntimeContextMock) DisableUseDifferentGasCostFlag() {
->>>>>>> 86a102e2
 }