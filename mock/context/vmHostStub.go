--- conflicted
+++ resolved
@@ -5,7 +5,7 @@
 	"github.com/ElrondNetwork/arwen-wasm-vm/v1_4/config"
 	"github.com/ElrondNetwork/arwen-wasm-vm/v1_4/crypto"
 	"github.com/ElrondNetwork/arwen-wasm-vm/v1_4/wasmer"
-	"github.com/ElrondNetwork/elrond-vm-common"
+	vmcommon "github.com/ElrondNetwork/elrond-vm-common"
 )
 
 var _ arwen.VMHost = (*VMHostStub)(nil)
@@ -18,39 +18,23 @@
 	ClearStateStackCalled func()
 	GetVersionCalled      func() string
 
-<<<<<<< HEAD
-	CryptoCalled                      func() crypto.VMCrypto
-	BlockchainCalled                  func() arwen.BlockchainContext
-	RuntimeCalled                     func() arwen.RuntimeContext
-	BigIntCalled                      func() arwen.BigIntContext
-	OutputCalled                      func() arwen.OutputContext
-	MeteringCalled                    func() arwen.MeteringContext
-	StorageCalled                     func() arwen.StorageContext
-	ExecuteESDTTransferCalled         func(destination []byte, sender []byte, tokenIdentifier []byte, nonce uint64, value *big.Int, callType vmcommon.CallType) (*vmcommon.VMOutput, uint64, error)
-	CreateNewContractCalled           func(input *vmcommon.ContractCreateInput) ([]byte, error)
-	ExecuteOnSameContextCalled        func(input *vmcommon.ContractCallInput) error
-	ExecuteOnDestContextCalled        func(input *vmcommon.ContractCallInput) (*vmcommon.VMOutput, error)
-	GetAPIMethodsCalled               func() *wasmer.Imports
-	GetProtocolBuiltinFunctionsCalled func() vmcommon.FunctionNames
-	SetProtocolBuiltinFunctionsCalled func(vmcommon.FunctionNames)
-	IsBuiltinFunctionNameCalled       func(functionName string) bool
-	AreInSameShardCalled              func(left []byte, right []byte) bool
-=======
-	CryptoCalled                func() crypto.VMCrypto
-	BlockchainCalled            func() arwen.BlockchainContext
-	RuntimeCalled               func() arwen.RuntimeContext
-	BigIntCalled                func() arwen.BigIntContext
-	OutputCalled                func() arwen.OutputContext
-	MeteringCalled              func() arwen.MeteringContext
-	StorageCalled               func() arwen.StorageContext
+	CryptoCalled      func() crypto.VMCrypto
+	BlockchainCalled  func() arwen.BlockchainContext
+	RuntimeCalled     func() arwen.RuntimeContext
+	BigIntCalled      func() arwen.BigIntContext
+	OutputCalled      func() arwen.OutputContext
+	MeteringCalled    func() arwen.MeteringContext
+	AsyncCalled       func() arwen.AsyncContext
+	StorageCalled     func() arwen.StorageContext
+	GetContextsCalled func() (arwen.BigIntContext, arwen.BlockchainContext, arwen.MeteringContext, arwen.OutputContext, arwen.RuntimeContext, arwen.AsyncContext, arwen.StorageContext)
+
 	ExecuteESDTTransferCalled   func(destination []byte, sender []byte, transfers []*vmcommon.ESDTTransfer, callType vmcommon.CallType) (*vmcommon.VMOutput, uint64, error)
 	CreateNewContractCalled     func(input *vmcommon.ContractCreateInput) ([]byte, error)
-	ExecuteOnSameContextCalled  func(input *vmcommon.ContractCallInput) (*arwen.AsyncContextInfo, error)
-	ExecuteOnDestContextCalled  func(input *vmcommon.ContractCallInput) (*vmcommon.VMOutput, *arwen.AsyncContextInfo, error)
+	ExecuteOnSameContextCalled  func(input *vmcommon.ContractCallInput) error
+	ExecuteOnDestContextCalled  func(input *vmcommon.ContractCallInput) (*vmcommon.VMOutput, error)
 	GetAPIMethodsCalled         func() *wasmer.Imports
 	IsBuiltinFunctionNameCalled func(functionName string) bool
 	AreInSameShardCalled        func(left []byte, right []byte) bool
->>>>>>> 4e78ef5e
 
 	RunSmartContractCallCalled   func(input *vmcommon.ContractCallInput) (vmOutput *vmcommon.VMOutput, err error)
 	RunSmartContractCreateCalled func(input *vmcommon.ContractCreateInput) (vmOutput *vmcommon.VMOutput, err error)
@@ -59,16 +43,9 @@
 	IsInterfaceNilCalled         func() bool
 
 	SetRuntimeContextCalled func(runtime arwen.RuntimeContext)
-<<<<<<< HEAD
-	GetContextsCalled       func() (arwen.BigIntContext, arwen.BlockchainContext, arwen.MeteringContext, arwen.OutputContext, arwen.RuntimeContext, arwen.AsyncContext, arwen.StorageContext)
-
-	CallArgsParserCalled func() arwen.CallArgsParser
-	AsyncCalled          func() arwen.AsyncContext
-=======
-	GetContextsCalled       func() (arwen.BigIntContext, arwen.BlockchainContext, arwen.MeteringContext, arwen.OutputContext, arwen.RuntimeContext, arwen.StorageContext)
+	CallArgsParserCalled    func() arwen.CallArgsParser
 
 	SetBuiltInFunctionsContainerCalled func(builtInFuncs vmcommon.BuiltInFunctionContainer)
->>>>>>> 4e78ef5e
 }
 
 // GetVersion mocked method
