--- conflicted
+++ resolved
@@ -25,37 +25,20 @@
 
 // CreateAndStoreInstanceMock creates a new InstanceMock and registers it as a
 // smart contract account in the World, using `code` as the address of the account
-<<<<<<< HEAD
-func (builder *InstanceBuilderMock) CreateAndStoreInstanceMock(
-	t testing.TB,
-	host arwen.VMHost,
-	code []byte,
-	shardID uint32,
-	balance int64,
-	createAccount bool,
-) *InstanceMock {
-=======
-func (builder *InstanceBuilderMock) CreateAndStoreInstanceMock(t testing.TB, host arwen.VMHost, code []byte, codeMetadata []byte, ownerAddress []byte, shardID uint32, balance int64) *InstanceMock {
->>>>>>> 86a102e2
+func (builder *InstanceBuilderMock) CreateAndStoreInstanceMock(t testing.TB, host arwen.VMHost, code []byte, codeMetadata []byte, ownerAddress []byte, shardID uint32, balance int64, createAccount bool) *InstanceMock {
 	instance := NewInstanceMock(code)
 	instance.Address = code
 	instance.T = t
 	instance.Host = host
 	builder.InstanceMap[string(code)] = *instance
 
-<<<<<<< HEAD
 	if createAccount {
 		account := builder.World.AcctMap.CreateSmartContractAccount(nil, code, code, builder.World)
 		account.SetBalance(balance)
 		account.ShardID = shardID
+		account.CodeMetadata = codeMetadata
+		account.OwnerAddress = ownerAddress
 	}
-=======
-	account := builder.World.AcctMap.CreateSmartContractAccount(nil, code, code, builder.World)
-	account.SetBalance(balance)
-	account.ShardID = shardID
-	account.CodeMetadata = codeMetadata
-	account.OwnerAddress = ownerAddress
->>>>>>> 86a102e2
 
 	return instance
 }
