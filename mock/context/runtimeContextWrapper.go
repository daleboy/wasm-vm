package mock

import (
	"github.com/ElrondNetwork/arwen-wasm-vm/v1_4/arwen"
	"github.com/ElrondNetwork/arwen-wasm-vm/v1_4/wasmer"
	vmcommon "github.com/ElrondNetwork/elrond-vm-common"
)

// making sure we implement all functions of RuntimeContext
var _ arwen.RuntimeContext = (*RuntimeContextWrapper)(nil)

// RuntimeContextWrapper a wrapper over a RuntimeContext that delegates to if if function is not redefined
type RuntimeContextWrapper struct {
	runtimeContext arwen.RuntimeContext

	// function that will be called by the corresponding RuntimeContext function implementation (by default this will call the same wrapped context function)
	InitStateFromContractCallInputFunc func(input *vmcommon.ContractCallInput)
	// function that will be called by the corresponding RuntimeContext function implementation (by default this will call the same wrapped context function)
	SetCustomCallFunctionFunc func(callFunction string)
	// function that will be called by the corresponding RuntimeContext function implementation (by default this will call the same wrapped context function)
	GetVMInputFunc func() *vmcommon.VMInput
	// function that will be called by the corresponding RuntimeContext function implementation (by default this will call the same wrapped context function)
	SetVMInputFunc func(vmInput *vmcommon.VMInput)
	// function that will be called by the corresponding RuntimeContext function implementation (by default this will call the same wrapped context function)
	GetSCAddressFunc func() []byte
	// function that will be called by the corresponding RuntimeContext function implementation (by default this will call the same wrapped context function)
	SetSCAddressFunc func(scAddress []byte)
	// function that will be called by the corresponding RuntimeContext function implementation (by default this will call the same wrapped context function)
	GetSCCodeFunc func() ([]byte, error)
	// function that will be called by the corresponding RuntimeContext function implementation (by default this will call the same wrapped context function)
	GetSCCodeSizeFunc func() uint64
	// function that will be called by the corresponding RuntimeContext function implementation (by default this will call the same wrapped context function)
	GetVMTypeFunc func() []byte
	// function that will be called by the corresponding RuntimeContext function implementation (by default this will call the same wrapped context function)
	FunctionFunc func() string
	// function that will be called by the corresponding RuntimeContext function implementation (by default this will call the same wrapped context function)
	ArgumentsFunc func() [][]byte
	// function that will be called by the corresponding RuntimeContext function implementation (by default this will call the same wrapped context function)
	GetCurrentTxHashFunc func() []byte
	// function that will be called by the corresponding RuntimeContext function implementation (by default this will call the same wrapped context function)
	GetOriginalTxHashFunc func() []byte
	// function that will be called by the corresponding RuntimeContext function implementation (by default this will call the same wrapped context function)
	ExtractCodeUpgradeFromArgsFunc func() ([]byte, []byte, error)
	// function that will be called by the corresponding RuntimeContext function implementation (by default this will call the same wrapped context function)
	SignalUserErrorFunc func(message string)
	// function that will be called by the corresponding RuntimeContext function implementation (by default this will call the same wrapped context function)
	FailExecutionFunc func(err error)
	// function that will be called by the corresponding RuntimeContext function implementation (by default this will call the same wrapped context function)
	MustVerifyNextContractCodeFunc func()
	// function that will be called by the corresponding RuntimeContext function implementation (by default this will call the same wrapped context function)
	SetRuntimeBreakpointValueFunc func(value arwen.BreakpointValue)
	// function that will be called by the corresponding RuntimeContext function implementation (by default this will call the same wrapped context function)
	GetRuntimeBreakpointValueFunc func() arwen.BreakpointValue
	// function that will be called by the corresponding RuntimeContext function implementation (by default this will call the same wrapped context function)
	RunningInstancesCountFunc func() uint64
	// function that will be called by the corresponding RuntimeContext function implementation (by default this will call the same wrapped context function)
	CountSameContractInstancesOnStackFunc func(address []byte) uint64
	// function that will be called by the corresponding RuntimeContext function implementation (by default this will call the same wrapped context function)
	IsFunctionImportedFunc func(name string) bool
	// function that will be called by the corresponding RuntimeContext function implementation (by default this will call the same wrapped context function)
	ReadOnlyFunc func() bool
	// function that will be called by the corresponding RuntimeContext function implementation (by default this will call the same wrapped context function)
	SetReadOnlyFunc func(readOnly bool)
	// function that will be called by the corresponding RuntimeContext function implementation (by default this will call the same wrapped context function)
	StartWasmerInstanceFunc func(contract []byte, gasLimit uint64, newCode bool) error
	// function that will be called by the corresponding RuntimeContext function implementation (by default this will call the same wrapped context function)
	ClearWarmInstanceCacheFunc func()
	// function that will be called by the corresponding RuntimeContext function implementation (by default this will call the same wrapped context function)
	SetMaxInstanceCountFunc func(maxInstances uint64)
	// function that will be called by the corresponding RuntimeContext function implementation (by default this will call the same wrapped context function)
	VerifyContractCodeFunc func() error
	// function that will be called by the corresponding RuntimeContext function implementation (by default this will call the same wrapped context function)
	GetInstanceFunc func() wasmer.InstanceHandler
	// function that will be called by the corresponding RuntimeContext function implementation (by default this will call the same wrapped context function)
	GetInstanceExportsFunc func() wasmer.ExportsMap
	// function that will be called by the corresponding RuntimeContext function implementation (by default this will call the same wrapped context function)
	GetInitFunctionFunc func() wasmer.ExportedFunctionCallback
	// function that will be called by the corresponding RuntimeContext function implementation (by default this will call the same wrapped context function)
	GetFunctionToCallFunc func() (wasmer.ExportedFunctionCallback, error)
	// function that will be called by the corresponding RuntimeContext function implementation (by default this will call the same wrapped context function)
	GetPointsUsedFunc func() uint64
	// function that will be called by the corresponding RuntimeContext function implementation (by default this will call the same wrapped context function)
	SetPointsUsedFunc func(gasPoints uint64)
	// function that will be called by the corresponding RuntimeContext function implementation (by default this will call the same wrapped context function)
	MemStoreFunc func(offset int32, data []byte) error
	// function that will be called by the corresponding RuntimeContext function implementation (by default this will call the same wrapped context function)
	MemLoadFunc func(offset int32, length int32) ([]byte, error)
	// function that will be called by the corresponding RuntimeContext function implementation (by default this will call the same wrapped context function)
	MemLoadMultipleFunc func(offset int32, lengths []int32) ([][]byte, error)
	// function that will be called by the corresponding RuntimeContext function implementation (by default this will call the same wrapped context function)
	ElrondAPIErrorShouldFailExecutionFunc func() bool
	// function that will be called by the corresponding RuntimeContext function implementation (by default this will call the same wrapped context function)
	ElrondSyncExecAPIErrorShouldFailExecutionFunc func() bool
	// function that will be called by the corresponding RuntimeContext function implementation (by default this will call the same wrapped context function)
	CryptoAPIErrorShouldFailExecutionFunc func() bool
	// function that will be called by the corresponding RuntimeContext function implementation (by default this will call the same wrapped context function)
	BigIntAPIErrorShouldFailExecutionFunc func() bool
	// function that will be called by the corresponding RuntimeContext function implementation (by default this will call the same wrapped context function)
	ManagedBufferAPIErrorShouldFailExecutionFunc func() bool
	// function that will be called by the corresponding RuntimeContext function implementation (by default this will call the same wrapped context function)
	ReplaceInstanceBuilderFunc func(builder arwen.InstanceBuilder)
	// function that will be called by the corresponding RuntimeContext function implementation (by default this will call the same wrapped context function)
	AddErrorFunc func(err error, otherInfo ...string)
	// function that will be called by the corresponding RuntimeContext function implementation (by default this will call the same wrapped context function)
	GetAllErrorsFunc func() error

	// function that will be called by the corresponding RuntimeContext function implementation (by default this will call the same wrapped context function)
	InitStateFunc func()
	// function that will be called by the corresponding RuntimeContext function implementation (by default this will call the same wrapped context function)
	PushStateFunc func()
	// function that will be called by the corresponding RuntimeContext function implementation (by default this will call the same wrapped context function)
	PopSetActiveStateFunc func()
	// function that will be called by the corresponding RuntimeContext function implementation (by default this will call the same wrapped context function)
	PopDiscardFunc func()
	// function that will be called by the corresponding RuntimeContext function implementation (by default this will call the same wrapped context function)
	ClearStateStackFunc func()
}

// NewRuntimeContextWrapper builds a new runtimeContextWrapper that by default will delagate all calls to the provided RuntimeContext
func NewRuntimeContextWrapper(inputRuntimeContext *arwen.RuntimeContext) *RuntimeContextWrapper {

	runtimeWrapper := &RuntimeContextWrapper{runtimeContext: *inputRuntimeContext}

	/*
		default implementations delegate to wrapped context
	*/

	runtimeWrapper.InitStateFromContractCallInputFunc = func(input *vmcommon.ContractCallInput) {
		runtimeWrapper.runtimeContext.InitStateFromContractCallInput(input)
	}

	runtimeWrapper.SetCustomCallFunctionFunc = func(callFunction string) {
		runtimeWrapper.runtimeContext.SetCustomCallFunction(callFunction)
	}

	runtimeWrapper.GetVMInputFunc = func() *vmcommon.VMInput {
		return runtimeWrapper.runtimeContext.GetVMInput()
	}

	runtimeWrapper.SetVMInputFunc = func(vmInput *vmcommon.VMInput) {
		runtimeWrapper.runtimeContext.SetVMInput(vmInput)
	}

	runtimeWrapper.GetSCAddressFunc = func() []byte {
		return runtimeWrapper.runtimeContext.GetSCAddress()
	}

	runtimeWrapper.SetSCAddressFunc = func(scAddress []byte) {
		runtimeWrapper.runtimeContext.SetSCAddress(scAddress)
	}

	runtimeWrapper.GetSCCodeFunc = func() ([]byte, error) {
		return runtimeWrapper.runtimeContext.GetSCCode()
	}

	runtimeWrapper.GetSCCodeSizeFunc = func() uint64 {
		return runtimeWrapper.runtimeContext.GetSCCodeSize()
	}

	runtimeWrapper.GetVMTypeFunc = func() []byte {
		return runtimeWrapper.runtimeContext.GetVMType()
	}

	runtimeWrapper.FunctionFunc = func() string {
		return runtimeWrapper.runtimeContext.Function()
	}

	runtimeWrapper.ArgumentsFunc = func() [][]byte {
		return runtimeWrapper.runtimeContext.Arguments()
	}

	runtimeWrapper.GetCurrentTxHashFunc = func() []byte {
		return runtimeWrapper.runtimeContext.GetCurrentTxHash()
	}

	runtimeWrapper.GetOriginalTxHashFunc = func() []byte {
		return runtimeWrapper.runtimeContext.GetOriginalTxHash()
	}

	runtimeWrapper.ExtractCodeUpgradeFromArgsFunc = func() ([]byte, []byte, error) {
		return runtimeWrapper.runtimeContext.ExtractCodeUpgradeFromArgs()
	}

	runtimeWrapper.SignalUserErrorFunc = func(message string) {
		runtimeWrapper.runtimeContext.SignalUserError(message)
	}

	runtimeWrapper.FailExecutionFunc = func(err error) {
		runtimeWrapper.runtimeContext.FailExecution(err)
	}

	runtimeWrapper.MustVerifyNextContractCodeFunc = func() {
		runtimeWrapper.runtimeContext.MustVerifyNextContractCode()
	}

	runtimeWrapper.SetRuntimeBreakpointValueFunc = func(value arwen.BreakpointValue) {
		runtimeWrapper.runtimeContext.SetRuntimeBreakpointValue(value)
	}

	runtimeWrapper.GetRuntimeBreakpointValueFunc = func() arwen.BreakpointValue {
		return runtimeWrapper.runtimeContext.GetRuntimeBreakpointValue()
	}

	runtimeWrapper.RunningInstancesCountFunc = func() uint64 {
		return runtimeWrapper.runtimeContext.RunningInstancesCount()
	}

	runtimeWrapper.IsFunctionImportedFunc = func(name string) bool {
		return runtimeWrapper.runtimeContext.IsFunctionImported(name)
	}

	runtimeWrapper.ReadOnlyFunc = func() bool {
		return runtimeWrapper.runtimeContext.ReadOnly()
	}

	runtimeWrapper.SetReadOnlyFunc = func(readOnly bool) {
		runtimeWrapper.runtimeContext.SetReadOnly(readOnly)
	}

	runtimeWrapper.StartWasmerInstanceFunc = func(contract []byte, gasLimit uint64, newCode bool) error {
		return runtimeWrapper.runtimeContext.StartWasmerInstance(contract, gasLimit, newCode)
	}

	runtimeWrapper.ClearWarmInstanceCacheFunc = func() {
		runtimeWrapper.runtimeContext.ClearWarmInstanceCache()
	}

	runtimeWrapper.SetMaxInstanceCountFunc = func(maxInstances uint64) {
		runtimeWrapper.runtimeContext.SetMaxInstanceCount(maxInstances)
	}

	runtimeWrapper.VerifyContractCodeFunc = func() error {
		return runtimeWrapper.runtimeContext.VerifyContractCode()
	}

	runtimeWrapper.GetInstanceFunc = func() wasmer.InstanceHandler {
		return runtimeWrapper.runtimeContext.GetInstance()
	}

	runtimeWrapper.GetInstanceExportsFunc = func() wasmer.ExportsMap {
		return runtimeWrapper.runtimeContext.GetInstanceExports()
	}

	runtimeWrapper.GetInitFunctionFunc = func() wasmer.ExportedFunctionCallback {
		return runtimeWrapper.runtimeContext.GetInitFunction()
	}

	runtimeWrapper.GetFunctionToCallFunc = func() (wasmer.ExportedFunctionCallback, error) {
		return runtimeWrapper.runtimeContext.GetFunctionToCall()
	}

	runtimeWrapper.GetPointsUsedFunc = func() uint64 {
		return runtimeWrapper.runtimeContext.GetPointsUsed()
	}

	runtimeWrapper.SetPointsUsedFunc = func(gasPoints uint64) {
		runtimeWrapper.runtimeContext.SetPointsUsed(gasPoints)
	}

	runtimeWrapper.MemStoreFunc = func(offset int32, data []byte) error {
		return runtimeWrapper.runtimeContext.MemStore(offset, data)
	}

	runtimeWrapper.MemLoadFunc = func(offset int32, length int32) ([]byte, error) {
		return runtimeWrapper.runtimeContext.MemLoad(offset, length)
	}

	runtimeWrapper.MemLoadMultipleFunc = func(offset int32, lengths []int32) ([][]byte, error) {
		return runtimeWrapper.runtimeContext.MemLoadMultiple(offset, lengths)
	}

	runtimeWrapper.ElrondAPIErrorShouldFailExecutionFunc = func() bool {
		return runtimeWrapper.runtimeContext.ElrondAPIErrorShouldFailExecution()
	}

	runtimeWrapper.ElrondSyncExecAPIErrorShouldFailExecutionFunc = func() bool {
		return runtimeWrapper.runtimeContext.ElrondSyncExecAPIErrorShouldFailExecution()
	}

	runtimeWrapper.CryptoAPIErrorShouldFailExecutionFunc = func() bool {
		return runtimeWrapper.runtimeContext.CryptoAPIErrorShouldFailExecution()
	}

	runtimeWrapper.BigIntAPIErrorShouldFailExecutionFunc = func() bool {
		return runtimeWrapper.runtimeContext.BigIntAPIErrorShouldFailExecution()
	}

	runtimeWrapper.ManagedBufferAPIErrorShouldFailExecutionFunc = func() bool {
		return runtimeWrapper.runtimeContext.ManagedBufferAPIErrorShouldFailExecution()
	}
	runtimeWrapper.ReplaceInstanceBuilderFunc = func(builder arwen.InstanceBuilder) {
		runtimeWrapper.runtimeContext.ReplaceInstanceBuilder(builder)
	}

	runtimeWrapper.AddErrorFunc = func(err error, otherInfo ...string) {
		runtimeWrapper.runtimeContext.AddError(err, otherInfo...)
	}

	runtimeWrapper.GetAllErrorsFunc = func() error {
		return runtimeWrapper.runtimeContext.GetAllErrors()
	}

	runtimeWrapper.InitStateFunc = func() {
		runtimeWrapper.runtimeContext.InitState()
	}

	runtimeWrapper.PushStateFunc = func() {
		runtimeWrapper.runtimeContext.PushState()
	}

	runtimeWrapper.PopSetActiveStateFunc = func() {
		runtimeWrapper.runtimeContext.PopSetActiveState()
	}

	runtimeWrapper.PopDiscardFunc = func() {
		runtimeWrapper.runtimeContext.PopDiscard()
	}

	runtimeWrapper.ClearStateStackFunc = func() {
		runtimeWrapper.runtimeContext.ClearStateStack()
	}

	return runtimeWrapper
}

// GetWrappedRuntimeContext gets the wrapped RuntimeContext
func (contextWrapper *RuntimeContextWrapper) GetWrappedRuntimeContext() arwen.RuntimeContext {
	return contextWrapper.runtimeContext
}

// InitStateFromContractCallInput calls corresponding xxxFunc function, that by default in turn calls the original method of the wrapped RuntimeContext
func (contextWrapper *RuntimeContextWrapper) InitStateFromContractCallInput(input *vmcommon.ContractCallInput) {
	contextWrapper.InitStateFromContractCallInputFunc(input)
}

// SetCustomCallFunction calls corresponding xxxFunc function, that by default in turn calls the original method of the wrapped RuntimeContext
func (contextWrapper *RuntimeContextWrapper) SetCustomCallFunction(callFunction string) {
	contextWrapper.SetCustomCallFunctionFunc(callFunction)
}

// GetVMInput calls corresponding xxxFunc function, that by default in turn calls the original method of the wrapped RuntimeContext
func (contextWrapper *RuntimeContextWrapper) GetVMInput() *vmcommon.VMInput {
	return contextWrapper.GetVMInputFunc()
}

// SetVMInput calls corresponding xxxFunc function, that by default in turn calls the original method of the wrapped RuntimeContext
func (contextWrapper *RuntimeContextWrapper) SetVMInput(vmInput *vmcommon.VMInput) {
	contextWrapper.SetVMInputFunc(vmInput)
}

// GetSCAddress calls corresponding xxxFunc function, that by default in turn calls the original method of the wrapped RuntimeContext
func (contextWrapper *RuntimeContextWrapper) GetSCAddress() []byte {
	return contextWrapper.GetSCAddressFunc()
}

// SetSCAddress calls corresponding xxxFunc function, that by default in turn calls the original method of the wrapped RuntimeContext
func (contextWrapper *RuntimeContextWrapper) SetSCAddress(scAddress []byte) {
	contextWrapper.SetSCAddressFunc(scAddress)
}

// GetSCCode calls corresponding xxxFunc function, that by default in turn calls the original method of the wrapped RuntimeContext
func (contextWrapper *RuntimeContextWrapper) GetSCCode() ([]byte, error) {
	return contextWrapper.GetSCCodeFunc()
}

// GetSCCodeSize calls corresponding xxxFunc function, that by default in turn calls the original method of the wrapped RuntimeContext
func (contextWrapper *RuntimeContextWrapper) GetSCCodeSize() uint64 {
	return contextWrapper.GetSCCodeSizeFunc()
}

// GetVMType calls corresponding xxxFunc function, that by default in turn calls the original method of the wrapped RuntimeContext
func (contextWrapper *RuntimeContextWrapper) GetVMType() []byte {
	return contextWrapper.GetVMTypeFunc()
}

// Function calls corresponding xxxFunc function, that by default in turn calls the original method of the wrapped RuntimeContext
func (contextWrapper *RuntimeContextWrapper) Function() string {
	return contextWrapper.FunctionFunc()
}

// Arguments calls corresponding xxxFunc function, that by default in turn calls the original method of the wrapped RuntimeContext
func (contextWrapper *RuntimeContextWrapper) Arguments() [][]byte {
	return contextWrapper.ArgumentsFunc()
}

// GetCurrentTxHash calls corresponding xxxFunc function, that by default in turn calls the original method of the wrapped RuntimeContext
func (contextWrapper *RuntimeContextWrapper) GetCurrentTxHash() []byte {
	return contextWrapper.GetCurrentTxHashFunc()
}

// GetOriginalTxHash calls corresponding xxxFunc function, that by default in turn calls the original method of the wrapped RuntimeContext
func (contextWrapper *RuntimeContextWrapper) GetOriginalTxHash() []byte {
	return contextWrapper.GetOriginalTxHashFunc()
}

// ExtractCodeUpgradeFromArgs calls corresponding xxxFunc function, that by default in turn calls the original method of the wrapped RuntimeContext
func (contextWrapper *RuntimeContextWrapper) ExtractCodeUpgradeFromArgs() ([]byte, []byte, error) {
	return contextWrapper.ExtractCodeUpgradeFromArgsFunc()
}

// SignalUserError calls corresponding xxxFunc function, that by default in turn calls the original method of the wrapped RuntimeContext
func (contextWrapper *RuntimeContextWrapper) SignalUserError(message string) {
	contextWrapper.SignalUserErrorFunc(message)
}

// FailExecution calls corresponding xxxFunc function, that by default in turn calls the original method of the wrapped RuntimeContext
func (contextWrapper *RuntimeContextWrapper) FailExecution(err error) {
	contextWrapper.FailExecutionFunc(err)
}

// MustVerifyNextContractCode calls corresponding xxxFunc function, that by default in turn calls the original method of the wrapped RuntimeContext
func (contextWrapper *RuntimeContextWrapper) MustVerifyNextContractCode() {
	contextWrapper.MustVerifyNextContractCodeFunc()
}

// SetRuntimeBreakpointValue calls corresponding xxxFunc function, that by default in turn calls the original method of the wrapped RuntimeContext
func (contextWrapper *RuntimeContextWrapper) SetRuntimeBreakpointValue(value arwen.BreakpointValue) {
	contextWrapper.SetRuntimeBreakpointValueFunc(value)
}

// GetRuntimeBreakpointValue calls corresponding xxxFunc function, that by default in turn calls the original method of the wrapped RuntimeContext
func (contextWrapper *RuntimeContextWrapper) GetRuntimeBreakpointValue() arwen.BreakpointValue {
	return contextWrapper.GetRuntimeBreakpointValueFunc()
}

// CountSameContractInstancesOnStack calls corresponding xxxFunc function, that by default in turn calls the original method of the wrapped RuntimeContext
func (contextWrapper *RuntimeContextWrapper) CountSameContractInstancesOnStack(address []byte) uint64 {
	return contextWrapper.CountSameContractInstancesOnStackFunc(address)
}

// RunningInstancesCount calls corresponding xxxFunc function, that by default in turn calls the original method of the wrapped RuntimeContext
func (contextWrapper *RuntimeContextWrapper) RunningInstancesCount() uint64 {
	return contextWrapper.RunningInstancesCountFunc()
}

// IsFunctionImported calls corresponding xxxFunc function, that by default in turn calls the original method of the wrapped RuntimeContext
func (contextWrapper *RuntimeContextWrapper) IsFunctionImported(name string) bool {
	return contextWrapper.IsFunctionImportedFunc(name)
}

// ReadOnly calls corresponding xxxFunc function, that by default in turn calls the original method of the wrapped RuntimeContext
func (contextWrapper *RuntimeContextWrapper) ReadOnly() bool {
	return contextWrapper.ReadOnlyFunc()
}

// SetReadOnly calls corresponding xxxFunc function, that by default in turn calls the original method of the wrapped RuntimeContext
func (contextWrapper *RuntimeContextWrapper) SetReadOnly(readOnly bool) {
	contextWrapper.SetReadOnlyFunc(readOnly)
}

// StartWasmerInstance calls corresponding xxxFunc function, that by default in turn calls the original method of the wrapped RuntimeContext
func (contextWrapper *RuntimeContextWrapper) StartWasmerInstance(contract []byte, gasLimit uint64, newCode bool) error {
	return contextWrapper.StartWasmerInstanceFunc(contract, gasLimit, newCode)
}

// ClearWarmInstanceCache calls corresponding xxxFunc function, that by default in turn calls the original method of the wrapped RuntimeContext
func (contextWrapper *RuntimeContextWrapper) ClearWarmInstanceCache() {
	contextWrapper.ClearWarmInstanceCacheFunc()
}

// SetMaxInstanceCount calls corresponding xxxFunc function, that by default in turn calls the original method of the wrapped RuntimeContext
func (contextWrapper *RuntimeContextWrapper) SetMaxInstanceCount(maxInstances uint64) {
	contextWrapper.SetMaxInstanceCountFunc(maxInstances)
}

// VerifyContractCode calls corresponding xxxFunc function, that by default in turn calls the original method of the wrapped RuntimeContext
func (contextWrapper *RuntimeContextWrapper) VerifyContractCode() error {
	return contextWrapper.VerifyContractCodeFunc()
}

// GetInstance calls corresponding xxxFunc function, that by default in turn calls the original method of the wrapped RuntimeContext
func (contextWrapper *RuntimeContextWrapper) GetInstance() wasmer.InstanceHandler {
	return contextWrapper.GetInstanceFunc()
}

// GetInstanceExports calls corresponding xxxFunc function, that by default in turn calls the original method of the wrapped RuntimeContext
func (contextWrapper *RuntimeContextWrapper) GetInstanceExports() wasmer.ExportsMap {
	return contextWrapper.GetInstanceExportsFunc()
}

// GetInitFunction calls corresponding xxxFunc function, that by default in turn calls the original method of the wrapped RuntimeContext
func (contextWrapper *RuntimeContextWrapper) GetInitFunction() wasmer.ExportedFunctionCallback {
	return contextWrapper.GetInitFunctionFunc()
}

// GetFunctionToCall calls corresponding xxxFunc function, that by default in turn calls the original method of the wrapped RuntimeContext
func (contextWrapper *RuntimeContextWrapper) GetFunctionToCall() (wasmer.ExportedFunctionCallback, error) {
	return contextWrapper.GetFunctionToCallFunc()
}

// GetPointsUsed calls corresponding xxxFunc function, that by default in turn calls the original method of the wrapped RuntimeContext
func (contextWrapper *RuntimeContextWrapper) GetPointsUsed() uint64 {
	return contextWrapper.GetPointsUsedFunc()
}

// SetPointsUsed calls corresponding xxxFunc function, that by default in turn calls the original method of the wrapped RuntimeContext
func (contextWrapper *RuntimeContextWrapper) SetPointsUsed(gasPoints uint64) {
	contextWrapper.SetPointsUsedFunc(gasPoints)
}

// MemStore calls corresponding xxxFunc function, that by default in turn calls the original method of the wrapped RuntimeContext
func (contextWrapper *RuntimeContextWrapper) MemStore(offset int32, data []byte) error {
	return contextWrapper.MemStoreFunc(offset, data)
}

// MemLoad calls corresponding xxxFunc function, that by default in turn calls the original method of the wrapped RuntimeContext
func (contextWrapper *RuntimeContextWrapper) MemLoad(offset int32, length int32) ([]byte, error) {
	return contextWrapper.MemLoadFunc(offset, length)
}

// MemLoadMultiple calls corresponding xxxFunc function, that by default in turn calls the original method of the wrapped RuntimeContext
func (contextWrapper *RuntimeContextWrapper) MemLoadMultiple(offset int32, lengths []int32) ([][]byte, error) {
	return contextWrapper.MemLoadMultipleFunc(offset, lengths)
}

// ElrondAPIErrorShouldFailExecution calls corresponding xxxFunc function, that by default in turn calls the original method of the wrapped RuntimeContext
func (contextWrapper *RuntimeContextWrapper) ElrondAPIErrorShouldFailExecution() bool {
	return contextWrapper.ElrondAPIErrorShouldFailExecutionFunc()
}

// ElrondSyncExecAPIErrorShouldFailExecution calls corresponding xxxFunc function, that by default in turn calls the original method of the wrapped RuntimeContext
func (contextWrapper *RuntimeContextWrapper) ElrondSyncExecAPIErrorShouldFailExecution() bool {
	return contextWrapper.ElrondSyncExecAPIErrorShouldFailExecutionFunc()
}

// CryptoAPIErrorShouldFailExecution calls corresponding xxxFunc function, that by default in turn calls the original method of the wrapped RuntimeContext
func (contextWrapper *RuntimeContextWrapper) CryptoAPIErrorShouldFailExecution() bool {
	return contextWrapper.CryptoAPIErrorShouldFailExecutionFunc()
}

// BigIntAPIErrorShouldFailExecution calls corresponding xxxFunc function, that by default in turn calls the original method of the wrapped RuntimeContext
func (contextWrapper *RuntimeContextWrapper) BigIntAPIErrorShouldFailExecution() bool {
	return contextWrapper.BigIntAPIErrorShouldFailExecutionFunc()
}

// ManagedBufferAPIErrorShouldFailExecution calls corresponding xxxFunc function, that by default in turn calls the original method of the wrapped RuntimeContext
func (contextWrapper *RuntimeContextWrapper) ManagedBufferAPIErrorShouldFailExecution() bool {
	return contextWrapper.ManagedBufferAPIErrorShouldFailExecution()
}

// ReplaceInstanceBuilder calls corresponding xxxFunc function, that by default in turn calls the original method of the wrapped RuntimeContext
func (contextWrapper *RuntimeContextWrapper) ReplaceInstanceBuilder(builder arwen.InstanceBuilder) {
	contextWrapper.ReplaceInstanceBuilderFunc(builder)
}

// AddError calls corresponding xxxFunc function, that by default in turn calls the original method of the wrapped RuntimeContext
func (contextWrapper *RuntimeContextWrapper) AddError(err error, otherInfo ...string) {
	contextWrapper.AddErrorFunc(err, otherInfo...)
}

// GetAllErrors calls corresponding xxxFunc function, that by default in turn calls the original method of the wrapped RuntimeContext
func (contextWrapper *RuntimeContextWrapper) GetAllErrors() error {
	return contextWrapper.GetAllErrorsFunc()
}

// InitState calls corresponding xxxFunc function, that by default in turn calls the original method of the wrapped RuntimeContext
func (contextWrapper *RuntimeContextWrapper) InitState() {
	contextWrapper.InitStateFunc()
}

// PushState calls corresponding xxxFunc function, that by default in turn calls the original method of the wrapped RuntimeContext
func (contextWrapper *RuntimeContextWrapper) PushState() {
	contextWrapper.PushStateFunc()
}

// PopSetActiveState calls corresponding xxxFunc function, that by default in turn calls the original method of the wrapped RuntimeContext
func (contextWrapper *RuntimeContextWrapper) PopSetActiveState() {
	contextWrapper.PopSetActiveStateFunc()
}

// PopDiscard calls corresponding xxxFunc function, that by default in turn calls the original method of the wrapped RuntimeContext
func (contextWrapper *RuntimeContextWrapper) PopDiscard() {
	contextWrapper.PopDiscardFunc()
}

// ClearStateStack calls corresponding xxxFunc function, that by default in turn calls the original method of the wrapped RuntimeContext
func (contextWrapper *RuntimeContextWrapper) ClearStateStack() {
	contextWrapper.ClearStateStackFunc()
}

// ValidateCallbackName calls corresponding xxxFunc function, that by default in turn calls the original method of the wrapped RuntimeContext
func (contextWrapper *RuntimeContextWrapper) ValidateCallbackName(callbackName string) error {
	return contextWrapper.ValidateCallbackName(callbackName)
}

// HasFunction calls corresponding xxxFunc function, that by default in turn calls the original method of the wrapped RuntimeContext
func (contextWrapper *RuntimeContextWrapper) HasFunction(functionName string) bool {
	return contextWrapper.HasFunction(functionName)
}

// GetPrevTxHash calls corresponding xxxFunc function, that by default in turn calls the original method of the wrapped RuntimeContext
func (contextWrapper *RuntimeContextWrapper) GetPrevTxHash() []byte {
	return contextWrapper.GetPrevTxHash()
}

<<<<<<< HEAD
// PopFirstArgumentFromVMInput calls corresponding xxxFunc function, that by default in turn calls the original method of the wrapped RuntimeContext
func (contextWrapper *RuntimeContextWrapper) PopFirstArgumentFromVMInput() []byte {
	return contextWrapper.PopFirstArgumentFromVMInput()
=======
// DisableUseDifferentGasCostFlag calls corresponding xxxFunc function, that by default in turn calls the original method of the wrapped RuntimeContext
func (contextWrapper *RuntimeContextWrapper) DisableUseDifferentGasCostFlag() {
	contextWrapper.DisableUseDifferentGasCostFlag()
>>>>>>> 86a102e2
}<|MERGE_RESOLUTION|>--- conflicted
+++ resolved
@@ -593,13 +593,12 @@
 	return contextWrapper.GetPrevTxHash()
 }
 
-<<<<<<< HEAD
 // PopFirstArgumentFromVMInput calls corresponding xxxFunc function, that by default in turn calls the original method of the wrapped RuntimeContext
 func (contextWrapper *RuntimeContextWrapper) PopFirstArgumentFromVMInput() []byte {
 	return contextWrapper.PopFirstArgumentFromVMInput()
-=======
+}
+
 // DisableUseDifferentGasCostFlag calls corresponding xxxFunc function, that by default in turn calls the original method of the wrapped RuntimeContext
 func (contextWrapper *RuntimeContextWrapper) DisableUseDifferentGasCostFlag() {
 	contextWrapper.DisableUseDifferentGasCostFlag()
->>>>>>> 86a102e2
 }