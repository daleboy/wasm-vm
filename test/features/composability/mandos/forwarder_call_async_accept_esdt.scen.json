{
    "gasSchedule": "v3",
    "steps": [
        {
            "step": "setState",
            "accounts": {
                "address:a_user": {
                    "nonce": "0",
                    "balance": "0",
                    "esdt": {
                        "str:TEST-TOKEN": "1000"
                    },
                    "storage": {},
                    "code": ""
                },
                "sc:vault": {
                    "nonce": "0",
                    "balance": "0",
                    "storage": {},
                    "code": "file:../vault/output/vault.wasm"
                },
                "sc:forwarder": {
                    "nonce": "0",
                    "balance": "0",
                    "storage": {},
                    "code": "file:../forwarder/output/forwarder.wasm"
                }
            }
        },
        {
            "step": "scCall",
            "txId": "1",
            "tx": {
                "from": "address:a_user",
                "to": "sc:forwarder",
                "value": "0",
                "esdt": {
                    "tokenIdentifier": "str:TEST-TOKEN",
                    "value": "1000"
                },
                "function": "forward_async_accept_funds",
                "arguments": [
                    "sc:vault"
                ],
                "gasLimit": "50,000,000",
                "gasPrice": "0"
            },
            "expect": {
                "out": [],
                "status": "0",
                "logs": [
                    {
                        "address": "sc:forwarder",
                        "identifier": "str:ESDTTransfer",
                        "topics": [
                            "str:TEST-TOKEN",
                            "1000",
                            "sc:vault"
                        ],
                        "data": ""
                    },
                    {
                        "address": "sc:vault",
                        "identifier": "str:accept_funds",
                        "topics": [
                            "str:accept_funds",
                            "str:TEST-TOKEN",
                            "str:FungibleESDT",
<<<<<<< HEAD
                                                "1000",
                                                "0"
                                            ],
                                            "data": ""
                                        }
                                    ],
                                    "gas": "*",
                                    "refund": "*"
                                }
                            },
=======
                            "1000",
                            "0"
                        ],
                        "data": ""
                    }
                ],
                "gas": "*",
                "refund": "*"
            }
        },
>>>>>>> de40ca6e
        {
            "step": "checkState",
            "accounts": {
                "address:a_user": {
                    "nonce": "*",
                    "balance": "0",
                    "esdt": {
                        "str:TEST-TOKEN": "0"
                    },
                    "storage": {},
                    "code": ""
                },
                "sc:vault": {
                    "nonce": "0",
                    "balance": "0",
                    "storage": {
                        "str:call_counts|nested:str:accept_funds": "1"
                    },
                    "esdt": {
                        "str:TEST-TOKEN": "1000"
                    },
                    "code": "file:../vault/output/vault.wasm"
                },
                "sc:forwarder": {
                    "nonce": "0",
                    "balance": "0",
                    "storage": {},
                    "code": "file:../forwarder/output/forwarder.wasm"
                }
            }
        }
    ]
}<|MERGE_RESOLUTION|>--- conflicted
+++ resolved
@@ -66,7 +66,6 @@
                             "str:accept_funds",
                             "str:TEST-TOKEN",
                             "str:FungibleESDT",
-<<<<<<< HEAD
                                                 "1000",
                                                 "0"
                                             ],
@@ -77,18 +76,6 @@
                                     "refund": "*"
                                 }
                             },
-=======
-                            "1000",
-                            "0"
-                        ],
-                        "data": ""
-                    }
-                ],
-                "gas": "*",
-                "refund": "*"
-            }
-        },
->>>>>>> de40ca6e
         {
             "step": "checkState",
             "accounts": {
